--- conflicted
+++ resolved
@@ -1,261 +1,256 @@
-import { AbstractMesh } from "babylonjs/Meshes/abstractMesh";
-import { Scene } from "babylonjs/scene";
-import { TransformNode } from "babylonjs/Meshes/transformNode";
-import { Color3 } from "babylonjs/Maths/math.color";
-import { BoxBuilder } from "babylonjs/Meshes/Builders/boxBuilder";
-import { Mesh } from "babylonjs/Meshes/mesh";
-import { FluentMaterial } from "../materials/fluent/fluentMaterial";
-import { TouchHolographicButton } from "./touchHolographicButton";
-import { Nullable } from "babylonjs/types";
-import { Observer } from "babylonjs/Misc/observable";
-import { Vector3 } from "babylonjs/Maths/math.vector";
-import { Control3D } from "./control3D";
-import { ContentDisplay3D } from "./contentDisplay3D";
-import { AdvancedDynamicTexture } from "../../2D/advancedDynamicTexture";
-import { Image } from "../../2D/controls/image";
-import { SlateGizmo } from "../gizmos/slateGizmo";
-
-/**
- * Class used to create a holographic slate
- */
-export class HolographicSlate extends ContentDisplay3D {
-    /**
-     * Dimensions of the slate
-     */
-    public dimensions = new Vector3(5, 3, 0.04);
-
-    /**
-     * Dimensions of the backplate
-     */
-    public backplateDimensions = new Vector3(5, 0.3, 0.04);
-
-    /**
-     * Margin between backplate and contentplate
-     */
-    public backPlateMargin = 0.05;
-
-    /**
-     * Origin in local coordinates (top left corner)
-     */
-    public origin = new Vector3(0, 0, 0);
-
-    private _backPlateMaterial: FluentMaterial;
-    private _contentMaterial: FluentMaterial;
-    private _pickedPointObserver: Nullable<Observer<Nullable<Vector3>>>;
-    private _imageUrl: string;
-    private _gizmo: SlateGizmo;
-
-    protected _backPlate: Mesh;
-    protected _contentPlate: Mesh;
-    protected _followButton: TouchHolographicButton;
-    protected _closeButton: TouchHolographicButton;
-    protected _contentScaleRatio = 1;
-
-    /**
-     * Rendering ground id of all the mesh in the button
-     */
-    public set renderingGroupId(id: number) {
-        this._backPlate.renderingGroupId = id;
-        this._contentPlate.renderingGroupId = id;
-    }
-    public get renderingGroupId(): number {
-        return this._backPlate.renderingGroupId;
-    }
-
-    /**
-     * Gets or sets the image url for the button
-     */
-    public get imageUrl(): string {
-        return this._imageUrl;
-    }
-
-    public set imageUrl(value: string) {
-        if (this._imageUrl === value) {
-            return;
-        }
-
-        this._imageUrl = value;
-        this._rebuildContent();
-    }
-
-    /**
-     * Creates a new slate
-     * @param name defines the control name
-     */
-    constructor(name?: string) {
-        super(name);
-
-        this._followButton = new TouchHolographicButton("followButton" + this.name);
-        this._closeButton = new TouchHolographicButton("closeButton" + this.name);
-    }
-
-    /**
-     * Apply the facade texture (created from the content property).
-     * This function can be overloaded by child classes
-     * @param facadeTexture defines the AdvancedDynamicTexture to use
-     */
-    protected _applyFacade(facadeTexture: AdvancedDynamicTexture) {
-        this._contentMaterial.albedoTexture = facadeTexture;
-    }
-
-    private _rebuildContent(): void {
-        this._disposeFacadeTexture();
-        // HACK: Temporary fix for BabylonNative while we wait for the polyfill.
-        if (!!document.createElement) {
-            if (this._imageUrl) {
-                let image = new Image();
-                image.source = this._imageUrl;
-
-                if (this._contentPlate) {
-                    this.content = image;
-                }
-            }
-        }
-    }
-
-    private _addControl(control: Control3D): void {
-        control._host = this._host;
-        if (this._host.utilityLayer) {
-            control._prepareNode(this._host.utilityLayer.utilityLayerScene);
-        }
-    }
-
-    protected _getTypeName(): string {
-        return "HolographicSlate";
-    }
-
-    /**
-     * @hidden
-     */
-    public _positionElements(mesh?: Mesh) {
-        const followButtonMesh = this._followButton.mesh;
-        const closeButtonMesh = this._closeButton.mesh;
-        const backPlate = this._backPlate;
-        const contentPlate = this._contentPlate;
-
-        if (followButtonMesh && closeButtonMesh && backPlate) {
-            // World size of a button with 1 scaling
-            const buttonBaseSize = 1;
-
-            // Buttons take full backPlate on Y axis
-            const backPlateYScale = this.backplateDimensions.y / buttonBaseSize;
-
-            closeButtonMesh.scaling.copyFromFloats(backPlateYScale, backPlateYScale, backPlateYScale);
-            followButtonMesh.scaling.copyFromFloats(backPlateYScale, backPlateYScale, backPlateYScale);
-            closeButtonMesh.position
-                .copyFromFloats(this.backplateDimensions.x - backPlateYScale / 2, -this.backplateDimensions.y / 2, -this.backplateDimensions.z / 2)
-                .addInPlace(this.origin);
-            followButtonMesh.position
-                .copyFromFloats(this.backplateDimensions.x - (3 * backPlateYScale) / 2, -this.backplateDimensions.y / 2, -this.backplateDimensions.z / 2)
-                .addInPlace(this.origin);
-
-            const contentPlateHeight = this.dimensions.y - this.backplateDimensions.y - this.backPlateMargin;
-            backPlate.scaling.copyFrom(this.backplateDimensions);
-            contentPlate.scaling.copyFromFloats(this.dimensions.x, contentPlateHeight, this.dimensions.z);
-            backPlate.position.copyFromFloats(this.backplateDimensions.x / 2, -(this.backplateDimensions.y / 2), 0).addInPlace(this.origin);
-            contentPlate.position.copyFromFloats(this.dimensions.x / 2, -(this.backplateDimensions.y + this.backPlateMargin + contentPlateHeight / 2), 0).addInPlace(this.origin);
-        }
-
-        const refMesh = mesh || this.mesh;
-
-        // Update pivot point so it is at the center of geometry
-<<<<<<< HEAD
-        if (refMesh) {
-            const center = this.dimensions.scale(0.5);
-            // As origin is topleft corner in 2D, dimensions are calculated towards bottom right corner, thus y axis is downwards
-            center.y *= -1;
-            center.addInPlace(this.origin);
-            console.log(center);
-            refMesh.setPivotPoint(center);
-=======
-        if (this.mesh) {
-            this.mesh.setPivotPoint(this.origin.add(this.dimensions.scale(0.5)));
->>>>>>> c2eae576
-        }
-    }
-
-    // Mesh association
-    protected _createNode(scene: Scene): TransformNode {
-        const node = new Mesh("slate" + this.name);
-
-        this._backPlate = BoxBuilder.CreateBox("backPlate" + this.name, { size: 1 }, scene);
-        this._contentPlate = BoxBuilder.CreateBox("backPlate" + this.name, { size: 1 }, scene);
-
-        this._backPlate.parent = node;
-        this._contentPlate.parent = node;
-
-        this._addControl(this._followButton);
-        this._addControl(this._closeButton);
-
-        const followButtonMesh = this._followButton.mesh!;
-        const closeButtonMesh = this._closeButton.mesh!;
-        followButtonMesh.parent = node;
-        closeButtonMesh.parent = node;
-
-        this._positionElements(node);
-
-        this._followButton.imageUrl = "./textures/IconFollowMe.png";
-        this._closeButton.imageUrl = "./textures/IconClose.png";
-
-        this._followButton.backMaterial.alpha = 0;
-        this._closeButton.backMaterial.alpha = 0;
-
-        node.isVisible = false;
-
-        return node;
-    }
-
-    protected _affectMaterial(mesh: AbstractMesh) {
-        // TODO share materials
-        this._backPlateMaterial = new FluentMaterial(this.name + "plateMaterial", mesh.getScene());
-        this._backPlateMaterial.albedoColor = new Color3(0.08, 0.15, 0.55);
-        this._backPlateMaterial.renderBorders = true;
-        this._backPlateMaterial.renderHoverLight = true;
-
-        this._pickedPointObserver = this._host.onPickedPointChangedObservable.add((pickedPoint) => {
-            if (pickedPoint) {
-                this._backPlateMaterial.hoverPosition = pickedPoint;
-                this._backPlateMaterial.hoverColor.a = 1.0;
-            } else {
-                this._backPlateMaterial.hoverColor.a = 0;
-            }
-        });
-
-        this._contentMaterial = new FluentMaterial(this.name + "contentMaterial", mesh.getScene());
-        this._contentMaterial.renderBorders = true;
-
-        this._backPlate.material = this._backPlateMaterial;
-        this._contentPlate.material = this._contentMaterial;
-
-        this._rebuildContent();
-    }
-
-    /** @hidden **/
-    public _prepareNode(scene: Scene): void {
-        super._prepareNode(scene);
-        this._gizmo = new SlateGizmo(this._host.utilityLayer!);
-        this._gizmo.attachedSlate = this;
-    }
-
-    /**
-     * Releases all associated resources
-     */
-    public dispose() {
-        super.dispose();
-        this._backPlateMaterial.dispose();
-        this._contentMaterial.dispose();
-
-        this._backPlate.dispose();
-        this._contentPlate.dispose();
-
-        this._followButton.dispose();
-        this._closeButton.dispose();
-
-        if (this._pickedPointObserver) {
-            this._host.onPickedPointChangedObservable.remove(this._pickedPointObserver);
-            this._pickedPointObserver = null;
-        }
-
-        this._gizmo.dispose();
-    }
-}
+import { AbstractMesh } from "babylonjs/Meshes/abstractMesh";
+import { Scene } from "babylonjs/scene";
+import { TransformNode } from "babylonjs/Meshes/transformNode";
+import { Color3 } from "babylonjs/Maths/math.color";
+import { BoxBuilder } from "babylonjs/Meshes/Builders/boxBuilder";
+import { Mesh } from "babylonjs/Meshes/mesh";
+import { FluentMaterial } from "../materials/fluent/fluentMaterial";
+import { TouchHolographicButton } from "./touchHolographicButton";
+import { Nullable } from "babylonjs/types";
+import { Observer } from "babylonjs/Misc/observable";
+import { Vector3 } from "babylonjs/Maths/math.vector";
+import { Control3D } from "./control3D";
+import { ContentDisplay3D } from "./contentDisplay3D";
+import { AdvancedDynamicTexture } from "../../2D/advancedDynamicTexture";
+import { Image } from "../../2D/controls/image";
+import { SlateGizmo } from "../gizmos/slateGizmo";
+
+/**
+ * Class used to create a holographic slate
+ */
+export class HolographicSlate extends ContentDisplay3D {
+    /**
+     * Dimensions of the slate
+     */
+    public dimensions = new Vector3(5, 3, 0.04);
+
+    /**
+     * Dimensions of the backplate
+     */
+    public backplateDimensions = new Vector3(5, 0.3, 0.04);
+
+    /**
+     * Margin between backplate and contentplate
+     */
+    public backPlateMargin = 0.05;
+
+    /**
+     * Origin in local coordinates (top left corner)
+     */
+    public origin = new Vector3(0, 0, 0);
+
+    private _backPlateMaterial: FluentMaterial;
+    private _contentMaterial: FluentMaterial;
+    private _pickedPointObserver: Nullable<Observer<Nullable<Vector3>>>;
+    private _imageUrl: string;
+    private _gizmo: SlateGizmo;
+
+    protected _backPlate: Mesh;
+    protected _contentPlate: Mesh;
+    protected _followButton: TouchHolographicButton;
+    protected _closeButton: TouchHolographicButton;
+    protected _contentScaleRatio = 1;
+
+    /**
+     * Rendering ground id of all the mesh in the button
+     */
+    public set renderingGroupId(id: number) {
+        this._backPlate.renderingGroupId = id;
+        this._contentPlate.renderingGroupId = id;
+    }
+    public get renderingGroupId(): number {
+        return this._backPlate.renderingGroupId;
+    }
+
+    /**
+     * Gets or sets the image url for the button
+     */
+    public get imageUrl(): string {
+        return this._imageUrl;
+    }
+
+    public set imageUrl(value: string) {
+        if (this._imageUrl === value) {
+            return;
+        }
+
+        this._imageUrl = value;
+        this._rebuildContent();
+    }
+
+    /**
+     * Creates a new slate
+     * @param name defines the control name
+     */
+    constructor(name?: string) {
+        super(name);
+
+        this._followButton = new TouchHolographicButton("followButton" + this.name);
+        this._closeButton = new TouchHolographicButton("closeButton" + this.name);
+    }
+
+    /**
+     * Apply the facade texture (created from the content property).
+     * This function can be overloaded by child classes
+     * @param facadeTexture defines the AdvancedDynamicTexture to use
+     */
+    protected _applyFacade(facadeTexture: AdvancedDynamicTexture) {
+        this._contentMaterial.albedoTexture = facadeTexture;
+    }
+
+    private _rebuildContent(): void {
+        this._disposeFacadeTexture();
+        // HACK: Temporary fix for BabylonNative while we wait for the polyfill.
+        if (!!document.createElement) {
+            if (this._imageUrl) {
+                let image = new Image();
+                image.source = this._imageUrl;
+
+                if (this._contentPlate) {
+                    this.content = image;
+                }
+            }
+        }
+    }
+
+    private _addControl(control: Control3D): void {
+        control._host = this._host;
+        if (this._host.utilityLayer) {
+            control._prepareNode(this._host.utilityLayer.utilityLayerScene);
+        }
+    }
+
+    protected _getTypeName(): string {
+        return "HolographicSlate";
+    }
+
+    /**
+     * @hidden
+     */
+    public _positionElements(mesh?: Mesh) {
+        const followButtonMesh = this._followButton.mesh;
+        const closeButtonMesh = this._closeButton.mesh;
+        const backPlate = this._backPlate;
+        const contentPlate = this._contentPlate;
+
+        if (followButtonMesh && closeButtonMesh && backPlate) {
+            // World size of a button with 1 scaling
+            const buttonBaseSize = 1;
+
+            // Buttons take full backPlate on Y axis
+            const backPlateYScale = this.backplateDimensions.y / buttonBaseSize;
+
+            closeButtonMesh.scaling.copyFromFloats(backPlateYScale, backPlateYScale, backPlateYScale);
+            followButtonMesh.scaling.copyFromFloats(backPlateYScale, backPlateYScale, backPlateYScale);
+            closeButtonMesh.position
+                .copyFromFloats(this.backplateDimensions.x - backPlateYScale / 2, -this.backplateDimensions.y / 2, -this.backplateDimensions.z / 2)
+                .addInPlace(this.origin);
+            followButtonMesh.position
+                .copyFromFloats(this.backplateDimensions.x - (3 * backPlateYScale) / 2, -this.backplateDimensions.y / 2, -this.backplateDimensions.z / 2)
+                .addInPlace(this.origin);
+
+            const contentPlateHeight = this.dimensions.y - this.backplateDimensions.y - this.backPlateMargin;
+            backPlate.scaling.copyFrom(this.backplateDimensions);
+            contentPlate.scaling.copyFromFloats(this.dimensions.x, contentPlateHeight, this.dimensions.z);
+            backPlate.position.copyFromFloats(this.backplateDimensions.x / 2, -(this.backplateDimensions.y / 2), 0).addInPlace(this.origin);
+            contentPlate.position.copyFromFloats(this.dimensions.x / 2, -(this.backplateDimensions.y + this.backPlateMargin + contentPlateHeight / 2), 0).addInPlace(this.origin);
+        }
+
+        const refMesh = mesh || this.mesh;
+
+        // Update pivot point so it is at the center of geometry
+        if (refMesh) {
+            const center = this.dimensions.scale(0.5);
+            // As origin is topleft corner in 2D, dimensions are calculated towards bottom right corner, thus y axis is downwards
+            center.y *= -1;
+            center.addInPlace(this.origin);
+            console.log(center);
+            refMesh.setPivotPoint(center);
+        }
+    }
+
+    // Mesh association
+    protected _createNode(scene: Scene): TransformNode {
+        const node = new Mesh("slate" + this.name);
+
+        this._backPlate = BoxBuilder.CreateBox("backPlate" + this.name, { size: 1 }, scene);
+        this._contentPlate = BoxBuilder.CreateBox("backPlate" + this.name, { size: 1 }, scene);
+
+        this._backPlate.parent = node;
+        this._contentPlate.parent = node;
+
+        this._addControl(this._followButton);
+        this._addControl(this._closeButton);
+
+        const followButtonMesh = this._followButton.mesh!;
+        const closeButtonMesh = this._closeButton.mesh!;
+        followButtonMesh.parent = node;
+        closeButtonMesh.parent = node;
+
+        this._positionElements(node);
+
+        this._followButton.imageUrl = "./textures/IconFollowMe.png";
+        this._closeButton.imageUrl = "./textures/IconClose.png";
+
+        this._followButton.backMaterial.alpha = 0;
+        this._closeButton.backMaterial.alpha = 0;
+
+        node.isVisible = false;
+
+        return node;
+    }
+
+    protected _affectMaterial(mesh: AbstractMesh) {
+        // TODO share materials
+        this._backPlateMaterial = new FluentMaterial(this.name + "plateMaterial", mesh.getScene());
+        this._backPlateMaterial.albedoColor = new Color3(0.08, 0.15, 0.55);
+        this._backPlateMaterial.renderBorders = true;
+        this._backPlateMaterial.renderHoverLight = true;
+
+        this._pickedPointObserver = this._host.onPickedPointChangedObservable.add((pickedPoint) => {
+            if (pickedPoint) {
+                this._backPlateMaterial.hoverPosition = pickedPoint;
+                this._backPlateMaterial.hoverColor.a = 1.0;
+            } else {
+                this._backPlateMaterial.hoverColor.a = 0;
+            }
+        });
+
+        this._contentMaterial = new FluentMaterial(this.name + "contentMaterial", mesh.getScene());
+        this._contentMaterial.renderBorders = true;
+
+        this._backPlate.material = this._backPlateMaterial;
+        this._contentPlate.material = this._contentMaterial;
+
+        this._rebuildContent();
+    }
+
+    /** @hidden **/
+    public _prepareNode(scene: Scene): void {
+        super._prepareNode(scene);
+        this._gizmo = new SlateGizmo(this._host.utilityLayer!);
+        this._gizmo.attachedSlate = this;
+    }
+
+    /**
+     * Releases all associated resources
+     */
+    public dispose() {
+        super.dispose();
+        this._backPlateMaterial.dispose();
+        this._contentMaterial.dispose();
+
+        this._backPlate.dispose();
+        this._contentPlate.dispose();
+
+        this._followButton.dispose();
+        this._closeButton.dispose();
+
+        if (this._pickedPointObserver) {
+            this._host.onPickedPointChangedObservable.remove(this._pickedPointObserver);
+            this._pickedPointObserver = null;
+        }
+
+        this._gizmo.dispose();
+    }
+}