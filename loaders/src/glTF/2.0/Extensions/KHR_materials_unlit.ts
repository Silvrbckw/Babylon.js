import { Material, Nullable, PBRMaterial, Color3 } from "babylonjs";
import { IMaterial } from "../glTFLoaderInterfaces";
import { IGLTFLoaderExtension } from "../glTFLoaderExtension";
import { GLTFLoader } from "../glTFLoader";

const NAME = "KHR_materials_unlit";

/**
 * [Specification](https://github.com/KhronosGroup/glTF/tree/master/extensions/2.0/Khronos/KHR_materials_unlit)
 */
export class KHR_materials_unlit implements IGLTFLoaderExtension {
    /** The name of this extension. */
    public readonly name = NAME;

    /** Defines whether this extension is enabled. */
    public enabled = true;

    private _loader: GLTFLoader;

    /** @hidden */
    constructor(loader: GLTFLoader) {
        this._loader = loader;
    }

    /** @hidden */
    public dispose() {
        delete this._loader;
    }

    /** @hidden */
    public loadMaterialPropertiesAsync(context: string, material: IMaterial, babylonMaterial: Material): Nullable<Promise<void>> {
        return GLTFLoader.LoadExtensionAsync(context, material, this.name, () => {
            return this._loadUnlitPropertiesAsync(context, material, babylonMaterial);
        });
    }

    private _loadUnlitPropertiesAsync(context: string, material: IMaterial, babylonMaterial: Material): Promise<void> {
        if (!(babylonMaterial instanceof PBRMaterial)) {
            throw new Error(`${context}: Material type not supported`);
        }

        const promises = new Array<Promise<any>>();

<<<<<<< HEAD
        babylonMaterial.unlit = true;
=======
            const promises = new Array<Promise<any>>();

            babylonMaterial.unlit = true;

            const properties = material.pbrMetallicRoughness;
            if (properties) {
                if (properties.baseColorFactor) {
                    babylonMaterial.albedoColor = Color3.FromArray(properties.baseColorFactor);
                    babylonMaterial.alpha = properties.baseColorFactor[3];
                }
                else {
                    babylonMaterial.albedoColor = Color3.White();
                }

                if (properties.baseColorTexture) {
                    promises.push(this._loader.loadTextureInfoAsync(`${context}/baseColorTexture`, properties.baseColorTexture, (texture) => {
                        texture.name = `${babylonMaterial.name} (Base Color)`;
                        babylonMaterial.albedoTexture = texture;
                    }));
                }
            }
>>>>>>> 3ccf3f44

        const properties = material.pbrMetallicRoughness;
        if (properties) {
            if (properties.baseColorFactor) {
                babylonMaterial.albedoColor = Color3.FromArray(properties.baseColorFactor);
                babylonMaterial.alpha = properties.baseColorFactor[3];
            }
            else {
                babylonMaterial.albedoColor = Color3.White();
            }

            if (properties.baseColorTexture) {
                promises.push(this._loader.loadTextureInfoAsync(`${context}/baseColorTexture`, properties.baseColorTexture, (texture) => {
                    babylonMaterial.albedoTexture = texture;
                    return Promise.resolve();
                }));
            }
        }

        if (material.doubleSided) {
            babylonMaterial.backFaceCulling = false;
            babylonMaterial.twoSidedLighting = true;
        }

        this._loader.loadMaterialAlphaProperties(context, material, babylonMaterial);

        return Promise.all(promises).then(() => {});
    }
}

GLTFLoader.RegisterExtension(NAME, (loader) => new KHR_materials_unlit(loader));<|MERGE_RESOLUTION|>--- conflicted
+++ resolved
@@ -1,99 +1,74 @@
-import { Material, Nullable, PBRMaterial, Color3 } from "babylonjs";
-import { IMaterial } from "../glTFLoaderInterfaces";
-import { IGLTFLoaderExtension } from "../glTFLoaderExtension";
-import { GLTFLoader } from "../glTFLoader";
-
-const NAME = "KHR_materials_unlit";
-
-/**
- * [Specification](https://github.com/KhronosGroup/glTF/tree/master/extensions/2.0/Khronos/KHR_materials_unlit)
- */
-export class KHR_materials_unlit implements IGLTFLoaderExtension {
-    /** The name of this extension. */
-    public readonly name = NAME;
-
-    /** Defines whether this extension is enabled. */
-    public enabled = true;
-
-    private _loader: GLTFLoader;
-
-    /** @hidden */
-    constructor(loader: GLTFLoader) {
-        this._loader = loader;
-    }
-
-    /** @hidden */
-    public dispose() {
-        delete this._loader;
-    }
-
-    /** @hidden */
-    public loadMaterialPropertiesAsync(context: string, material: IMaterial, babylonMaterial: Material): Nullable<Promise<void>> {
-        return GLTFLoader.LoadExtensionAsync(context, material, this.name, () => {
-            return this._loadUnlitPropertiesAsync(context, material, babylonMaterial);
-        });
-    }
-
-    private _loadUnlitPropertiesAsync(context: string, material: IMaterial, babylonMaterial: Material): Promise<void> {
-        if (!(babylonMaterial instanceof PBRMaterial)) {
-            throw new Error(`${context}: Material type not supported`);
-        }
-
-        const promises = new Array<Promise<any>>();
-
-<<<<<<< HEAD
-        babylonMaterial.unlit = true;
-=======
-            const promises = new Array<Promise<any>>();
-
-            babylonMaterial.unlit = true;
-
-            const properties = material.pbrMetallicRoughness;
-            if (properties) {
-                if (properties.baseColorFactor) {
-                    babylonMaterial.albedoColor = Color3.FromArray(properties.baseColorFactor);
-                    babylonMaterial.alpha = properties.baseColorFactor[3];
-                }
-                else {
-                    babylonMaterial.albedoColor = Color3.White();
-                }
-
-                if (properties.baseColorTexture) {
-                    promises.push(this._loader.loadTextureInfoAsync(`${context}/baseColorTexture`, properties.baseColorTexture, (texture) => {
-                        texture.name = `${babylonMaterial.name} (Base Color)`;
-                        babylonMaterial.albedoTexture = texture;
-                    }));
-                }
-            }
->>>>>>> 3ccf3f44
-
-        const properties = material.pbrMetallicRoughness;
-        if (properties) {
-            if (properties.baseColorFactor) {
-                babylonMaterial.albedoColor = Color3.FromArray(properties.baseColorFactor);
-                babylonMaterial.alpha = properties.baseColorFactor[3];
-            }
-            else {
-                babylonMaterial.albedoColor = Color3.White();
-            }
-
-            if (properties.baseColorTexture) {
-                promises.push(this._loader.loadTextureInfoAsync(`${context}/baseColorTexture`, properties.baseColorTexture, (texture) => {
-                    babylonMaterial.albedoTexture = texture;
-                    return Promise.resolve();
-                }));
-            }
-        }
-
-        if (material.doubleSided) {
-            babylonMaterial.backFaceCulling = false;
-            babylonMaterial.twoSidedLighting = true;
-        }
-
-        this._loader.loadMaterialAlphaProperties(context, material, babylonMaterial);
-
-        return Promise.all(promises).then(() => {});
-    }
-}
-
+import { Material, Nullable, PBRMaterial, Color3 } from "babylonjs";
+import { IMaterial } from "../glTFLoaderInterfaces";
+import { IGLTFLoaderExtension } from "../glTFLoaderExtension";
+import { GLTFLoader } from "../glTFLoader";
+
+const NAME = "KHR_materials_unlit";
+
+/**
+ * [Specification](https://github.com/KhronosGroup/glTF/tree/master/extensions/2.0/Khronos/KHR_materials_unlit)
+ */
+export class KHR_materials_unlit implements IGLTFLoaderExtension {
+    /** The name of this extension. */
+    public readonly name = NAME;
+
+    /** Defines whether this extension is enabled. */
+    public enabled = true;
+
+    private _loader: GLTFLoader;
+
+    /** @hidden */
+    constructor(loader: GLTFLoader) {
+        this._loader = loader;
+    }
+
+    /** @hidden */
+    public dispose() {
+        delete this._loader;
+    }
+
+    /** @hidden */
+    public loadMaterialPropertiesAsync(context: string, material: IMaterial, babylonMaterial: Material): Nullable<Promise<void>> {
+        return GLTFLoader.LoadExtensionAsync(context, material, this.name, () => {
+            return this._loadUnlitPropertiesAsync(context, material, babylonMaterial);
+        });
+    }
+
+    private _loadUnlitPropertiesAsync(context: string, material: IMaterial, babylonMaterial: Material): Promise<void> {
+        if (!(babylonMaterial instanceof PBRMaterial)) {
+            throw new Error(`${context}: Material type not supported`);
+        }
+
+        const promises = new Array<Promise<any>>();
+        babylonMaterial.unlit = true;
+
+        const properties = material.pbrMetallicRoughness;
+        if (properties) {
+            if (properties.baseColorFactor) {
+                babylonMaterial.albedoColor = Color3.FromArray(properties.baseColorFactor);
+                babylonMaterial.alpha = properties.baseColorFactor[3];
+            }
+            else {
+                babylonMaterial.albedoColor = Color3.White();
+            }
+
+            if (properties.baseColorTexture) {
+                promises.push(this._loader.loadTextureInfoAsync(`${context}/baseColorTexture`, properties.baseColorTexture, (texture) => {
+                    texture.name = `${babylonMaterial.name} (Base Color)`;
+                    babylonMaterial.albedoTexture = texture;
+                }));
+            }
+        }
+
+        if (material.doubleSided) {
+            babylonMaterial.backFaceCulling = false;
+            babylonMaterial.twoSidedLighting = true;
+        }
+
+        this._loader.loadMaterialAlphaProperties(context, material, babylonMaterial);
+
+        return Promise.all(promises).then(() => {});
+    }
+}
+
 GLTFLoader.RegisterExtension(NAME, (loader) => new KHR_materials_unlit(loader));