
import * as React from "react";
import { GlobalState } from '../../globalState';
import { LineContainerComponent } from '../../sharedComponents/lineContainerComponent';
import { DraggableLineComponent } from '../../sharedComponents/draggableLineComponent';

require("./nodeList.scss");

interface INodeListComponentProps {
    globalState: GlobalState;
}

export class NodeListComponent extends React.Component<INodeListComponentProps, {filter: string}> {

    constructor(props: INodeListComponentProps) {
        super(props);

        this.state = { filter: "" };
    }

    filterContent(filter: string) {
        this.setState({ filter: filter });
    }

    render() {
        // Block types used to create the menu from
        const allBlocks = {
            Animation: ["BonesBlock", "MorphTargetsBlock"],
            Basic_Math: ["AddBlock",  "DivideBlock", "MultiplyBlock", "ScaleBlock", "SubtractBlock", "OneMinusBlock", "MaxBlock", "MinBlock", "LengthBlock", "DistanceBlock", "NegateBlock", "RandomNumberBlock", "ReciprocalBlock"],
            Color_Management: ["ReplaceColorBlock", "PosterizeBlock", "GradientBlock"],
            Conversion_Blocks: ["ColorMergerBlock", "ColorSplitterBlock", "VectorMergerBlock", "VectorSplitterBlock"],
            Inputs: ["Float", "Vector2", "Vector3", "Vector4", "Color3", "Color4", "TextureBlock", "ReflectionTextureBlock", "TimeBlock", "DeltaTimeBlock"],
            Interpolation: ["LerpBlock", "SmoothStepBlock", "NLerpBlock"],
            Matrices: ["Matrix", "WorldMatrixBlock", "WorldViewMatrixBlock", "WorldViewProjectionMatrixBlock", "ViewMatrixBlock", "ViewProjectionMatrixBlock", "ProjectionMatrixBlock"],
            Mesh: ["InstancesBlock", "PositionBlock", "UVBlock", "ColorBlock", "NormalBlock", "TangentBlock", "MatrixIndicesBlock", "MatrixWeightsBlock", "WorldPositionBlock", "WorldNormalBlock", "FrontFacingBlock"], 
<<<<<<< HEAD
            Noises: ["WorleyNoise3DBlock"],
=======
            Noises: ["SimplexPerlin3DBlock"],
>>>>>>> eee5a6ab
            Output_Blocks: ["VertexOutputBlock", "FragmentOutputBlock", "DiscardBlock"],
            Range: ["ClampBlock", "RemapBlock", "NormalizeBlock"],
            Round: ["StepBlock", "RoundBlock", "CeilingBlock", "FloorBlock"],
            Scene: ["FogBlock", "CameraPositionBlock", "FogColorBlock", "ImageProcessingBlock", "LightBlock", "LightInformationBlock", "ViewDirectionBlock", "PerturbNormalBlock"],
            Trigonometry: ["CosBlock", "SinBlock", "AbsBlock", "ExpBlock", "Exp2Block", "SqrtBlock", "PowBlock", "LogBlock", "ArcCosBlock", "ArcSinBlock", "TanBlock", "ArcTanBlock", "FractBlock", "SignBlock", "ArcTan2Block", "DegreesToRadiansBlock", "RadiansToDegreesBlock", "SawToothWaveBlock", "TriangleWaveBlock", "SquareWaveBlock"],
            Vector_Math: ["CrossBlock", "DotBlock", "TransformBlock", "FresnelBlock"],
        }

        // Create node menu
        var blockMenu = []
        for (var key in allBlocks) {
            var blockList = (allBlocks as any)[key].filter((b: string) => !this.state.filter || b.toLowerCase().indexOf(this.state.filter.toLowerCase()) !== -1)
            .sort((a: string, b: string) => a.localeCompare(b))
            .map((block: any, i: number) => {
                return <DraggableLineComponent key={block} data={block} />
            });

            if (blockList.length) {
                blockMenu.push(
                    <LineContainerComponent key={key + " blocks"} title={key.replace("_", " ")} closed={false}>
                        {blockList}
                    </LineContainerComponent>
                );
            }
        }

        return (
            <div id="nodeList">
                <div className="panes">
                    <div className="pane">
                        <div className="filter">
                            <input type="text" placeholder="Filter" onChange={(evt) => this.filterContent(evt.target.value)} />
                        </div>
                        <div className="list-container">
                            {blockMenu}
                        </div>
                    </div>
                </div>
            </div>
        );

    }
}<|MERGE_RESOLUTION|>--- conflicted
+++ resolved
@@ -33,11 +33,7 @@
             Interpolation: ["LerpBlock", "SmoothStepBlock", "NLerpBlock"],
             Matrices: ["Matrix", "WorldMatrixBlock", "WorldViewMatrixBlock", "WorldViewProjectionMatrixBlock", "ViewMatrixBlock", "ViewProjectionMatrixBlock", "ProjectionMatrixBlock"],
             Mesh: ["InstancesBlock", "PositionBlock", "UVBlock", "ColorBlock", "NormalBlock", "TangentBlock", "MatrixIndicesBlock", "MatrixWeightsBlock", "WorldPositionBlock", "WorldNormalBlock", "FrontFacingBlock"], 
-<<<<<<< HEAD
-            Noises: ["WorleyNoise3DBlock"],
-=======
-            Noises: ["SimplexPerlin3DBlock"],
->>>>>>> eee5a6ab
+            Noises: ["SimplexPerlin3DBlock", "WorleyNoise3DBlock"],
             Output_Blocks: ["VertexOutputBlock", "FragmentOutputBlock", "DiscardBlock"],
             Range: ["ClampBlock", "RemapBlock", "NormalizeBlock"],
             Round: ["StepBlock", "RoundBlock", "CeilingBlock", "FloorBlock"],
