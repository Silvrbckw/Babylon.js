{
    "name": "@dev/inspector",
    "private": true,
    "version": "1.0.0",
    "types": "dist/index",
    "main": "dist/index",
    "module": "dist/index",
    "files": [
        "dist",
        "src"
    ],
    "scripts": {
        "build": "npm run clean && npm run compile",
        "clean": "rimraf dist && rimraf *.tsbuildinfo",
        "precompile": "npm run compile:assets",
        "compile": "npm run compile:source",
        "compile:source": "tsc -b tsconfig.build.json",
        "compile:assets": "build-tools -c process-assets",
        "watch:assets": "build-tools -c process-assets --watch",
        "watch:source": "tsc -b tsconfig.build.json -w",
        "watch": "build-tools -c dev-watch --packages \"inspector\" -wa"
    },
    "devDependencies": {
        "@dev/core": "^1.0.0",
        "@dev/gui": "^1.0.0",
        "@dev/loaders": "^1.0.0",
        "@dev/materials": "^1.0.0",
        "@dev/serializers": "^1.0.0",
        "@dev/shared-ui-components": "^1.0.0",
        "@fortawesome/fontawesome-svg-core": "^6.1.0",
        "@fortawesome/free-regular-svg-icons": "^6.0.0",
        "@fortawesome/free-solid-svg-icons": "^6.0.0",
        "@fortawesome/react-fontawesome": "^0.2.0",
        "@types/react": "^17.0.30",
        "@types/react-dom": "^17.0.10",
        "gif.js.optimized": "^1.0.1",
        "sass": "^1.62.1",
        "re-resizable": "^4.9.1",
        "react": "^17.0.2",
        "react-contextmenu": "RaananW/react-contextmenu",
        "react-dom": "^17.0.2",
<<<<<<< HEAD
        "rollup": "^2.58.3",
        "rollup-plugin-scss": "^3.0.0"
=======
        "rimraf": "^3.0.2",
        "typescript": "^4.4.4"
>>>>>>> 017b69d6
    },
    "sideEffects": false
}<|MERGE_RESOLUTION|>--- conflicted
+++ resolved
@@ -38,14 +38,7 @@
         "re-resizable": "^4.9.1",
         "react": "^17.0.2",
         "react-contextmenu": "RaananW/react-contextmenu",
-        "react-dom": "^17.0.2",
-<<<<<<< HEAD
-        "rollup": "^2.58.3",
-        "rollup-plugin-scss": "^3.0.0"
-=======
-        "rimraf": "^3.0.2",
-        "typescript": "^4.4.4"
->>>>>>> 017b69d6
+        "react-dom": "^17.0.2"
     },
     "sideEffects": false
 }