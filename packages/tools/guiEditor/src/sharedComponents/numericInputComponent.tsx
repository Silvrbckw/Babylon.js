import * as React from "react";
import { GlobalState } from "../globalState";

interface INumericInputComponentProps {
    label: string;
    value: number;
    step?: number;
    onChange: (value: number) => void;
    globalState: GlobalState;
}

export class NumericInputComponent extends React.Component<INumericInputComponentProps, { value: string }> {
    // eslint-disable-next-line @typescript-eslint/naming-convention
    static defaultProps = {
        step: 1,
    };

    private _localChange = false;
    constructor(props: INumericInputComponentProps) {
        super(props);

        this.state = { value: this.props.value.toFixed(3) };
    }

    shouldComponentUpdate(nextProps: INumericInputComponentProps, nextState: { value: string }) {
        if (this._localChange) {
            this._localChange = false;
            return true;
        }

        if (nextProps.value.toString() !== nextState.value) {
            nextState.value = nextProps.value.toFixed(3);
            return true;
        }
        return false;
    }

    updateValue(evt: any) {
        const value = evt.target.value;

        if (/[^0-9.-]/g.test(value)) {
            return;
        }

        const valueAsNumber = parseFloat(value);

        this._localChange = true;
        this.setState({ value: value });

        if (isNaN(valueAsNumber)) {
            return;
        }

        this.props.onChange(valueAsNumber);
    }

    render() {
        return (
            <div className="numeric">
                {this.props.label && <div className="numeric-label">{`${this.props.label}: `}</div>}
                <input
                    type="number"
<<<<<<< HEAD
=======
                    onFocus={() => (this.props.globalState.blockKeyboardEvents = true)}
                    onBlur={() => {
                        this.props.globalState.blockKeyboardEvents = false;
                    }}
>>>>>>> a0101691
                    step={this.props.step}
                    className="numeric-input"
                    value={this.state.value}
                    onChange={(evt) => this.updateValue(evt)}
                />
            </div>
        );
    }
}
<|MERGE_RESOLUTION|>--- conflicted
+++ resolved
@@ -1,78 +1,75 @@
-import * as React from "react";
-import { GlobalState } from "../globalState";
-
-interface INumericInputComponentProps {
-    label: string;
-    value: number;
-    step?: number;
-    onChange: (value: number) => void;
-    globalState: GlobalState;
-}
-
-export class NumericInputComponent extends React.Component<INumericInputComponentProps, { value: string }> {
-    // eslint-disable-next-line @typescript-eslint/naming-convention
-    static defaultProps = {
-        step: 1,
-    };
-
-    private _localChange = false;
-    constructor(props: INumericInputComponentProps) {
-        super(props);
-
-        this.state = { value: this.props.value.toFixed(3) };
-    }
-
-    shouldComponentUpdate(nextProps: INumericInputComponentProps, nextState: { value: string }) {
-        if (this._localChange) {
-            this._localChange = false;
-            return true;
-        }
-
-        if (nextProps.value.toString() !== nextState.value) {
-            nextState.value = nextProps.value.toFixed(3);
-            return true;
-        }
-        return false;
-    }
-
-    updateValue(evt: any) {
-        const value = evt.target.value;
-
-        if (/[^0-9.-]/g.test(value)) {
-            return;
-        }
-
-        const valueAsNumber = parseFloat(value);
-
-        this._localChange = true;
-        this.setState({ value: value });
-
-        if (isNaN(valueAsNumber)) {
-            return;
-        }
-
-        this.props.onChange(valueAsNumber);
-    }
-
-    render() {
-        return (
-            <div className="numeric">
-                {this.props.label && <div className="numeric-label">{`${this.props.label}: `}</div>}
-                <input
-                    type="number"
-<<<<<<< HEAD
-=======
-                    onFocus={() => (this.props.globalState.blockKeyboardEvents = true)}
-                    onBlur={() => {
-                        this.props.globalState.blockKeyboardEvents = false;
-                    }}
->>>>>>> a0101691
-                    step={this.props.step}
-                    className="numeric-input"
-                    value={this.state.value}
-                    onChange={(evt) => this.updateValue(evt)}
-                />
-            </div>
-        );
-    }
-}
+import * as React from "react";
+import { GlobalState } from "../globalState";
+
+interface INumericInputComponentProps {
+    label: string;
+    value: number;
+    step?: number;
+    onChange: (value: number) => void;
+    globalState: GlobalState;
+}
+
+export class NumericInputComponent extends React.Component<INumericInputComponentProps, { value: string }> {
+    // eslint-disable-next-line @typescript-eslint/naming-convention
+    static defaultProps = {
+        step: 1,
+    };
+
+    private _localChange = false;
+    constructor(props: INumericInputComponentProps) {
+        super(props);
+
+        this.state = { value: this.props.value.toFixed(3) };
+    }
+
+    shouldComponentUpdate(nextProps: INumericInputComponentProps, nextState: { value: string }) {
+        if (this._localChange) {
+            this._localChange = false;
+            return true;
+        }
+
+        if (nextProps.value.toString() !== nextState.value) {
+            nextState.value = nextProps.value.toFixed(3);
+            return true;
+        }
+        return false;
+    }
+
+    updateValue(evt: any) {
+        const value = evt.target.value;
+
+        if (/[^0-9.-]/g.test(value)) {
+            return;
+        }
+
+        const valueAsNumber = parseFloat(value);
+
+        this._localChange = true;
+        this.setState({ value: value });
+
+        if (isNaN(valueAsNumber)) {
+            return;
+        }
+
+        this.props.onChange(valueAsNumber);
+    }
+
+    render() {
+        return (
+            <div className="numeric">
+                {this.props.label && <div className="numeric-label">{`${this.props.label}: `}</div>}
+                <input
+                    type="number"
+                    onFocus={() => (this.props.globalState.blockKeyboardEvents = true)}
+                    onBlur={() => {
+                        this.props.globalState.blockKeyboardEvents = false;
+                    }}
+                    step={this.props.step}
+                    className="numeric-input"
+                    value={this.state.value}
+                    onChange={(evt) => this.updateValue(evt)}
+                />
+            </div>
+        );
+    }
+}