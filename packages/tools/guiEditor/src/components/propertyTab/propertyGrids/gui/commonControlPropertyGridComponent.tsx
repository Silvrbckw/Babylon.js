--- conflicted
+++ resolved
@@ -1,807 +1,794 @@
-import * as React from "react";
-import type { Observable, Observer } from "core/Misc/observable";
-import type { PropertyChangedEvent } from "shared-ui-components/propertyChangedEvent";
-import { TextLineComponent } from "shared-ui-components/lines/textLineComponent";
-import { Control } from "gui/2D/controls/control";
-import { SliderLineComponent } from "shared-ui-components/lines/sliderLineComponent";
-import { TextInputLineComponent } from "shared-ui-components/lines/textInputLineComponent";
-import type { LockObject } from "shared-ui-components/tabs/propertyGrids/lockObject";
-import { CommandButtonComponent } from "../../../commandButtonComponent";
-import type { Image } from "gui/2D/controls/image";
-import type { TextBlock } from "gui/2D/controls/textBlock";
-import { Container } from "gui/2D/controls/container";
-import { CheckBoxLineComponent } from "shared-ui-components/lines/checkBoxLineComponent";
-import { ValueAndUnit } from "gui/2D/valueAndUnit";
-import { ColorLineComponent } from "shared-ui-components/lines/colorLineComponent";
-import { makeTargetsProxy, conflictingValuesPlaceholder } from "shared-ui-components/lines/targetsProxy";
-import type { DimensionProperties } from "../../../../diagram/coordinateHelper";
-import { CoordinateHelper } from "../../../../diagram/coordinateHelper";
-import { Vector2 } from "core/Maths/math";
-
-import type { Nullable } from "core/types";
-import { IconComponent } from "shared-ui-components/lines/iconComponent";
-import { OptionsLineComponent } from "shared-ui-components/lines/optionsLineComponent";
-
-import sizeIcon from "shared-ui-components/imgs/sizeIcon.svg";
-import verticalMarginIcon from "shared-ui-components/imgs/verticalMarginIcon.svg";
-import positionIcon from "shared-ui-components/imgs/positionIcon.svg";
-import fontFamilyIcon from "shared-ui-components/imgs/fontFamilyIcon.svg";
-import alphaIcon from "shared-ui-components/imgs/alphaIcon.svg";
-import fontSizeIcon from "shared-ui-components/imgs/fontSizeIcon.svg";
-import fontStyleIcon from "shared-ui-components/imgs/fontStyleIcon.svg";
-import fontWeightIcon from "shared-ui-components/imgs/fontWeightIcon.svg";
-import rotationIcon from "shared-ui-components/imgs/rotationIcon.svg";
-import pivotIcon from "shared-ui-components/imgs/pivotIcon.svg";
-import scaleIcon from "shared-ui-components/imgs/scaleIcon.svg";
-import shadowBlurIcon from "shared-ui-components/imgs/shadowBlurIcon.svg";
-import horizontalMarginIcon from "shared-ui-components/imgs/horizontalMarginIcon.svg";
-import shadowColorIcon from "shared-ui-components/imgs/shadowColorIcon.svg";
-import shadowOffsetXIcon from "shared-ui-components/imgs/shadowOffsetXIcon.svg";
-import colorIcon from "shared-ui-components/imgs/colorIcon.svg";
-import fillColorIcon from "shared-ui-components/imgs/fillColorIcon.svg";
-import linkedMeshOffsetIcon from "shared-ui-components/imgs/linkedMeshOffsetIcon.svg";
-
-import hAlignCenterIcon from "shared-ui-components/imgs/hAlignCenterIcon.svg";
-import hAlignLeftIcon from "shared-ui-components/imgs/hAlignLeftIcon.svg";
-import hAlignRightIcon from "shared-ui-components/imgs/hAlignRightIcon.svg";
-import vAlignCenterIcon from "shared-ui-components/imgs/vAlignCenterIcon.svg";
-import vAlignTopIcon from "shared-ui-components/imgs/vAlignTopIcon.svg";
-import vAlignBottomIcon from "shared-ui-components/imgs/vAlignBottomIcon.svg";
-import descendantsOnlyPaddingIcon from "shared-ui-components/imgs/descendantsOnlyPaddingIcon.svg";
-import type { StackPanel } from "gui/2D/controls/stackPanel";
-import { FloatLineComponent } from "shared-ui-components/lines/floatLineComponent";
-import { UnitButton } from "shared-ui-components/lines/unitButton";
-import type { IInspectableOptions } from "core/Misc/iInspectable";
-
-import { WorkbenchComponent } from "../../../../diagram/workbench";
-<<<<<<< HEAD
-import type { GlobalState } from "../../../../globalState";
-=======
->>>>>>> e872c686
-
-interface ICommonControlPropertyGridComponentProps {
-    controls: Control[];
-    lockObject: LockObject;
-    onPropertyChangedObservable?: Observable<PropertyChangedEvent>;
-    hideDimensions?: boolean;
-    onFontsParsedObservable?: Observable<void>;
-<<<<<<< HEAD
-    globalState?: GlobalState;
-=======
->>>>>>> e872c686
-}
-interface ICommonControlPropertyGridComponentState {
-    fontFamilyOptions: IInspectableOptions[];
-    value: number;
-}
-
-type ControlProperty = keyof Control | "_paddingLeft" | "_paddingRight" | "_paddingTop" | "_paddingBottom" | "_fontSize" | "_linkOffsetX" | "_linkOffsetY";
-
-export class CommonControlPropertyGridComponent extends React.Component<ICommonControlPropertyGridComponentProps, ICommonControlPropertyGridComponentState> {
-    private _onPropertyChangedObserver: Nullable<Observer<PropertyChangedEvent>> | undefined;
-    private _onFontsParsedObserver: Nullable<Observer<void>> | undefined;
-
-    constructor(props: ICommonControlPropertyGridComponentProps) {
-        super(props);
-        this.state = {
-            fontFamilyOptions: JSON.parse(String(window.sessionStorage.getItem("fonts")))
-                ? JSON.parse(String(window.sessionStorage.getItem("fonts")))
-                : [
-                      { label: "Custom Font", value: 0 },
-                      { label: "Arial", value: 1 },
-                      { label: "Verdana", value: 2 },
-                      { label: "Helvetica", value: 3 },
-                      { label: "Trebuchet MS", value: 4 },
-                      { label: "Times New Roman", value: 5 },
-                      { label: "Georgia", value: 6 },
-                      { label: "Garamond", value: 7 },
-                      { label: "Courier New", value: 8 },
-                      { label: "Brush Script MT", value: 9 },
-                  ],
-            value: 0,
-        };
-
-        const controls = this.props.controls;
-        for (const control of controls) {
-            const transformed = this._getTransformedReferenceCoordinate(control);
-            if (!control.metadata) {
-                control.metadata = {};
-            }
-            control.metadata._previousCenter = transformed;
-        }
-        this._onFontsParsedObserver = this.props.onFontsParsedObservable?.add(() => {
-            this._checkFontsInLayout();
-        });
-        this._onPropertyChangedObserver = this.props.onPropertyChangedObservable?.add((event) => {
-            const isTransformEvent = event.property === "transformCenterX" || event.property === "transformCenterY";
-            for (const control of controls) {
-                let transformed = this._getTransformedReferenceCoordinate(control);
-                if (isTransformEvent && control.metadata._previousCenter) {
-                    // Calculate the difference between current center and previous center
-                    const diff = transformed.subtract(control.metadata._previousCenter);
-                    control.leftInPixels -= diff.x;
-                    control.topInPixels -= diff.y;
-
-                    // Update center in reference to left and top positions
-                    transformed = this._getTransformedReferenceCoordinate(control);
-                }
-
-                control.metadata._previousCenter = transformed;
-
-                if (control.getClassName() === "TextBlock" && (event.property === "width" || event.property === "height")) {
-                    (control as TextBlock).resizeToFit = false;
-                }
-            }
-        });
-    }
-
-    componentWillMount() {
-        this._checkFontsInLayout();
-    }
-
-    private _checkFontsInLayout() {
-        const correctFonts: IInspectableOptions[] = [];
-        correctFonts.push({ label: "Custom Font", value: 0 });
-        for (const font of this.state.fontFamilyOptions.values()) {
-            if (document.fonts.check(`12px "${font.label}"`) && font.label != "Custom Font") {
-                correctFonts.push(font);
-            }
-        }
-        const correctLabels = correctFonts.map((element) => element.label);
-
-        const moreFonts = WorkbenchComponent.addedFonts;
-
-        for (let i = 0; i < moreFonts.length; i++) {
-            if (!correctLabels.includes(moreFonts[i]) && document.fonts.check(`12px "${moreFonts[i]}"`)) {
-                correctFonts.push({ label: moreFonts[i], value: correctFonts.length + 1 });
-                correctLabels.push(moreFonts[i]);
-            } else if (!document.fonts.check(`12px "${moreFonts[i]}"`)) {
-                alert("The font " + moreFonts[i] + " is unable to load");
-            }
-        }
-
-        this.setState({
-            fontFamilyOptions: correctFonts,
-        });
-        window.sessionStorage.setItem("fonts", JSON.stringify(correctFonts));
-    }
-
-    private _getTransformedReferenceCoordinate(control: Control) {
-        const nodeMatrix = CoordinateHelper.GetNodeMatrix(control);
-        const transformed = new Vector2(1, 1);
-        nodeMatrix.transformCoordinates(1, 1, transformed);
-        return transformed;
-    }
-
-    private _updateAlignment(alignment: string, value: number) {
-        for (const control of this.props.controls) {
-            if (control.typeName === "TextBlock" && (control as TextBlock).resizeToFit === false) {
-                (control as any)["text" + alignment.charAt(0).toUpperCase() + alignment.slice(1)] = value;
-            } else {
-                (control as any)[alignment] = value;
-            }
-        }
-    }
-
-    private _checkAndUpdateValues(propertyName: string, value: string) {
-        for (const control of this.props.controls) {
-            // checking the previous value unit to see what it was.
-            const vau = (control as any)["_" + propertyName];
-            let percentage = (vau as ValueAndUnit).isPercentage;
-
-            // now checking if the new string contains either a px or a % sign in case we need to change the unit.
-            const negative = value.charAt(0) === "-";
-            if (value.charAt(value.length - 1) === "%") {
-                percentage = true;
-            } else if (value.charAt(value.length - 1) === "x" && value.charAt(value.length - 2) === "p") {
-                percentage = false;
-            }
-
-            if (control.parent?.typeName === "StackPanel") {
-                percentage = false;
-            }
-
-            let newValue = value.match(/([\d.,]+)/g)?.[0];
-            if (!newValue) {
-                newValue = "0";
-            }
-            newValue = (negative ? "-" : "") + newValue;
-            newValue += percentage ? "%" : "px";
-
-            const initialValue = (control as any)[propertyName];
-            (control as any)[propertyName] = newValue;
-            this.props.onPropertyChangedObservable?.notifyObservers({
-                object: control,
-                property: propertyName,
-                initialValue: initialValue,
-                value: (control as any)[propertyName],
-            });
-        }
-    }
-
-    private _markChildrenAsDirty() {
-        for (const control of this.props.controls) {
-            if (control instanceof Container)
-                (control as Container)._children.forEach((child) => {
-                    child._markAsDirty();
-                });
-        }
-    }
-
-    public addVal = (newVal: { label: string; value: number }, prevVal: number) => {
-        if (newVal.label === "") {
-            return;
-        }
-        if (this.props.globalState) {
-            this.props.globalState.usePrevSelected = true;
-        }
-
-        (async () => {
-            await document.fonts.ready;
-            let displayVal = false;
-            const fonts = this.state.fontFamilyOptions;
-            if (!(fonts.find((element: IInspectableOptions) => element.label.toLowerCase() === newVal.label.toLowerCase()) === undefined)) {
-<<<<<<< HEAD
-                setTimeout(() => {
-                    alert("This font is already available");
-                }, 100);
-=======
-                alert("This font is already available");
->>>>>>> e872c686
-
-                return;
-            } else {
-                if (!document.fonts.check(`12px "${newVal.label}"`)) {
-<<<<<<< HEAD
-                    //Settimeout used due to race conditions with other events
-                    setTimeout(() => {
-                        alert("This font is not supported in the browser");
-                    }, 100);
-
-=======
-                    alert("This font is not supported in the browser");
->>>>>>> e872c686
-                    return;
-                } else {
-                    fonts.push(newVal);
-                    this.setState({
-                        fontFamilyOptions: [...fonts],
-                    });
-                    displayVal = true;
-                }
-            }
-
-            window.sessionStorage.setItem("fonts", JSON.stringify(this.state.fontFamilyOptions));
-
-            if (displayVal) {
-                this.selectCustomVal();
-            } else {
-                this.keepPrevVal(prevVal);
-            }
-        })();
-    };
-
-    selectCustomVal() {
-        const proxy = makeTargetsProxy(this.props.controls, this.props.onPropertyChangedObservable);
-        const fonts = this.state.fontFamilyOptions;
-
-        proxy.fontFamily = fonts.at(fonts.length - 1)?.label ?? "";
-
-        this.setState({ value: fonts.length });
-        window.sessionStorage.setItem("fonts", JSON.stringify(this.state.fontFamilyOptions));
-    }
-    keepPrevVal(prevVal: number) {
-        const proxy = makeTargetsProxy(this.props.controls, this.props.onPropertyChangedObservable);
-
-        proxy.fontFamily = this.state.fontFamilyOptions.filter(({ value }) => value === prevVal).map(({ label }) => label)[0];
-
-        this.setState({ value: prevVal });
-    }
-
-    componentWillUnmount() {
-        if (this._onPropertyChangedObserver) {
-            this.props.onPropertyChangedObservable?.remove(this._onPropertyChangedObserver);
-        }
-        if (this._onFontsParsedObserver) {
-            this.props.onFontsParsedObservable?.remove(this._onFontsParsedObserver);
-        }
-    }
-
-    render() {
-        const controls = this.props.controls;
-        const firstControl = controls[0];
-        let horizontalAlignment = firstControl.horizontalAlignment;
-        let verticalAlignment = firstControl.verticalAlignment;
-        for (const control of controls) {
-            if (control.horizontalAlignment !== horizontalAlignment) {
-                horizontalAlignment = Control.HORIZONTAL_ALIGNMENT_CENTER;
-            }
-            if (control.verticalAlignment !== verticalAlignment) {
-                verticalAlignment = Control.VERTICAL_ALIGNMENT_CENTER;
-            }
-        }
-        if (controls.every((control) => control.typeName === "TextBlock" && (control as TextBlock).resizeToFit === false)) {
-            horizontalAlignment = (firstControl as TextBlock).textHorizontalAlignment;
-            verticalAlignment = (firstControl as TextBlock).textVerticalAlignment;
-        }
-
-        const showTextProperties = firstControl instanceof Container || firstControl.typeName === "TextBlock";
-
-        const proxy = makeTargetsProxy(controls, this.props.onPropertyChangedObservable);
-        const getValue = (propertyName: ControlProperty) => {
-            const values = controls.map((control) => control[propertyName]._value);
-            const firstValue = values[0];
-            if (values.every((value: any) => value === firstValue)) {
-                const units = getUnitString(propertyName);
-                if (units === "%") {
-                    return (firstValue * 100).toFixed(2);
-                } else if (units === "PX") {
-                    return firstValue.toFixed(2);
-                } else {
-                    return conflictingValuesPlaceholder;
-                }
-            } else {
-                return conflictingValuesPlaceholder;
-            }
-        };
-        const getUnitString = (propertyName: ControlProperty) => {
-            const units = controls.map((control) => control[propertyName]._unit);
-            const firstUnit = units[0];
-            if (units.every((unit: any) => unit === firstUnit)) {
-                if (firstUnit === ValueAndUnit.UNITMODE_PIXEL) {
-                    return "PX";
-                } else {
-                    return "%";
-                }
-            } else {
-                return conflictingValuesPlaceholder;
-            }
-        };
-        const increment = (propertyName: DimensionProperties, amount: number, minimum?: number, maximum?: number) => {
-            for (const control of controls) {
-                const initialValue = control[propertyName];
-                const initialUnit = (control as any)["_" + propertyName]._unit;
-                let newValue: number = (control as any)[`${propertyName}InPixels`] + amount;
-                if (minimum !== undefined && newValue < minimum) newValue = minimum;
-                if (maximum !== undefined && newValue > maximum) newValue = maximum;
-                (control as any)[`${propertyName}InPixels`] = newValue;
-                if (initialUnit === ValueAndUnit.UNITMODE_PERCENTAGE) {
-                    CoordinateHelper.ConvertToPercentage(control, [propertyName]);
-                }
-                this.props.onPropertyChangedObservable?.notifyObservers({
-                    object: control,
-                    property: propertyName,
-                    initialValue: initialValue,
-                    value: control[propertyName],
-                });
-            }
-        };
-        const convertUnits = (unit: string, property: DimensionProperties) => {
-            for (const control of controls) {
-                if (unit === "PX") {
-                    CoordinateHelper.ConvertToPercentage(control, [property], this.props.onPropertyChangedObservable);
-                } else {
-                    CoordinateHelper.ConvertToPixels(control, [property], this.props.onPropertyChangedObservable);
-                }
-            }
-        };
-
-        const fontStyleOptions = [
-            { label: "regular", value: 0 },
-            { label: "italic", value: 1 },
-            { label: "oblique", value: 2 },
-        ];
-
-        let horizontalDisabled = false,
-            verticalDisabled = false,
-            widthUnitsLocked = false,
-            heightUnitsLocked = false;
-
-        const parent = controls[0].parent;
-
-        const fonts = this.state.fontFamilyOptions;
-
-        if (parent?.getClassName() === "StackPanel" || parent?.getClassName() === "VirtualKeyboard") {
-            if ((parent as StackPanel).isVertical) {
-                verticalDisabled = true;
-                heightUnitsLocked = true;
-            } else {
-                horizontalDisabled = true;
-                widthUnitsLocked = true;
-            }
-        }
-
-        return (
-            <div>
-                {!this.props.hideDimensions && (
-                    <>
-                        <div className="ge-divider alignment-bar">
-                            <CommandButtonComponent
-                                tooltip="Left"
-                                icon={hAlignLeftIcon}
-                                shortcut=""
-                                isActive={horizontalAlignment === Control.HORIZONTAL_ALIGNMENT_LEFT}
-                                onClick={() => {
-                                    this._updateAlignment("horizontalAlignment", Control.HORIZONTAL_ALIGNMENT_LEFT);
-                                }}
-                                disabled={horizontalDisabled}
-                            />
-                            <CommandButtonComponent
-                                tooltip="Center"
-                                icon={hAlignCenterIcon}
-                                shortcut=""
-                                isActive={horizontalAlignment === Control.HORIZONTAL_ALIGNMENT_CENTER}
-                                onClick={() => {
-                                    this._updateAlignment("horizontalAlignment", Control.HORIZONTAL_ALIGNMENT_CENTER);
-                                }}
-                                disabled={horizontalDisabled}
-                            />
-                            <CommandButtonComponent
-                                tooltip="Right"
-                                icon={hAlignRightIcon}
-                                shortcut=""
-                                isActive={horizontalAlignment === Control.HORIZONTAL_ALIGNMENT_RIGHT}
-                                onClick={() => {
-                                    this._updateAlignment("horizontalAlignment", Control.HORIZONTAL_ALIGNMENT_RIGHT);
-                                }}
-                                disabled={horizontalDisabled}
-                            />
-                            <CommandButtonComponent
-                                tooltip="Top"
-                                icon={vAlignTopIcon}
-                                shortcut=""
-                                isActive={verticalAlignment === Control.VERTICAL_ALIGNMENT_TOP}
-                                onClick={() => {
-                                    this._updateAlignment("verticalAlignment", Control.VERTICAL_ALIGNMENT_TOP);
-                                }}
-                                disabled={verticalDisabled}
-                            />
-                            <CommandButtonComponent
-                                tooltip="Center"
-                                icon={vAlignCenterIcon}
-                                shortcut=""
-                                isActive={verticalAlignment === Control.VERTICAL_ALIGNMENT_CENTER}
-                                onClick={() => {
-                                    this._updateAlignment("verticalAlignment", Control.VERTICAL_ALIGNMENT_CENTER);
-                                }}
-                                disabled={verticalDisabled}
-                            />
-                            <CommandButtonComponent
-                                tooltip="Bottom"
-                                icon={vAlignBottomIcon}
-                                shortcut=""
-                                isActive={verticalAlignment === Control.VERTICAL_ALIGNMENT_BOTTOM}
-                                onClick={() => {
-                                    this._updateAlignment("verticalAlignment", Control.VERTICAL_ALIGNMENT_BOTTOM);
-                                }}
-                                disabled={verticalDisabled}
-                            />
-                        </div>
-                        <div className="ge-divider double">
-                            <IconComponent icon={positionIcon} label={"Position"} />
-                            <TextInputLineComponent
-                                numbersOnly={true}
-                                lockObject={this.props.lockObject}
-                                label="X"
-                                delayInput={true}
-                                value={getValue("_left")}
-                                onChange={(newValue) => this._checkAndUpdateValues("left", newValue)}
-                                unit={<UnitButton unit={getUnitString("_left")} onClick={(unit) => convertUnits(unit, "left")} />}
-                                arrows={true}
-                                arrowsIncrement={(amount) => increment("left", amount)}
-                            />
-                            <TextInputLineComponent
-                                numbersOnly={true}
-                                lockObject={this.props.lockObject}
-                                label="Y"
-                                delayInput={true}
-                                value={getValue("_top")}
-                                onChange={(newValue) => this._checkAndUpdateValues("top", newValue)}
-                                unit={<UnitButton unit={getUnitString("_top")} onClick={(unit) => convertUnits(unit, "top")} />}
-                                arrows={true}
-                                arrowsIncrement={(amount) => increment("top", amount)}
-                            />
-                        </div>
-                        <div className="ge-divider double">
-                            <IconComponent icon={sizeIcon} label={"Size"} />
-                            <TextInputLineComponent
-                                numbersOnly={true}
-                                lockObject={this.props.lockObject}
-                                label="W"
-                                delayInput={true}
-                                value={getValue("_width")}
-                                onChange={(newValue) => {
-                                    for (const control of controls) {
-                                        if (control.typeName === "Image") {
-                                            (control as Image).autoScale = false;
-                                        } else if (control instanceof Container) {
-                                            (control as Container).adaptWidthToChildren = false;
-                                        } else if (control.typeName === "ColorPicker") {
-                                            if (newValue === "0" || newValue === "-") {
-                                                newValue = "1";
-                                            }
-                                        }
-                                    }
-                                    this._checkAndUpdateValues("width", newValue);
-                                }}
-                                unit={<UnitButton unit={getUnitString("_width")} locked={widthUnitsLocked} onClick={(unit) => convertUnits(unit, "width")} />}
-                                arrows={true}
-                                arrowsIncrement={(amount) => increment("width", amount)}
-                            />
-                            <TextInputLineComponent
-                                numbersOnly={true}
-                                lockObject={this.props.lockObject}
-                                label="H"
-                                delayInput={true}
-                                value={getValue("_height")}
-                                onChange={(newValue) => {
-                                    for (const control of controls) {
-                                        if (control.typeName === "Image") {
-                                            (control as Image).autoScale = false;
-                                        } else if (control instanceof Container) {
-                                            (control as Container).adaptHeightToChildren = false;
-                                        } else if (control.typeName === "ColorPicker") {
-                                            if (newValue === "0" || newValue === "-") {
-                                                newValue = "1";
-                                            }
-                                        }
-                                    }
-                                    this._checkAndUpdateValues("height", newValue);
-                                }}
-                                unit={<UnitButton unit={getUnitString("_height")} locked={heightUnitsLocked} onClick={(unit) => convertUnits(unit, "height")} />}
-                                arrows={true}
-                                arrowsIncrement={(amount) => increment("height", amount)}
-                            />
-                        </div>
-                        <div className="ge-divider double">
-                            <IconComponent icon={verticalMarginIcon} label={"Vertical Padding"} />
-                            <TextInputLineComponent
-                                numbersOnly={true}
-                                lockObject={this.props.lockObject}
-                                label="T"
-                                delayInput={true}
-                                value={getValue("_paddingTop")}
-                                onChange={(newValue) => {
-                                    this._checkAndUpdateValues("paddingTop", newValue);
-                                    this._markChildrenAsDirty();
-                                }}
-                                unit={<UnitButton unit={getUnitString("_paddingTop")} onClick={(unit) => convertUnits(unit, "paddingTop")} />}
-                                arrows={true}
-                                arrowsIncrement={(amount) => increment("paddingTop", amount, 0)}
-                            />
-                            <TextInputLineComponent
-                                numbersOnly={true}
-                                lockObject={this.props.lockObject}
-                                label="B"
-                                delayInput={true}
-                                value={getValue("_paddingBottom")}
-                                onChange={(newValue) => {
-                                    this._checkAndUpdateValues("paddingBottom", newValue);
-                                    this._markChildrenAsDirty();
-                                }}
-                                unit={<UnitButton unit={getUnitString("_paddingBottom")} onClick={(unit) => convertUnits(unit, "paddingBottom")} />}
-                                arrows={true}
-                                arrowsIncrement={(amount) => increment("paddingBottom", amount, 0)}
-                            />
-                        </div>
-                        <div className="ge-divider double">
-                            <IconComponent icon={horizontalMarginIcon} label={"Horizontal Padding"} />
-                            <TextInputLineComponent
-                                numbersOnly={true}
-                                lockObject={this.props.lockObject}
-                                label="L"
-                                delayInput={true}
-                                value={getValue("_paddingLeft")}
-                                onChange={(newValue) => {
-                                    this._checkAndUpdateValues("paddingLeft", newValue);
-                                    this._markChildrenAsDirty();
-                                }}
-                                unit={<UnitButton unit={getUnitString("_paddingLeft")} onClick={(unit) => convertUnits(unit, "paddingLeft")} />}
-                                arrows={true}
-                                arrowsIncrement={(amount) => increment("paddingLeft", amount)}
-                            />
-                            <TextInputLineComponent
-                                numbersOnly={true}
-                                lockObject={this.props.lockObject}
-                                label="R"
-                                delayInput={true}
-                                value={getValue("_paddingRight")}
-                                onChange={(newValue) => {
-                                    this._checkAndUpdateValues("paddingRight", newValue);
-                                    this._markChildrenAsDirty();
-                                }}
-                                onPropertyChangedObservable={this.props.onPropertyChangedObservable}
-                                unit={<UnitButton unit={getUnitString("_paddingRight")} onClick={(unit) => convertUnits(unit, "paddingRight")} />}
-                                arrows={true}
-                                arrowsIncrement={(amount) => increment("paddingRight", amount)}
-                            />
-                        </div>
-                        <div className="ge-divider">
-                            <IconComponent icon={descendantsOnlyPaddingIcon} label={"Makes padding affect only the descendants of this control"} />
-                            <CheckBoxLineComponent label="ONLY PAD DESCENDANTS" target={proxy} propertyName="descendentsOnlyPadding" />
-                        </div>
-                        <hr className="ge" />
-                    </>
-                )}
-                {parent?.name === "root" && (
-                    <>
-                        <TextLineComponent label="LINK OFFSET" value=" " color="grey"></TextLineComponent>
-                        <div className="ge-divider double">
-                            <IconComponent icon={linkedMeshOffsetIcon} label={"Link offset"} />
-                            <TextInputLineComponent
-                                numbersOnly={true}
-                                lockObject={this.props.lockObject}
-                                label="X"
-                                delayInput={true}
-                                value={getValue("_linkOffsetX")}
-                                onChange={(newValue) => this._checkAndUpdateValues("linkOffsetX", newValue)}
-                                unit={<UnitButton unit={getUnitString("_linkOffsetX")} onClick={(unit) => convertUnits(unit, "linkOffsetX")} />}
-                                arrows={true}
-                                arrowsIncrement={(amount) => increment("linkOffsetX", amount)}
-                            />
-                            <TextInputLineComponent
-                                numbersOnly={true}
-                                lockObject={this.props.lockObject}
-                                label="Y"
-                                delayInput={true}
-                                value={getValue("_linkOffsetY")}
-                                onChange={(newValue) => this._checkAndUpdateValues("linkOffsetY", newValue)}
-                                unit={<UnitButton unit={getUnitString("_linkOffsetY")} onClick={(unit) => convertUnits(unit, "linkOffsetY")} />}
-                                arrows={true}
-                                arrowsIncrement={(amount) => increment("linkOffsetY", amount)}
-                            />
-                        </div>
-                        <hr className="ge" />
-                    </>
-                )}
-                <TextLineComponent tooltip="" label="TRANSFORMATION" value=" " color="grey"></TextLineComponent>
-                <div className="ge-divider double">
-                    <IconComponent icon={scaleIcon} label={"Scale"} />
-                    <FloatLineComponent lockObject={this.props.lockObject} label="X" target={proxy} propertyName="scaleX" arrows={true} digits={2} step="0.0005" />
-                    <FloatLineComponent lockObject={this.props.lockObject} label="Y" target={proxy} propertyName="scaleY" arrows={true} digits={2} step="0.0005" />
-                </div>
-                <div className="ge-divider double">
-                    <IconComponent icon={pivotIcon} label={"Transform Center"} />
-                    <FloatLineComponent lockObject={this.props.lockObject} label="X" target={proxy} propertyName="transformCenterX" arrows={true} digits={2} step="0.0005" />
-                    <FloatLineComponent lockObject={this.props.lockObject} label="Y" target={proxy} propertyName="transformCenterY" arrows={true} digits={2} step="0.0005" />
-                </div>
-                <div className="ge-divider">
-                    <IconComponent icon={rotationIcon} label={"Rotation"} />
-                    <SliderLineComponent
-                        iconLabel={"Rotation"}
-                        lockObject={this.props.lockObject}
-                        label=""
-                        target={proxy}
-                        decimalCount={2}
-                        propertyName="rotation"
-                        minimum={0}
-                        maximum={2 * Math.PI}
-                        step={0.01}
-                        unit={<UnitButton unit="RAD" locked />}
-                    />
-                </div>
-                <hr className="ge" />
-                <TextLineComponent tooltip="" label="APPEARANCE" value=" " color="grey" />
-                {controls.every(
-                    (control) => control.color !== undefined && control.typeName !== "Image" && control.typeName !== "ImageBasedSlider" && control.typeName !== "ColorPicker"
-                ) && (
-                    <div className="ge-divider">
-                        <IconComponent icon={colorIcon} label={"Outline Color"} />
-                        <ColorLineComponent lockObject={this.props.lockObject} label="Outline Color" target={proxy} propertyName="color" />
-                    </div>
-                )}
-                {controls.every((control) => (control as any).background !== undefined) && (
-                    <div className="ge-divider">
-                        <IconComponent icon={fillColorIcon} label={"Background Color"} />
-                        <ColorLineComponent lockObject={this.props.lockObject} label="Background Color" target={proxy} propertyName="background" />
-                    </div>
-                )}
-                <div className="ge-divider">
-                    <IconComponent icon={alphaIcon} label={"Alpha"} />
-                    <SliderLineComponent lockObject={this.props.lockObject} label="" target={proxy} propertyName="alpha" minimum={0} maximum={1} step={0.01} />
-                </div>
-                <div className="ge-divider">
-                    <IconComponent icon={shadowColorIcon} label={"Shadow Color"} />
-                    <ColorLineComponent lockObject={this.props.lockObject} label="" target={proxy} propertyName="shadowColor" disableAlpha={true} />
-                </div>
-                <div className="ge-divider double">
-                    <IconComponent icon={shadowOffsetXIcon} label={"Shadow Offset"} />
-                    <FloatLineComponent
-                        lockObject={this.props.lockObject}
-                        label="X"
-                        target={proxy}
-                        propertyName="shadowOffsetX"
-                        unit={<UnitButton unit="PX" locked />}
-                        arrows={true}
-                        step="0.1"
-                        digits={2}
-                    />
-                    <FloatLineComponent
-                        lockObject={this.props.lockObject}
-                        label="Y"
-                        target={proxy}
-                        propertyName="shadowOffsetY"
-                        unit={<UnitButton unit="PX" locked />}
-                        arrows={true}
-                        step="0.1"
-                        digits={2}
-                    />
-                </div>
-                <div className="ge-divider double">
-                    <IconComponent icon={shadowBlurIcon} label={"Shadow Blur"} />
-                    <FloatLineComponent lockObject={this.props.lockObject} label=" " target={proxy} propertyName="shadowBlur" arrows={true} min={0} digits={2} />
-                </div>
-                {showTextProperties && (
-                    <>
-                        <hr className="ge" />
-                        <TextLineComponent tooltip="" label="FONT STYLE" value=" " color="grey"></TextLineComponent>
-                        <div className="ge-divider">
-                            <IconComponent icon={fontFamilyIcon} label={"Font Family"} />
-
-                            <OptionsLineComponent
-                                label=""
-                                target={proxy}
-                                propertyName="fontFamily"
-                                valueProp={this.state.value}
-                                options={fonts}
-                                addVal={this.addVal}
-                                fromFontDropdown={true}
-                                onSelect={(newValue) => {
-                                    const fontFamily = this.state.fontFamilyOptions.filter(({ value }) => value === newValue).map(({ label }) => label);
-                                    proxy.fontFamily = fontFamily[0];
-                                }}
-                                extractValue={() => {
-                                    if (this.state.fontFamilyOptions.filter(({ label }) => label === proxy.fontFamily)[0].label) {
-                                        return this.state.fontFamilyOptions.filter(({ label }) => label === proxy.fontFamily)[0].value;
-                                    } else {
-                                        return -1;
-                                    }
-                                }}
-                            />
-                        </div>
-                        <div className="ge-divider">
-                            <IconComponent icon={fontWeightIcon} label={"Font Weight"} />
-                            <TextInputLineComponent lockObject={this.props.lockObject} label="" target={proxy} propertyName="fontWeight" />
-                        </div>
-                        <div className="ge-divider">
-                            <IconComponent icon={fontStyleIcon} label={"Font Style"} />
-                            <OptionsLineComponent
-                                label=""
-                                target={proxy}
-                                propertyName="fontStyle"
-                                options={fontStyleOptions}
-                                fromFontDropdown={false}
-                                onSelect={(newValue) => {
-                                    proxy.fontStyle = ["", "italic", "oblique"][newValue as number];
-                                }}
-                                extractValue={() => {
-                                    switch (proxy.fontStyle) {
-                                        case "italic":
-                                            return 1;
-                                        case "oblique":
-                                            return 2;
-                                        default:
-                                            return 0;
-                                    }
-                                }}
-                            />
-                        </div>
-                        <div className="ge-divider double">
-                            <IconComponent icon={fontSizeIcon} label={"Font Size"} />
-                            <TextInputLineComponent
-                                lockObject={this.props.lockObject}
-                                label=""
-                                numbersOnly={true}
-                                value={getValue("_fontSize")}
-                                onChange={(newValue) => this._checkAndUpdateValues("fontSize", newValue)}
-                                unit={<UnitButton unit={getUnitString("_fontSize")} onClick={(unit) => convertUnits(unit, "fontSize")} />}
-                                arrows={true}
-                                arrowsIncrement={(amount) => increment("fontSize", amount, 0)}
-                            />
-                        </div>
-                    </>
-                )}
-            </div>
-        );
-    }
-}
+import * as React from "react";
+import type { Observable, Observer } from "core/Misc/observable";
+import type { PropertyChangedEvent } from "shared-ui-components/propertyChangedEvent";
+import { TextLineComponent } from "shared-ui-components/lines/textLineComponent";
+import { Control } from "gui/2D/controls/control";
+import { SliderLineComponent } from "shared-ui-components/lines/sliderLineComponent";
+import { TextInputLineComponent } from "shared-ui-components/lines/textInputLineComponent";
+import type { LockObject } from "shared-ui-components/tabs/propertyGrids/lockObject";
+import { CommandButtonComponent } from "../../../commandButtonComponent";
+import type { Image } from "gui/2D/controls/image";
+import type { TextBlock } from "gui/2D/controls/textBlock";
+import { Container } from "gui/2D/controls/container";
+import { CheckBoxLineComponent } from "shared-ui-components/lines/checkBoxLineComponent";
+import { ValueAndUnit } from "gui/2D/valueAndUnit";
+import { ColorLineComponent } from "shared-ui-components/lines/colorLineComponent";
+import { makeTargetsProxy, conflictingValuesPlaceholder } from "shared-ui-components/lines/targetsProxy";
+import type { DimensionProperties } from "../../../../diagram/coordinateHelper";
+import { CoordinateHelper } from "../../../../diagram/coordinateHelper";
+import { Vector2 } from "core/Maths/math";
+
+import type { Nullable } from "core/types";
+import { IconComponent } from "shared-ui-components/lines/iconComponent";
+import { OptionsLineComponent } from "shared-ui-components/lines/optionsLineComponent";
+
+import sizeIcon from "shared-ui-components/imgs/sizeIcon.svg";
+import verticalMarginIcon from "shared-ui-components/imgs/verticalMarginIcon.svg";
+import positionIcon from "shared-ui-components/imgs/positionIcon.svg";
+import fontFamilyIcon from "shared-ui-components/imgs/fontFamilyIcon.svg";
+import alphaIcon from "shared-ui-components/imgs/alphaIcon.svg";
+import fontSizeIcon from "shared-ui-components/imgs/fontSizeIcon.svg";
+import fontStyleIcon from "shared-ui-components/imgs/fontStyleIcon.svg";
+import fontWeightIcon from "shared-ui-components/imgs/fontWeightIcon.svg";
+import rotationIcon from "shared-ui-components/imgs/rotationIcon.svg";
+import pivotIcon from "shared-ui-components/imgs/pivotIcon.svg";
+import scaleIcon from "shared-ui-components/imgs/scaleIcon.svg";
+import shadowBlurIcon from "shared-ui-components/imgs/shadowBlurIcon.svg";
+import horizontalMarginIcon from "shared-ui-components/imgs/horizontalMarginIcon.svg";
+import shadowColorIcon from "shared-ui-components/imgs/shadowColorIcon.svg";
+import shadowOffsetXIcon from "shared-ui-components/imgs/shadowOffsetXIcon.svg";
+import colorIcon from "shared-ui-components/imgs/colorIcon.svg";
+import fillColorIcon from "shared-ui-components/imgs/fillColorIcon.svg";
+import linkedMeshOffsetIcon from "shared-ui-components/imgs/linkedMeshOffsetIcon.svg";
+
+import hAlignCenterIcon from "shared-ui-components/imgs/hAlignCenterIcon.svg";
+import hAlignLeftIcon from "shared-ui-components/imgs/hAlignLeftIcon.svg";
+import hAlignRightIcon from "shared-ui-components/imgs/hAlignRightIcon.svg";
+import vAlignCenterIcon from "shared-ui-components/imgs/vAlignCenterIcon.svg";
+import vAlignTopIcon from "shared-ui-components/imgs/vAlignTopIcon.svg";
+import vAlignBottomIcon from "shared-ui-components/imgs/vAlignBottomIcon.svg";
+import descendantsOnlyPaddingIcon from "shared-ui-components/imgs/descendantsOnlyPaddingIcon.svg";
+import type { StackPanel } from "gui/2D/controls/stackPanel";
+import { FloatLineComponent } from "shared-ui-components/lines/floatLineComponent";
+import { UnitButton } from "shared-ui-components/lines/unitButton";
+import type { IInspectableOptions } from "core/Misc/iInspectable";
+
+import { WorkbenchComponent } from "../../../../diagram/workbench";
+import type { GlobalState } from "../../../../globalState";
+
+interface ICommonControlPropertyGridComponentProps {
+    controls: Control[];
+    lockObject: LockObject;
+    onPropertyChangedObservable?: Observable<PropertyChangedEvent>;
+    hideDimensions?: boolean;
+    onFontsParsedObservable?: Observable<void>;
+    globalState?: GlobalState;
+}
+interface ICommonControlPropertyGridComponentState {
+    fontFamilyOptions: IInspectableOptions[];
+    value: number;
+}
+
+type ControlProperty = keyof Control | "_paddingLeft" | "_paddingRight" | "_paddingTop" | "_paddingBottom" | "_fontSize" | "_linkOffsetX" | "_linkOffsetY";
+
+export class CommonControlPropertyGridComponent extends React.Component<ICommonControlPropertyGridComponentProps, ICommonControlPropertyGridComponentState> {
+    private _onPropertyChangedObserver: Nullable<Observer<PropertyChangedEvent>> | undefined;
+    private _onFontsParsedObserver: Nullable<Observer<void>> | undefined;
+    private _onFontsParsedObserver: Nullable<Observer<void>> | undefined;
+
+    constructor(props: ICommonControlPropertyGridComponentProps) {
+        super(props);
+        this.state = {
+            fontFamilyOptions: JSON.parse(String(window.sessionStorage.getItem("fonts")))
+                ? JSON.parse(String(window.sessionStorage.getItem("fonts")))
+                : [
+                      { label: "Custom Font", value: 0 },
+                      { label: "Arial", value: 1 },
+                      { label: "Verdana", value: 2 },
+                      { label: "Helvetica", value: 3 },
+                      { label: "Trebuchet MS", value: 4 },
+                      { label: "Times New Roman", value: 5 },
+                      { label: "Georgia", value: 6 },
+                      { label: "Garamond", value: 7 },
+                      { label: "Courier New", value: 8 },
+                      { label: "Brush Script MT", value: 9 },
+                  ],
+            value: 0,
+        };
+
+        const controls = this.props.controls;
+        for (const control of controls) {
+            const transformed = this._getTransformedReferenceCoordinate(control);
+            if (!control.metadata) {
+                control.metadata = {};
+            }
+            control.metadata._previousCenter = transformed;
+        }
+        this._onFontsParsedObserver = this.props.onFontsParsedObservable?.add(() => {
+            this._checkFontsInLayout();
+        });
+        this._onPropertyChangedObserver = this.props.onPropertyChangedObservable?.add((event) => {
+            const isTransformEvent = event.property === "transformCenterX" || event.property === "transformCenterY";
+            for (const control of controls) {
+                let transformed = this._getTransformedReferenceCoordinate(control);
+                if (isTransformEvent && control.metadata._previousCenter) {
+                    // Calculate the difference between current center and previous center
+                    const diff = transformed.subtract(control.metadata._previousCenter);
+                    control.leftInPixels -= diff.x;
+                    control.topInPixels -= diff.y;
+
+                    // Update center in reference to left and top positions
+                    transformed = this._getTransformedReferenceCoordinate(control);
+                }
+
+                control.metadata._previousCenter = transformed;
+
+                if (control.getClassName() === "TextBlock" && (event.property === "width" || event.property === "height")) {
+                    (control as TextBlock).resizeToFit = false;
+                }
+            }
+        });
+    }
+
+    componentWillMount() {
+        this._checkFontsInLayout();
+    }
+
+    private _checkFontsInLayout() {
+        const correctFonts: IInspectableOptions[] = [];
+        correctFonts.push({ label: "Custom Font", value: 0 });
+        for (const font of this.state.fontFamilyOptions.values()) {
+            if (document.fonts.check(`12px "${font.label}"`) && font.label != "Custom Font") {
+                correctFonts.push(font);
+            }
+        }
+        const correctLabels = correctFonts.map((element) => element.label);
+
+        const moreFonts = WorkbenchComponent.addedFonts;
+
+        for (let i = 0; i < moreFonts.length; i++) {
+            if (!correctLabels.includes(moreFonts[i]) && document.fonts.check(`12px "${moreFonts[i]}"`)) {
+                correctFonts.push({ label: moreFonts[i], value: correctFonts.length + 1 });
+                correctLabels.push(moreFonts[i]);
+            } else if (!document.fonts.check(`12px "${moreFonts[i]}"`)) {
+                alert("The font " + moreFonts[i] + " is unable to load");
+            }
+        }
+
+        this.setState({
+            fontFamilyOptions: correctFonts,
+        });
+        window.sessionStorage.setItem("fonts", JSON.stringify(correctFonts));
+    }
+
+    private _getTransformedReferenceCoordinate(control: Control) {
+        const nodeMatrix = CoordinateHelper.GetNodeMatrix(control);
+        const transformed = new Vector2(1, 1);
+        nodeMatrix.transformCoordinates(1, 1, transformed);
+        return transformed;
+    }
+
+    private _updateAlignment(alignment: string, value: number) {
+        for (const control of this.props.controls) {
+            if (control.typeName === "TextBlock" && (control as TextBlock).resizeToFit === false) {
+                (control as any)["text" + alignment.charAt(0).toUpperCase() + alignment.slice(1)] = value;
+            } else {
+                (control as any)[alignment] = value;
+            }
+        }
+    }
+
+    private _checkAndUpdateValues(propertyName: string, value: string) {
+        for (const control of this.props.controls) {
+            // checking the previous value unit to see what it was.
+            const vau = (control as any)["_" + propertyName];
+            let percentage = (vau as ValueAndUnit).isPercentage;
+
+            // now checking if the new string contains either a px or a % sign in case we need to change the unit.
+            const negative = value.charAt(0) === "-";
+            if (value.charAt(value.length - 1) === "%") {
+                percentage = true;
+            } else if (value.charAt(value.length - 1) === "x" && value.charAt(value.length - 2) === "p") {
+                percentage = false;
+            }
+
+            if (control.parent?.typeName === "StackPanel") {
+                percentage = false;
+            }
+
+            let newValue = value.match(/([\d.,]+)/g)?.[0];
+            if (!newValue) {
+                newValue = "0";
+            }
+            newValue = (negative ? "-" : "") + newValue;
+            newValue += percentage ? "%" : "px";
+
+            const initialValue = (control as any)[propertyName];
+            (control as any)[propertyName] = newValue;
+            this.props.onPropertyChangedObservable?.notifyObservers({
+                object: control,
+                property: propertyName,
+                initialValue: initialValue,
+                value: (control as any)[propertyName],
+            });
+        }
+    }
+
+    private _markChildrenAsDirty() {
+        for (const control of this.props.controls) {
+            if (control instanceof Container)
+                (control as Container)._children.forEach((child) => {
+                    child._markAsDirty();
+                });
+        }
+    }
+
+    public addVal = (newVal: { label: string; value: number }, prevVal: number) => {
+        if (newVal.label === "") {
+            return;
+        }
+        if (this.props.globalState) {
+            this.props.globalState.usePrevSelected = true;
+        }
+
+        (async () => {
+            await document.fonts.ready;
+            let displayVal = false;
+            const fonts = this.state.fontFamilyOptions;
+            if (!(fonts.find((element: IInspectableOptions) => element.label.toLowerCase() === newVal.label.toLowerCase()) === undefined)) {
+                setTimeout(() => {
+                    alert("This font is already available");
+                }, 100);
+
+                return;
+            } else {
+                if (!document.fonts.check(`12px "${newVal.label}"`)) {
+                    //Settimeout used due to race conditions with other events
+                    setTimeout(() => {
+                        alert("This font is not supported in the browser");
+                    }, 100);
+
+                    return;
+                } else {
+                    fonts.push(newVal);
+                    this.setState({
+                        fontFamilyOptions: [...fonts],
+                    });
+                    displayVal = true;
+                }
+            }
+
+            window.sessionStorage.setItem("fonts", JSON.stringify(this.state.fontFamilyOptions));
+
+            if (displayVal) {
+                this.selectCustomVal();
+            } else {
+                this.keepPrevVal(prevVal);
+            }
+        })();
+    };
+
+    selectCustomVal() {
+        const proxy = makeTargetsProxy(this.props.controls, this.props.onPropertyChangedObservable);
+        const fonts = this.state.fontFamilyOptions;
+
+        proxy.fontFamily = fonts.at(fonts.length - 1)?.label ?? "";
+
+        this.setState({ value: fonts.length });
+        window.sessionStorage.setItem("fonts", JSON.stringify(this.state.fontFamilyOptions));
+    }
+    keepPrevVal(prevVal: number) {
+        const proxy = makeTargetsProxy(this.props.controls, this.props.onPropertyChangedObservable);
+
+        proxy.fontFamily = this.state.fontFamilyOptions.filter(({ value }) => value === prevVal).map(({ label }) => label)[0];
+
+        this.setState({ value: prevVal });
+    }
+
+    componentWillUnmount() {
+        if (this._onPropertyChangedObserver) {
+            this.props.onPropertyChangedObservable?.remove(this._onPropertyChangedObserver);
+        }
+        if (this._onFontsParsedObserver) {
+            this.props.onFontsParsedObservable?.remove(this._onFontsParsedObserver);
+        }
+    }
+
+    render() {
+        const controls = this.props.controls;
+        const firstControl = controls[0];
+        let horizontalAlignment = firstControl.horizontalAlignment;
+        let verticalAlignment = firstControl.verticalAlignment;
+        for (const control of controls) {
+            if (control.horizontalAlignment !== horizontalAlignment) {
+                horizontalAlignment = Control.HORIZONTAL_ALIGNMENT_CENTER;
+            }
+            if (control.verticalAlignment !== verticalAlignment) {
+                verticalAlignment = Control.VERTICAL_ALIGNMENT_CENTER;
+            }
+        }
+        if (controls.every((control) => control.typeName === "TextBlock" && (control as TextBlock).resizeToFit === false)) {
+            horizontalAlignment = (firstControl as TextBlock).textHorizontalAlignment;
+            verticalAlignment = (firstControl as TextBlock).textVerticalAlignment;
+        }
+
+        const showTextProperties = firstControl instanceof Container || firstControl.typeName === "TextBlock";
+
+        const proxy = makeTargetsProxy(controls, this.props.onPropertyChangedObservable);
+        const getValue = (propertyName: ControlProperty) => {
+            const values = controls.map((control) => control[propertyName]._value);
+            const firstValue = values[0];
+            if (values.every((value: any) => value === firstValue)) {
+                const units = getUnitString(propertyName);
+                if (units === "%") {
+                    return (firstValue * 100).toFixed(2);
+                } else if (units === "PX") {
+                    return firstValue.toFixed(2);
+                } else {
+                    return conflictingValuesPlaceholder;
+                }
+            } else {
+                return conflictingValuesPlaceholder;
+            }
+        };
+        const getUnitString = (propertyName: ControlProperty) => {
+            const units = controls.map((control) => control[propertyName]._unit);
+            const firstUnit = units[0];
+            if (units.every((unit: any) => unit === firstUnit)) {
+                if (firstUnit === ValueAndUnit.UNITMODE_PIXEL) {
+                    return "PX";
+                } else {
+                    return "%";
+                }
+            } else {
+                return conflictingValuesPlaceholder;
+            }
+        };
+        const increment = (propertyName: DimensionProperties, amount: number, minimum?: number, maximum?: number) => {
+            for (const control of controls) {
+                const initialValue = control[propertyName];
+                const initialUnit = (control as any)["_" + propertyName]._unit;
+                let newValue: number = (control as any)[`${propertyName}InPixels`] + amount;
+                if (minimum !== undefined && newValue < minimum) newValue = minimum;
+                if (maximum !== undefined && newValue > maximum) newValue = maximum;
+                (control as any)[`${propertyName}InPixels`] = newValue;
+                if (initialUnit === ValueAndUnit.UNITMODE_PERCENTAGE) {
+                    CoordinateHelper.ConvertToPercentage(control, [propertyName]);
+                }
+                this.props.onPropertyChangedObservable?.notifyObservers({
+                    object: control,
+                    property: propertyName,
+                    initialValue: initialValue,
+                    value: control[propertyName],
+                });
+            }
+        };
+        const convertUnits = (unit: string, property: DimensionProperties) => {
+            for (const control of controls) {
+                if (unit === "PX") {
+                    CoordinateHelper.ConvertToPercentage(control, [property], this.props.onPropertyChangedObservable);
+                } else {
+                    CoordinateHelper.ConvertToPixels(control, [property], this.props.onPropertyChangedObservable);
+                }
+            }
+        };
+
+        const fontStyleOptions = [
+            { label: "regular", value: 0 },
+            { label: "italic", value: 1 },
+            { label: "oblique", value: 2 },
+        ];
+
+        let horizontalDisabled = false,
+            verticalDisabled = false,
+            widthUnitsLocked = false,
+            heightUnitsLocked = false;
+
+        const parent = controls[0].parent;
+
+        const fonts = this.state.fontFamilyOptions;
+
+        if (parent?.getClassName() === "StackPanel" || parent?.getClassName() === "VirtualKeyboard") {
+            if ((parent as StackPanel).isVertical) {
+                verticalDisabled = true;
+                heightUnitsLocked = true;
+            } else {
+                horizontalDisabled = true;
+                widthUnitsLocked = true;
+            }
+        }
+
+        return (
+            <div>
+                {!this.props.hideDimensions && (
+                    <>
+                        <div className="ge-divider alignment-bar">
+                            <CommandButtonComponent
+                                tooltip="Left"
+                                icon={hAlignLeftIcon}
+                                shortcut=""
+                                isActive={horizontalAlignment === Control.HORIZONTAL_ALIGNMENT_LEFT}
+                                onClick={() => {
+                                    this._updateAlignment("horizontalAlignment", Control.HORIZONTAL_ALIGNMENT_LEFT);
+                                }}
+                                disabled={horizontalDisabled}
+                            />
+                            <CommandButtonComponent
+                                tooltip="Center"
+                                icon={hAlignCenterIcon}
+                                shortcut=""
+                                isActive={horizontalAlignment === Control.HORIZONTAL_ALIGNMENT_CENTER}
+                                onClick={() => {
+                                    this._updateAlignment("horizontalAlignment", Control.HORIZONTAL_ALIGNMENT_CENTER);
+                                }}
+                                disabled={horizontalDisabled}
+                            />
+                            <CommandButtonComponent
+                                tooltip="Right"
+                                icon={hAlignRightIcon}
+                                shortcut=""
+                                isActive={horizontalAlignment === Control.HORIZONTAL_ALIGNMENT_RIGHT}
+                                onClick={() => {
+                                    this._updateAlignment("horizontalAlignment", Control.HORIZONTAL_ALIGNMENT_RIGHT);
+                                }}
+                                disabled={horizontalDisabled}
+                            />
+                            <CommandButtonComponent
+                                tooltip="Top"
+                                icon={vAlignTopIcon}
+                                shortcut=""
+                                isActive={verticalAlignment === Control.VERTICAL_ALIGNMENT_TOP}
+                                onClick={() => {
+                                    this._updateAlignment("verticalAlignment", Control.VERTICAL_ALIGNMENT_TOP);
+                                }}
+                                disabled={verticalDisabled}
+                            />
+                            <CommandButtonComponent
+                                tooltip="Center"
+                                icon={vAlignCenterIcon}
+                                shortcut=""
+                                isActive={verticalAlignment === Control.VERTICAL_ALIGNMENT_CENTER}
+                                onClick={() => {
+                                    this._updateAlignment("verticalAlignment", Control.VERTICAL_ALIGNMENT_CENTER);
+                                }}
+                                disabled={verticalDisabled}
+                            />
+                            <CommandButtonComponent
+                                tooltip="Bottom"
+                                icon={vAlignBottomIcon}
+                                shortcut=""
+                                isActive={verticalAlignment === Control.VERTICAL_ALIGNMENT_BOTTOM}
+                                onClick={() => {
+                                    this._updateAlignment("verticalAlignment", Control.VERTICAL_ALIGNMENT_BOTTOM);
+                                }}
+                                disabled={verticalDisabled}
+                            />
+                        </div>
+                        <div className="ge-divider double">
+                            <IconComponent icon={positionIcon} label={"Position"} />
+                            <TextInputLineComponent
+                                numbersOnly={true}
+                                lockObject={this.props.lockObject}
+                                label="X"
+                                delayInput={true}
+                                value={getValue("_left")}
+                                onChange={(newValue) => this._checkAndUpdateValues("left", newValue)}
+                                unit={<UnitButton unit={getUnitString("_left")} onClick={(unit) => convertUnits(unit, "left")} />}
+                                arrows={true}
+                                arrowsIncrement={(amount) => increment("left", amount)}
+                            />
+                            <TextInputLineComponent
+                                numbersOnly={true}
+                                lockObject={this.props.lockObject}
+                                label="Y"
+                                delayInput={true}
+                                value={getValue("_top")}
+                                onChange={(newValue) => this._checkAndUpdateValues("top", newValue)}
+                                unit={<UnitButton unit={getUnitString("_top")} onClick={(unit) => convertUnits(unit, "top")} />}
+                                arrows={true}
+                                arrowsIncrement={(amount) => increment("top", amount)}
+                            />
+                        </div>
+                        <div className="ge-divider double">
+                            <IconComponent icon={sizeIcon} label={"Size"} />
+                            <TextInputLineComponent
+                                numbersOnly={true}
+                                lockObject={this.props.lockObject}
+                                label="W"
+                                delayInput={true}
+                                value={getValue("_width")}
+                                onChange={(newValue) => {
+                                    for (const control of controls) {
+                                        if (control.typeName === "Image") {
+                                            (control as Image).autoScale = false;
+                                        } else if (control instanceof Container) {
+                                            (control as Container).adaptWidthToChildren = false;
+                                        } else if (control.typeName === "ColorPicker") {
+                                            if (newValue === "0" || newValue === "-") {
+                                                newValue = "1";
+                                            }
+                                        }
+                                    }
+                                    this._checkAndUpdateValues("width", newValue);
+                                }}
+                                unit={<UnitButton unit={getUnitString("_width")} locked={widthUnitsLocked} onClick={(unit) => convertUnits(unit, "width")} />}
+                                arrows={true}
+                                arrowsIncrement={(amount) => increment("width", amount)}
+                            />
+                            <TextInputLineComponent
+                                numbersOnly={true}
+                                lockObject={this.props.lockObject}
+                                label="H"
+                                delayInput={true}
+                                value={getValue("_height")}
+                                onChange={(newValue) => {
+                                    for (const control of controls) {
+                                        if (control.typeName === "Image") {
+                                            (control as Image).autoScale = false;
+                                        } else if (control instanceof Container) {
+                                            (control as Container).adaptHeightToChildren = false;
+                                        } else if (control.typeName === "ColorPicker") {
+                                            if (newValue === "0" || newValue === "-") {
+                                                newValue = "1";
+                                            }
+                                        }
+                                    }
+                                    this._checkAndUpdateValues("height", newValue);
+                                }}
+                                unit={<UnitButton unit={getUnitString("_height")} locked={heightUnitsLocked} onClick={(unit) => convertUnits(unit, "height")} />}
+                                arrows={true}
+                                arrowsIncrement={(amount) => increment("height", amount)}
+                            />
+                        </div>
+                        <div className="ge-divider double">
+                            <IconComponent icon={verticalMarginIcon} label={"Vertical Padding"} />
+                            <TextInputLineComponent
+                                numbersOnly={true}
+                                lockObject={this.props.lockObject}
+                                label="T"
+                                delayInput={true}
+                                value={getValue("_paddingTop")}
+                                onChange={(newValue) => {
+                                    this._checkAndUpdateValues("paddingTop", newValue);
+                                    this._markChildrenAsDirty();
+                                }}
+                                unit={<UnitButton unit={getUnitString("_paddingTop")} onClick={(unit) => convertUnits(unit, "paddingTop")} />}
+                                arrows={true}
+                                arrowsIncrement={(amount) => increment("paddingTop", amount, 0)}
+                            />
+                            <TextInputLineComponent
+                                numbersOnly={true}
+                                lockObject={this.props.lockObject}
+                                label="B"
+                                delayInput={true}
+                                value={getValue("_paddingBottom")}
+                                onChange={(newValue) => {
+                                    this._checkAndUpdateValues("paddingBottom", newValue);
+                                    this._markChildrenAsDirty();
+                                }}
+                                unit={<UnitButton unit={getUnitString("_paddingBottom")} onClick={(unit) => convertUnits(unit, "paddingBottom")} />}
+                                arrows={true}
+                                arrowsIncrement={(amount) => increment("paddingBottom", amount, 0)}
+                            />
+                        </div>
+                        <div className="ge-divider double">
+                            <IconComponent icon={horizontalMarginIcon} label={"Horizontal Padding"} />
+                            <TextInputLineComponent
+                                numbersOnly={true}
+                                lockObject={this.props.lockObject}
+                                label="L"
+                                delayInput={true}
+                                value={getValue("_paddingLeft")}
+                                onChange={(newValue) => {
+                                    this._checkAndUpdateValues("paddingLeft", newValue);
+                                    this._markChildrenAsDirty();
+                                }}
+                                unit={<UnitButton unit={getUnitString("_paddingLeft")} onClick={(unit) => convertUnits(unit, "paddingLeft")} />}
+                                arrows={true}
+                                arrowsIncrement={(amount) => increment("paddingLeft", amount)}
+                            />
+                            <TextInputLineComponent
+                                numbersOnly={true}
+                                lockObject={this.props.lockObject}
+                                label="R"
+                                delayInput={true}
+                                value={getValue("_paddingRight")}
+                                onChange={(newValue) => {
+                                    this._checkAndUpdateValues("paddingRight", newValue);
+                                    this._markChildrenAsDirty();
+                                }}
+                                onPropertyChangedObservable={this.props.onPropertyChangedObservable}
+                                unit={<UnitButton unit={getUnitString("_paddingRight")} onClick={(unit) => convertUnits(unit, "paddingRight")} />}
+                                arrows={true}
+                                arrowsIncrement={(amount) => increment("paddingRight", amount)}
+                            />
+                        </div>
+                        <div className="ge-divider">
+                            <IconComponent icon={descendantsOnlyPaddingIcon} label={"Makes padding affect only the descendants of this control"} />
+                            <CheckBoxLineComponent label="ONLY PAD DESCENDANTS" target={proxy} propertyName="descendentsOnlyPadding" />
+                        </div>
+                        <hr className="ge" />
+                    </>
+                )}
+                {parent?.name === "root" && (
+                    <>
+                        <TextLineComponent label="LINK OFFSET" value=" " color="grey"></TextLineComponent>
+                        <div className="ge-divider double">
+                            <IconComponent icon={linkedMeshOffsetIcon} label={"Link offset"} />
+                            <TextInputLineComponent
+                                numbersOnly={true}
+                                lockObject={this.props.lockObject}
+                                label="X"
+                                delayInput={true}
+                                value={getValue("_linkOffsetX")}
+                                onChange={(newValue) => this._checkAndUpdateValues("linkOffsetX", newValue)}
+                                unit={<UnitButton unit={getUnitString("_linkOffsetX")} onClick={(unit) => convertUnits(unit, "linkOffsetX")} />}
+                                arrows={true}
+                                arrowsIncrement={(amount) => increment("linkOffsetX", amount)}
+                            />
+                            <TextInputLineComponent
+                                numbersOnly={true}
+                                lockObject={this.props.lockObject}
+                                label="Y"
+                                delayInput={true}
+                                value={getValue("_linkOffsetY")}
+                                onChange={(newValue) => this._checkAndUpdateValues("linkOffsetY", newValue)}
+                                unit={<UnitButton unit={getUnitString("_linkOffsetY")} onClick={(unit) => convertUnits(unit, "linkOffsetY")} />}
+                                arrows={true}
+                                arrowsIncrement={(amount) => increment("linkOffsetY", amount)}
+                            />
+                        </div>
+                        <hr className="ge" />
+                    </>
+                )}
+                <TextLineComponent tooltip="" label="TRANSFORMATION" value=" " color="grey"></TextLineComponent>
+                <div className="ge-divider double">
+                    <IconComponent icon={scaleIcon} label={"Scale"} />
+                    <FloatLineComponent lockObject={this.props.lockObject} label="X" target={proxy} propertyName="scaleX" arrows={true} digits={2} step="0.0005" />
+                    <FloatLineComponent lockObject={this.props.lockObject} label="Y" target={proxy} propertyName="scaleY" arrows={true} digits={2} step="0.0005" />
+                </div>
+                <div className="ge-divider double">
+                    <IconComponent icon={pivotIcon} label={"Transform Center"} />
+                    <FloatLineComponent lockObject={this.props.lockObject} label="X" target={proxy} propertyName="transformCenterX" arrows={true} digits={2} step="0.0005" />
+                    <FloatLineComponent lockObject={this.props.lockObject} label="Y" target={proxy} propertyName="transformCenterY" arrows={true} digits={2} step="0.0005" />
+                </div>
+                <div className="ge-divider">
+                    <IconComponent icon={rotationIcon} label={"Rotation"} />
+                    <SliderLineComponent
+                        iconLabel={"Rotation"}
+                        lockObject={this.props.lockObject}
+                        label=""
+                        target={proxy}
+                        decimalCount={2}
+                        propertyName="rotation"
+                        minimum={0}
+                        maximum={2 * Math.PI}
+                        step={0.01}
+                        unit={<UnitButton unit="RAD" locked />}
+                    />
+                </div>
+                <hr className="ge" />
+                <TextLineComponent tooltip="" label="APPEARANCE" value=" " color="grey" />
+                {controls.every(
+                    (control) => control.color !== undefined && control.typeName !== "Image" && control.typeName !== "ImageBasedSlider" && control.typeName !== "ColorPicker"
+                ) && (
+                    <div className="ge-divider">
+                        <IconComponent icon={colorIcon} label={"Outline Color"} />
+                        <ColorLineComponent lockObject={this.props.lockObject} label="Outline Color" target={proxy} propertyName="color" />
+                    </div>
+                )}
+                {controls.every((control) => (control as any).background !== undefined) && (
+                    <div className="ge-divider">
+                        <IconComponent icon={fillColorIcon} label={"Background Color"} />
+                        <ColorLineComponent lockObject={this.props.lockObject} label="Background Color" target={proxy} propertyName="background" />
+                    </div>
+                )}
+                <div className="ge-divider">
+                    <IconComponent icon={alphaIcon} label={"Alpha"} />
+                    <SliderLineComponent lockObject={this.props.lockObject} label="" target={proxy} propertyName="alpha" minimum={0} maximum={1} step={0.01} />
+                </div>
+                <div className="ge-divider">
+                    <IconComponent icon={shadowColorIcon} label={"Shadow Color"} />
+                    <ColorLineComponent lockObject={this.props.lockObject} label="" target={proxy} propertyName="shadowColor" disableAlpha={true} />
+                </div>
+                <div className="ge-divider double">
+                    <IconComponent icon={shadowOffsetXIcon} label={"Shadow Offset"} />
+                    <FloatLineComponent
+                        lockObject={this.props.lockObject}
+                        label="X"
+                        target={proxy}
+                        propertyName="shadowOffsetX"
+                        unit={<UnitButton unit="PX" locked />}
+                        arrows={true}
+                        step="0.1"
+                        digits={2}
+                    />
+                    <FloatLineComponent
+                        lockObject={this.props.lockObject}
+                        label="Y"
+                        target={proxy}
+                        propertyName="shadowOffsetY"
+                        unit={<UnitButton unit="PX" locked />}
+                        arrows={true}
+                        step="0.1"
+                        digits={2}
+                    />
+                </div>
+                <div className="ge-divider double">
+                    <IconComponent icon={shadowBlurIcon} label={"Shadow Blur"} />
+                    <FloatLineComponent lockObject={this.props.lockObject} label=" " target={proxy} propertyName="shadowBlur" arrows={true} min={0} digits={2} />
+                </div>
+                {showTextProperties && (
+                    <>
+                        <hr className="ge" />
+                        <TextLineComponent tooltip="" label="FONT STYLE" value=" " color="grey"></TextLineComponent>
+                        <div className="ge-divider">
+                            <IconComponent icon={fontFamilyIcon} label={"Font Family"} />
+
+                            <OptionsLineComponent
+                                label=""
+                                target={proxy}
+                                propertyName="fontFamily"
+                                valueProp={this.state.value}
+                                options={fonts}
+                                addVal={this.addVal}
+                                fromFontDropdown={true}
+                                onSelect={(newValue) => {
+                                    const fontFamily = this.state.fontFamilyOptions.filter(({ value }) => value === newValue).map(({ label }) => label);
+                                    proxy.fontFamily = fontFamily[0];
+                                }}
+                                extractValue={() => {
+                                    if (this.state.fontFamilyOptions.filter(({ label }) => label === proxy.fontFamily)[0].label) {
+                                        return this.state.fontFamilyOptions.filter(({ label }) => label === proxy.fontFamily)[0].value;
+                                    } else {
+                                        return -1;
+                                    }
+                                }}
+                            />
+                        </div>
+                        <div className="ge-divider">
+                            <IconComponent icon={fontWeightIcon} label={"Font Weight"} />
+                            <TextInputLineComponent lockObject={this.props.lockObject} label="" target={proxy} propertyName="fontWeight" />
+                        </div>
+                        <div className="ge-divider">
+                            <IconComponent icon={fontStyleIcon} label={"Font Style"} />
+                            <OptionsLineComponent
+                                label=""
+                                target={proxy}
+                                propertyName="fontStyle"
+                                options={fontStyleOptions}
+                                fromFontDropdown={false}
+                                onSelect={(newValue) => {
+                                    proxy.fontStyle = ["", "italic", "oblique"][newValue as number];
+                                }}
+                                extractValue={() => {
+                                    switch (proxy.fontStyle) {
+                                        case "italic":
+                                            return 1;
+                                        case "oblique":
+                                            return 2;
+                                        default:
+                                            return 0;
+                                    }
+                                }}
+                            />
+                        </div>
+                        <div className="ge-divider double">
+                            <IconComponent icon={fontSizeIcon} label={"Font Size"} />
+                            <TextInputLineComponent
+                                lockObject={this.props.lockObject}
+                                label=""
+                                numbersOnly={true}
+                                value={getValue("_fontSize")}
+                                onChange={(newValue) => this._checkAndUpdateValues("fontSize", newValue)}
+                                unit={<UnitButton unit={getUnitString("_fontSize")} onClick={(unit) => convertUnits(unit, "fontSize")} />}
+                                arrows={true}
+                                arrowsIncrement={(amount) => increment("fontSize", amount, 0)}
+                            />
+                        </div>
+                    </>
+                )}
+            </div>
+        );
+    }
+}