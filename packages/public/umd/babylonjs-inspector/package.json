{
    "name": "babylonjs-inspector",
<<<<<<< HEAD
    "version": "6.5.0",
=======
    "version": "6.6.0",
>>>>>>> 44d036be
    "main": "babylon.inspector.bundle.max.js",
    "types": "babylon.inspector.module.d.ts",
    "files": [
        "*"
    ],
    "scripts": {
        "build": "npm run clean && npm run build:dev && npm run build:prod && npm run build:declaration",
        "build:dev": "webpack --env development",
        "build:prod": "webpack --env production",
        "build:declaration": "build-tools -c pud --config ./config.json",
        "clean": "rimraf dist && rimraf babylon*.*"
    },
    "dependencies": {
<<<<<<< HEAD
        "babylonjs": "^6.5.0",
        "babylonjs-gui": "^6.5.0",
        "babylonjs-gui-editor": "^6.5.0",
        "babylonjs-loaders": "^6.5.0",
        "babylonjs-materials": "^6.5.0",
        "babylonjs-serializers": "^6.5.0"
=======
        "babylonjs": "^6.6.0",
        "babylonjs-gui": "^6.6.0",
        "babylonjs-gui-editor": "^6.6.0",
        "babylonjs-loaders": "^6.6.0",
        "babylonjs-materials": "^6.6.0",
        "babylonjs-serializers": "^6.6.0"
>>>>>>> 44d036be
    },
    "devDependencies": {
        "@dev/build-tools": "1.0.0",
        "@dev/inspector": "1.0.0",
        "@dev/shared-ui-components": "1.0.0",
        "@types/react": "^17.0.30",
        "@types/react-dom": "^17.0.10",
        "css-loader": "^6.4.0",
        "react": "^17.0.2",
        "react-contextmenu": "RaananW/react-contextmenu",
        "react-dom": "^17.0.2",
        "rimraf": "^3.0.2",
        "sass-loader": "^13.0.0",
        "source-map-loader": "^4.0.0",
        "ts-loader": "^9.2.6",
        "typescript": "^4.4.4",
        "webpack": "^5.73.0",
        "webpack-cli": "^5.1.0",
        "webpack-merge": "^5.8.0"
    },
    "keywords": [
        "3D",
        "javascript",
        "html5",
        "webgl",
        "babylon.js"
    ],
    "license": "Apache-2.0",
    "sideEffects": true,
    "homepage": "https://www.babylonjs.com",
    "repository": {
        "type": "git",
        "url": "https://github.com/BabylonJS/Babylon.js.git"
    },
    "bugs": {
        "url": "https://github.com/BabylonJS/Babylon.js/issues"
    }
}<|MERGE_RESOLUTION|>--- conflicted
+++ resolved
@@ -1,10 +1,6 @@
 {
     "name": "babylonjs-inspector",
-<<<<<<< HEAD
-    "version": "6.5.0",
-=======
     "version": "6.6.0",
->>>>>>> 44d036be
     "main": "babylon.inspector.bundle.max.js",
     "types": "babylon.inspector.module.d.ts",
     "files": [
@@ -18,21 +14,12 @@
         "clean": "rimraf dist && rimraf babylon*.*"
     },
     "dependencies": {
-<<<<<<< HEAD
-        "babylonjs": "^6.5.0",
-        "babylonjs-gui": "^6.5.0",
-        "babylonjs-gui-editor": "^6.5.0",
-        "babylonjs-loaders": "^6.5.0",
-        "babylonjs-materials": "^6.5.0",
-        "babylonjs-serializers": "^6.5.0"
-=======
         "babylonjs": "^6.6.0",
         "babylonjs-gui": "^6.6.0",
         "babylonjs-gui-editor": "^6.6.0",
         "babylonjs-loaders": "^6.6.0",
         "babylonjs-materials": "^6.6.0",
         "babylonjs-serializers": "^6.6.0"
->>>>>>> 44d036be
     },
     "devDependencies": {
         "@dev/build-tools": "1.0.0",
