--- conflicted
+++ resolved
@@ -1,10 +1,6 @@
 {
     "name": "babylonjs-ktx2decoder",
-<<<<<<< HEAD
-    "version": "6.5.0",
-=======
     "version": "6.6.0",
->>>>>>> 44d036be
     "main": "babylon.ktx2Decoder.js",
     "types": "babylon.ktx2Decoder.module.d.ts",
     "files": [
@@ -18,11 +14,7 @@
         "clean": "rimraf dist && rimraf babylon*.*"
     },
     "dependencies": {
-<<<<<<< HEAD
-        "babylonjs": "^6.5.0"
-=======
         "babylonjs": "^6.6.0"
->>>>>>> 44d036be
     },
     "devDependencies": {
         "@dev/build-tools": "1.0.0",
