--- conflicted
+++ resolved
@@ -1,10 +1,6 @@
 {
     "name": "@babylonjs/gui",
-<<<<<<< HEAD
-    "version": "6.5.0",
-=======
     "version": "6.6.0",
->>>>>>> 44d036be
     "main": "index.js",
     "module": "index.js",
     "types": "index.d.ts",
@@ -22,11 +18,7 @@
         "postcompile": "build-tools -c add-js-to-es6"
     },
     "devDependencies": {
-<<<<<<< HEAD
-        "@babylonjs/core": "^6.5.0",
-=======
         "@babylonjs/core": "^6.6.0",
->>>>>>> 44d036be
         "@dev/build-tools": "^1.0.0",
         "@lts/gui": "1.0.0",
         "rimraf": "^3.0.2",
