﻿module BABYLON {
    export class AnimationRange {
        constructor(public name: string, public from: number, public to: number) {
        }

        public clone(): AnimationRange {
            return new AnimationRange(this.name, this.from, this.to);
        }
    }

    /**
     * Composed of a frame, and an action function
     */
    export class AnimationEvent {
        public isDone: boolean = false;
        constructor(public frame: number, public action: () => void, public onlyOnce?: boolean) {
        }
    }

    export class PathCursor {
        private _onchange = new Array<(cursor: PathCursor) => void>();

        value: number = 0;
        animations = new Array<Animation>();

        constructor(private path: Path2) {
        }

        public getPoint(): Vector3 {
            var point = this.path.getPointAtLengthPosition(this.value);
            return new Vector3(point.x, 0, point.y);
        }

        public moveAhead(step: number = 0.002): PathCursor {
            this.move(step);

            return this;
        }

        public moveBack(step: number = 0.002): PathCursor {
            this.move(-step);

            return this;
        }

        public move(step: number): PathCursor {

            if (Math.abs(step) > 1) {
                throw "step size should be less than 1.";
            }

            this.value += step;
            this.ensureLimits();
            this.raiseOnChange();

            return this;
        }

        private ensureLimits(): PathCursor {
            while (this.value > 1) {
                this.value -= 1;
            }
            while (this.value < 0) {
                this.value += 1;
            }

            return this;
        }

        // used by animation engine
        private raiseOnChange(): PathCursor {
            this._onchange.forEach(f => f(this));

            return this;
        }

        public onchange(f: (cursor: PathCursor) => void): PathCursor {
            this._onchange.push(f);

            return this;
        }
    }

    export interface IAnimationKey {
        frame: number;
        value: any;
        inTangent?: any;
        outTangent?: any;
        interpolation?: AnimationKeyInterpolation;
    }

    export enum AnimationKeyInterpolation {
        /**
         * Do not interpolate between keys and use the start key value only. Tangents are ignored.
         */
        STEP = 1
    }

    /**
     * Class used to store any kind of animation
     */
    export class Animation {
        /**
<<<<<<< HEAD
         * Gets or sets a general value used to allow matrices interpolation (off by default as it could be expensive)
=======
         * Use matrix interpolation instead of using direct key value when animating matrices
>>>>>>> 6984ab31
         */
        public static AllowMatricesInterpolation = false;

        /**
<<<<<<< HEAD
         * Gets or sets a boolean indicating if Matrix.DecomposeLerp should be used instead of Matrix.Lerp for matrix interpolation
=======
         * When matrix interpolation is enabled, this boolean forces the system to use Matrix.DecomposeLerp instead of Matrix.Lerp. Interpolation is more precise but slower
>>>>>>> 6984ab31
         */
        public static AllowMatrixDecomposeForInterpolation = true;

        private _keys: Array<IAnimationKey>;
        private _easingFunction: IEasingFunction;

        public _runtimeAnimations = new Array<RuntimeAnimation>();

        // The set of event that will be linked to this animation
        private _events = new Array<AnimationEvent>();

        public targetPropertyPath: string[];

        public blendingSpeed = 0.01;

        private _ranges: { [name: string]: Nullable<AnimationRange> } = {};

        static _PrepareAnimation(name: string, targetProperty: string, framePerSecond: number, totalFrame: number,
            from: any, to: any, loopMode?: number, easingFunction?: EasingFunction): Nullable<Animation> {
            var dataType = undefined;

            if (!isNaN(parseFloat(from)) && isFinite(from)) {
                dataType = Animation.ANIMATIONTYPE_FLOAT;
            } else if (from instanceof Quaternion) {
                dataType = Animation.ANIMATIONTYPE_QUATERNION;
            } else if (from instanceof Vector3) {
                dataType = Animation.ANIMATIONTYPE_VECTOR3;
            } else if (from instanceof Vector2) {
                dataType = Animation.ANIMATIONTYPE_VECTOR2;
            } else if (from instanceof Color3) {
                dataType = Animation.ANIMATIONTYPE_COLOR3;
            } else if (from instanceof Size) {
                dataType = Animation.ANIMATIONTYPE_SIZE;
            }

            if (dataType == undefined) {
                return null;
            }

            var animation = new Animation(name, targetProperty, framePerSecond, dataType, loopMode);

            var keys: Array<IAnimationKey> = [{ frame: 0, value: from }, { frame: totalFrame, value: to }];
            animation.setKeys(keys);

            if (easingFunction !== undefined) {
                animation.setEasingFunction(easingFunction);
            }

            return animation;
        }

        /**
		 * Sets up an animation.
		 * @param property the property to animate
		 * @param animationType the animation type to apply
		 * @param easingFunction the easing function used in the animation
		 * @returns The created animation
		 */
        public static CreateAnimation(property: string, animationType: number, framePerSecond: number, easingFunction: EasingFunction): Animation {
            var animation: Animation = new Animation(property + "Animation",
                property,
                framePerSecond,
                animationType,
                Animation.ANIMATIONLOOPMODE_CONSTANT);

            animation.setEasingFunction(easingFunction);

            return animation;
        }

        /**
         * Create and start an animation on a node
         * @param {string} name defines the name of the global animation that will be run on all nodes
         * @param {BABYLON.Node} node defines the root node where the animation will take place
         * @param {string} targetProperty defines property to animate
         * @param {number} framePerSecond defines the number of frame per second yo use
         * @param {number} totalFrame defines the number of frames in total
         * @param {any} from defines the initial value
         * @param {any} to defines the final value
         * @param {number} loopMode defines which loop mode you want to use (off by default)
         * @param {BABYLON.EasingFunction} easingFunction defines the easing function to use (linear by default)
         * @param onAnimationEnd defines the callback to call when animation end
         * @returns the animatable created for this animation
         */
        public static CreateAndStartAnimation(name: string, node: Node, targetProperty: string,
            framePerSecond: number, totalFrame: number,
            from: any, to: any, loopMode?: number, easingFunction?: EasingFunction, onAnimationEnd?: () => void): Nullable<Animatable> {

            var animation = Animation._PrepareAnimation(name, targetProperty, framePerSecond, totalFrame, from, to, loopMode, easingFunction);

            if (!animation) {
                return null;
            }

            return node.getScene().beginDirectAnimation(node, [animation], 0, totalFrame, (animation.loopMode === 1), 1.0, onAnimationEnd);
        }

        /**
         * Create and start an animation on a node and its descendants
         * @param {string} name defines the name of the global animation that will be run on all nodes
         * @param {BABYLON.Node} node defines the root node where the animation will take place
         * @param {boolean} directDescendantsOnly if true only direct descendants will be used, if false direct and also indirect (children of children, an so on in a recursive manner) descendants will be used.
         * @param {string} targetProperty defines property to animate
         * @param {number} framePerSecond defines the number of frame per second yo use
         * @param {number} totalFrame defines the number of frames in total
         * @param {any} from defines the initial value
         * @param {any} to defines the final value
         * @param {number} loopMode defines which loop mode you want to use (off by default)
         * @param {BABYLON.EasingFunction} easingFunction defines the easing function to use (linear by default)
         * @param onAnimationEnd defines the callback to call when an animation ends (will be called once per node)
         * @returns the list of animatables created for all nodes
         * @example https://www.babylonjs-playground.com/#MH0VLI
         */
        public static CreateAndStartHierarchyAnimation(name: string, node: Node, directDescendantsOnly: boolean, targetProperty: string,
            framePerSecond: number, totalFrame: number,
            from: any, to: any, loopMode?: number, easingFunction?: EasingFunction, onAnimationEnd?: () => void): Nullable<Animatable[]> {

            var animation = Animation._PrepareAnimation(name, targetProperty, framePerSecond, totalFrame, from, to, loopMode, easingFunction);

            if (!animation) {
                return null;
            }

            let scene = node.getScene();
            return scene.beginDirectHierarchyAnimation(node, directDescendantsOnly, [animation], 0, totalFrame, (animation.loopMode === 1), 1.0, onAnimationEnd);
        }

        public static CreateMergeAndStartAnimation(name: string, node: Node, targetProperty: string,
            framePerSecond: number, totalFrame: number,
            from: any, to: any, loopMode?: number, easingFunction?: EasingFunction, onAnimationEnd?: () => void): Nullable<Animatable> {

            var animation = Animation._PrepareAnimation(name, targetProperty, framePerSecond, totalFrame, from, to, loopMode, easingFunction);

            if (!animation) {
                return null;
            }

            node.animations.push(animation);

            return node.getScene().beginAnimation(node, 0, totalFrame, (animation.loopMode === 1), 1.0, onAnimationEnd);
        }

        /**
		 * Transition property of the Camera to the target Value.
		 * @param property The property to transition
		 * @param targetValue The target Value of the property
         * @param host The object where the property to animate belongs
         * @param scene Scene used to run the animation
         * @param frameRate Framerate (in frame/s) to use
		 * @param transition The transition type we want to use
		 * @param duration The duration of the animation, in milliseconds
		 * @param onAnimationEnd Call back trigger at the end of the animation.
		 */
        public static TransitionTo(property: string, targetValue: any, host: any, scene: Scene, frameRate: number, transition: Animation, duration: number, onAnimationEnd: Nullable<() => void> = null): Nullable<Animatable> {

            if (duration <= 0) {
                host[property] = targetValue;
                if (onAnimationEnd) {
                    onAnimationEnd();
                }
                return null;
            }

            var endFrame: number = frameRate * (duration / 1000);

            transition.setKeys([{
                frame: 0,
                value: host[property].clone ? host[property].clone() : host[property]
            },
            {
                frame: endFrame,
                value: targetValue
            }]);

            if (!host.animations) {
                host.animations = [];
            }

            host.animations.push(transition);

            var animation: Animatable = scene.beginAnimation(host, 0, endFrame, false);
            animation.onAnimationEnd = onAnimationEnd;
            return animation;
        }

        /**
         * Return the array of runtime animations currently using this animation
         */
        public get runtimeAnimations(): RuntimeAnimation[] {
            return this._runtimeAnimations;
        }

        public get hasRunningRuntimeAnimations(): boolean {
            for (var runtimeAnimation of this._runtimeAnimations) {
                if (!runtimeAnimation.isStopped) {
                    return true;
                }
            }

            return false;
        }

        constructor(public name: string, public targetProperty: string, public framePerSecond: number, public dataType: number, public loopMode?: number, public enableBlending?: boolean) {
            this.targetPropertyPath = targetProperty.split(".");
            this.dataType = dataType;
            this.loopMode = loopMode === undefined ? Animation.ANIMATIONLOOPMODE_CYCLE : loopMode;
        }

        // Methods
        /**
         * @param {boolean} fullDetails - support for multiple levels of logging within scene loading
         */
        public toString(fullDetails?: boolean): string {
            var ret = "Name: " + this.name + ", property: " + this.targetProperty;
            ret += ", datatype: " + (["Float", "Vector3", "Quaternion", "Matrix", "Color3", "Vector2"])[this.dataType];
            ret += ", nKeys: " + (this._keys ? this._keys.length : "none");
            ret += ", nRanges: " + (this._ranges ? Object.keys(this._ranges).length : "none");
            if (fullDetails) {
                ret += ", Ranges: {";
                var first = true;
                for (var name in this._ranges) {
                    if (first) {
                        ret += ", ";
                        first = false;
                    }
                    ret += name;
                }
                ret += "}";
            }
            return ret;
        }

        /**
         * Add an event to this animation.
         */
        public addEvent(event: AnimationEvent): void {
            this._events.push(event);
        }

        /**
         * Remove all events found at the given frame
         * @param frame
         */
        public removeEvents(frame: number): void {
            for (var index = 0; index < this._events.length; index++) {
                if (this._events[index].frame === frame) {
                    this._events.splice(index, 1);
                    index--;
                }
            }
        }

        public getEvents(): AnimationEvent[] {
            return this._events;
        }

        public createRange(name: string, from: number, to: number): void {
            // check name not already in use; could happen for bones after serialized
            if (!this._ranges[name]) {
                this._ranges[name] = new AnimationRange(name, from, to);
            }
        }

        public deleteRange(name: string, deleteFrames = true): void {
            let range = this._ranges[name];
            if (!range) {
                return;

            }
            if (deleteFrames) {
                var from = range.from;
                var to = range.to;

                // this loop MUST go high to low for multiple splices to work
                for (var key = this._keys.length - 1; key >= 0; key--) {
                    if (this._keys[key].frame >= from && this._keys[key].frame <= to) {
                        this._keys.splice(key, 1);
                    }
                }
            }
            this._ranges[name] = null; // said much faster than 'delete this._range[name]' 

        }

        public getRange(name: string): Nullable<AnimationRange> {
            return this._ranges[name];
        }


        public getKeys(): Array<IAnimationKey> {
            return this._keys;
        }

        public getHighestFrame(): number {
            var ret = 0;

            for (var key = 0, nKeys = this._keys.length; key < nKeys; key++) {
                if (ret < this._keys[key].frame) {
                    ret = this._keys[key].frame;
                }
            }
            return ret;
        }

        public getEasingFunction() {
            return this._easingFunction;
        }

        public setEasingFunction(easingFunction: EasingFunction) {
            this._easingFunction = easingFunction;
        }

        public floatInterpolateFunction(startValue: number, endValue: number, gradient: number): number {
            return Scalar.Lerp(startValue, endValue, gradient);
        }

        public floatInterpolateFunctionWithTangents(startValue: number, outTangent: number, endValue: number, inTangent: number, gradient: number): number {
            return Scalar.Hermite(startValue, outTangent, endValue, inTangent, gradient);
        }

        public quaternionInterpolateFunction(startValue: Quaternion, endValue: Quaternion, gradient: number): Quaternion {
            return Quaternion.Slerp(startValue, endValue, gradient);
        }

        public quaternionInterpolateFunctionWithTangents(startValue: Quaternion, outTangent: Quaternion, endValue: Quaternion, inTangent: Quaternion, gradient: number): Quaternion {
            return Quaternion.Hermite(startValue, outTangent, endValue, inTangent, gradient).normalize();
        }

        public vector3InterpolateFunction(startValue: Vector3, endValue: Vector3, gradient: number): Vector3 {
            return Vector3.Lerp(startValue, endValue, gradient);
        }

        public vector3InterpolateFunctionWithTangents(startValue: Vector3, outTangent: Vector3, endValue: Vector3, inTangent: Vector3, gradient: number): Vector3 {
            return Vector3.Hermite(startValue, outTangent, endValue, inTangent, gradient);
        }

        public vector2InterpolateFunction(startValue: Vector2, endValue: Vector2, gradient: number): Vector2 {
            return Vector2.Lerp(startValue, endValue, gradient);
        }

        public vector2InterpolateFunctionWithTangents(startValue: Vector2, outTangent: Vector2, endValue: Vector2, inTangent: Vector2, gradient: number): Vector2 {
            return Vector2.Hermite(startValue, outTangent, endValue, inTangent, gradient);
        }

        public sizeInterpolateFunction(startValue: Size, endValue: Size, gradient: number): Size {
            return Size.Lerp(startValue, endValue, gradient);
        }

        public color3InterpolateFunction(startValue: Color3, endValue: Color3, gradient: number): Color3 {
            return Color3.Lerp(startValue, endValue, gradient);
        }

<<<<<<< HEAD
        public matrixInterpolateFunction(startValue: Matrix, endValue: Matrix, gradient: number): Matrix {
            if (Animation.AllowMatrixDecomposeForInterpolation) {
                return Matrix.DecomposeLerp(startValue, endValue, gradient);
            }

=======
        /**
         * Defines the function to use to interpolate matrices
         * @param startValue defines the start matrix
         * @param endValue defines the end matrix
         * @param gradient defines the gradient between both matrices 
         * @param result defines an optional target matrix where to store the interpolation
         * @returns the interpolated matrix
         */
        public matrixInterpolateFunction(startValue: Matrix, endValue: Matrix, gradient: number, result?: Matrix): Matrix {
            if (Animation.AllowMatrixDecomposeForInterpolation) {
                if (result) {
                    Matrix.DecomposeLerpToRef(startValue, endValue, gradient, result);    
                    return result;
                }
                return Matrix.DecomposeLerp(startValue, endValue, gradient);
            }

            if (result) {
                Matrix.LerpToRef(startValue, endValue, gradient, result);
                return result;
            }
>>>>>>> 6984ab31
            return Matrix.Lerp(startValue, endValue, gradient);
        }

        public clone(): Animation {
            var clone = new Animation(this.name, this.targetPropertyPath.join("."), this.framePerSecond, this.dataType, this.loopMode);

            clone.enableBlending = this.enableBlending;
            clone.blendingSpeed = this.blendingSpeed;

            if (this._keys) {
                clone.setKeys(this._keys);
            }

            if (this._ranges) {
                clone._ranges = {};
                for (var name in this._ranges) {
                    let range = this._ranges[name];
                    if (!range) {
                        continue;
                    }
                    clone._ranges[name] = range.clone();
                }
            }

            return clone;
        }

        public setKeys(values: Array<IAnimationKey>): void {
            this._keys = values.slice(0);
        }

        public serialize(): any {
            var serializationObject: any = {};

            serializationObject.name = this.name;
            serializationObject.property = this.targetProperty;
            serializationObject.framePerSecond = this.framePerSecond;
            serializationObject.dataType = this.dataType;
            serializationObject.loopBehavior = this.loopMode;
            serializationObject.enableBlending = this.enableBlending;
            serializationObject.blendingSpeed = this.blendingSpeed;

            var dataType = this.dataType;
            serializationObject.keys = [];
            var keys = this.getKeys();
            for (var index = 0; index < keys.length; index++) {
                var animationKey = keys[index];

                var key: any = {};
                key.frame = animationKey.frame;

                switch (dataType) {
                    case Animation.ANIMATIONTYPE_FLOAT:
                        key.values = [animationKey.value];
                        break;
                    case Animation.ANIMATIONTYPE_QUATERNION:
                    case Animation.ANIMATIONTYPE_MATRIX:
                    case Animation.ANIMATIONTYPE_VECTOR3:
                    case Animation.ANIMATIONTYPE_COLOR3:
                        key.values = animationKey.value.asArray();
                        break;
                }

                serializationObject.keys.push(key);
            }

            serializationObject.ranges = [];
            for (var name in this._ranges) {
                let source = this._ranges[name];

                if (!source) {
                    continue;
                }
                var range: any = {};
                range.name = name;
                range.from = source.from;
                range.to = source.to;
                serializationObject.ranges.push(range);
            }

            return serializationObject;
        }

        // Statics
        private static _ANIMATIONTYPE_FLOAT = 0;
        private static _ANIMATIONTYPE_VECTOR3 = 1;
        private static _ANIMATIONTYPE_QUATERNION = 2;
        private static _ANIMATIONTYPE_MATRIX = 3;
        private static _ANIMATIONTYPE_COLOR3 = 4;
        private static _ANIMATIONTYPE_VECTOR2 = 5;
        private static _ANIMATIONTYPE_SIZE = 6;
        private static _ANIMATIONLOOPMODE_RELATIVE = 0;
        private static _ANIMATIONLOOPMODE_CYCLE = 1;
        private static _ANIMATIONLOOPMODE_CONSTANT = 2;

        public static get ANIMATIONTYPE_FLOAT(): number {
            return Animation._ANIMATIONTYPE_FLOAT;
        }

        public static get ANIMATIONTYPE_VECTOR3(): number {
            return Animation._ANIMATIONTYPE_VECTOR3;
        }

        public static get ANIMATIONTYPE_VECTOR2(): number {
            return Animation._ANIMATIONTYPE_VECTOR2;
        }

        public static get ANIMATIONTYPE_SIZE(): number {
            return Animation._ANIMATIONTYPE_SIZE;
        }

        public static get ANIMATIONTYPE_QUATERNION(): number {
            return Animation._ANIMATIONTYPE_QUATERNION;
        }

        public static get ANIMATIONTYPE_MATRIX(): number {
            return Animation._ANIMATIONTYPE_MATRIX;
        }

        public static get ANIMATIONTYPE_COLOR3(): number {
            return Animation._ANIMATIONTYPE_COLOR3;
        }

        public static get ANIMATIONLOOPMODE_RELATIVE(): number {
            return Animation._ANIMATIONLOOPMODE_RELATIVE;
        }

        public static get ANIMATIONLOOPMODE_CYCLE(): number {
            return Animation._ANIMATIONLOOPMODE_CYCLE;
        }

        public static get ANIMATIONLOOPMODE_CONSTANT(): number {
            return Animation._ANIMATIONLOOPMODE_CONSTANT;
        }

        public static Parse(parsedAnimation: any): Animation {
            var animation = new Animation(parsedAnimation.name, parsedAnimation.property, parsedAnimation.framePerSecond, parsedAnimation.dataType, parsedAnimation.loopBehavior);

            var dataType = parsedAnimation.dataType;
            var keys: Array<IAnimationKey> = [];
            var data;
            var index: number;

            if (parsedAnimation.enableBlending) {
                animation.enableBlending = parsedAnimation.enableBlending;
            }

            if (parsedAnimation.blendingSpeed) {
                animation.blendingSpeed = parsedAnimation.blendingSpeed;
            }

            for (index = 0; index < parsedAnimation.keys.length; index++) {
                var key = parsedAnimation.keys[index];
                var inTangent: any;
                var outTangent: any;

                switch (dataType) {
                    case Animation.ANIMATIONTYPE_FLOAT:
                        data = key.values[0];
                        if (key.values.length >= 1) {
                            inTangent = key.values[1];
                        }
                        if (key.values.length >= 2) {
                            outTangent = key.values[2];
                        }
                        break;
                    case Animation.ANIMATIONTYPE_QUATERNION:
                        data = Quaternion.FromArray(key.values);
                        if (key.values.length >= 8) {
                            var _inTangent = Quaternion.FromArray(key.values.slice(4, 8));
                            if (!_inTangent.equals(Quaternion.Zero())) {
                                inTangent = _inTangent;
                            }
                        }
                        if (key.values.length >= 12) {
                            var _outTangent = Quaternion.FromArray(key.values.slice(8, 12));
                            if (!_outTangent.equals(Quaternion.Zero())) {
                                outTangent = _outTangent;
                            }
                        }
                        break;
                    case Animation.ANIMATIONTYPE_MATRIX:
                        data = Matrix.FromArray(key.values);
                        break;
                    case Animation.ANIMATIONTYPE_COLOR3:
                        data = Color3.FromArray(key.values);
                        break;
                    case Animation.ANIMATIONTYPE_VECTOR3:
                    default:
                        data = Vector3.FromArray(key.values);
                        break;
                }

                var keyData: any = {};
                keyData.frame = key.frame;
                keyData.value = data;

                if (inTangent != undefined) {
                    keyData.inTangent = inTangent;
                }
                if (outTangent != undefined) {
                    keyData.outTangent = outTangent;
                }
                keys.push(keyData)
            }

            animation.setKeys(keys);

            if (parsedAnimation.ranges) {
                for (index = 0; index < parsedAnimation.ranges.length; index++) {
                    data = parsedAnimation.ranges[index];
                    animation.createRange(data.name, data.from, data.to);
                }
            }

            return animation;
        }

        public static AppendSerializedAnimations(source: IAnimatable, destination: any): any {
            if (source.animations) {
                destination.animations = [];
                for (var animationIndex = 0; animationIndex < source.animations.length; animationIndex++) {
                    var animation = source.animations[animationIndex];

                    destination.animations.push(animation.serialize());
                }
            }
        }
    }
}


<|MERGE_RESOLUTION|>--- conflicted
+++ resolved
@@ -1,730 +1,714 @@
-﻿module BABYLON {
-    export class AnimationRange {
-        constructor(public name: string, public from: number, public to: number) {
-        }
-
-        public clone(): AnimationRange {
-            return new AnimationRange(this.name, this.from, this.to);
-        }
-    }
-
-    /**
-     * Composed of a frame, and an action function
-     */
-    export class AnimationEvent {
-        public isDone: boolean = false;
-        constructor(public frame: number, public action: () => void, public onlyOnce?: boolean) {
-        }
-    }
-
-    export class PathCursor {
-        private _onchange = new Array<(cursor: PathCursor) => void>();
-
-        value: number = 0;
-        animations = new Array<Animation>();
-
-        constructor(private path: Path2) {
-        }
-
-        public getPoint(): Vector3 {
-            var point = this.path.getPointAtLengthPosition(this.value);
-            return new Vector3(point.x, 0, point.y);
-        }
-
-        public moveAhead(step: number = 0.002): PathCursor {
-            this.move(step);
-
-            return this;
-        }
-
-        public moveBack(step: number = 0.002): PathCursor {
-            this.move(-step);
-
-            return this;
-        }
-
-        public move(step: number): PathCursor {
-
-            if (Math.abs(step) > 1) {
-                throw "step size should be less than 1.";
-            }
-
-            this.value += step;
-            this.ensureLimits();
-            this.raiseOnChange();
-
-            return this;
-        }
-
-        private ensureLimits(): PathCursor {
-            while (this.value > 1) {
-                this.value -= 1;
-            }
-            while (this.value < 0) {
-                this.value += 1;
-            }
-
-            return this;
-        }
-
-        // used by animation engine
-        private raiseOnChange(): PathCursor {
-            this._onchange.forEach(f => f(this));
-
-            return this;
-        }
-
-        public onchange(f: (cursor: PathCursor) => void): PathCursor {
-            this._onchange.push(f);
-
-            return this;
-        }
-    }
-
-    export interface IAnimationKey {
-        frame: number;
-        value: any;
-        inTangent?: any;
-        outTangent?: any;
-        interpolation?: AnimationKeyInterpolation;
-    }
-
-    export enum AnimationKeyInterpolation {
-        /**
-         * Do not interpolate between keys and use the start key value only. Tangents are ignored.
-         */
-        STEP = 1
-    }
-
-    /**
-     * Class used to store any kind of animation
-     */
-    export class Animation {
-        /**
-<<<<<<< HEAD
-         * Gets or sets a general value used to allow matrices interpolation (off by default as it could be expensive)
-=======
-         * Use matrix interpolation instead of using direct key value when animating matrices
->>>>>>> 6984ab31
-         */
-        public static AllowMatricesInterpolation = false;
-
-        /**
-<<<<<<< HEAD
-         * Gets or sets a boolean indicating if Matrix.DecomposeLerp should be used instead of Matrix.Lerp for matrix interpolation
-=======
-         * When matrix interpolation is enabled, this boolean forces the system to use Matrix.DecomposeLerp instead of Matrix.Lerp. Interpolation is more precise but slower
->>>>>>> 6984ab31
-         */
-        public static AllowMatrixDecomposeForInterpolation = true;
-
-        private _keys: Array<IAnimationKey>;
-        private _easingFunction: IEasingFunction;
-
-        public _runtimeAnimations = new Array<RuntimeAnimation>();
-
-        // The set of event that will be linked to this animation
-        private _events = new Array<AnimationEvent>();
-
-        public targetPropertyPath: string[];
-
-        public blendingSpeed = 0.01;
-
-        private _ranges: { [name: string]: Nullable<AnimationRange> } = {};
-
-        static _PrepareAnimation(name: string, targetProperty: string, framePerSecond: number, totalFrame: number,
-            from: any, to: any, loopMode?: number, easingFunction?: EasingFunction): Nullable<Animation> {
-            var dataType = undefined;
-
-            if (!isNaN(parseFloat(from)) && isFinite(from)) {
-                dataType = Animation.ANIMATIONTYPE_FLOAT;
-            } else if (from instanceof Quaternion) {
-                dataType = Animation.ANIMATIONTYPE_QUATERNION;
-            } else if (from instanceof Vector3) {
-                dataType = Animation.ANIMATIONTYPE_VECTOR3;
-            } else if (from instanceof Vector2) {
-                dataType = Animation.ANIMATIONTYPE_VECTOR2;
-            } else if (from instanceof Color3) {
-                dataType = Animation.ANIMATIONTYPE_COLOR3;
-            } else if (from instanceof Size) {
-                dataType = Animation.ANIMATIONTYPE_SIZE;
-            }
-
-            if (dataType == undefined) {
-                return null;
-            }
-
-            var animation = new Animation(name, targetProperty, framePerSecond, dataType, loopMode);
-
-            var keys: Array<IAnimationKey> = [{ frame: 0, value: from }, { frame: totalFrame, value: to }];
-            animation.setKeys(keys);
-
-            if (easingFunction !== undefined) {
-                animation.setEasingFunction(easingFunction);
-            }
-
-            return animation;
-        }
-
-        /**
-		 * Sets up an animation.
-		 * @param property the property to animate
-		 * @param animationType the animation type to apply
-		 * @param easingFunction the easing function used in the animation
-		 * @returns The created animation
-		 */
-        public static CreateAnimation(property: string, animationType: number, framePerSecond: number, easingFunction: EasingFunction): Animation {
-            var animation: Animation = new Animation(property + "Animation",
-                property,
-                framePerSecond,
-                animationType,
-                Animation.ANIMATIONLOOPMODE_CONSTANT);
-
-            animation.setEasingFunction(easingFunction);
-
-            return animation;
-        }
-
-        /**
-         * Create and start an animation on a node
-         * @param {string} name defines the name of the global animation that will be run on all nodes
-         * @param {BABYLON.Node} node defines the root node where the animation will take place
-         * @param {string} targetProperty defines property to animate
-         * @param {number} framePerSecond defines the number of frame per second yo use
-         * @param {number} totalFrame defines the number of frames in total
-         * @param {any} from defines the initial value
-         * @param {any} to defines the final value
-         * @param {number} loopMode defines which loop mode you want to use (off by default)
-         * @param {BABYLON.EasingFunction} easingFunction defines the easing function to use (linear by default)
-         * @param onAnimationEnd defines the callback to call when animation end
-         * @returns the animatable created for this animation
-         */
-        public static CreateAndStartAnimation(name: string, node: Node, targetProperty: string,
-            framePerSecond: number, totalFrame: number,
-            from: any, to: any, loopMode?: number, easingFunction?: EasingFunction, onAnimationEnd?: () => void): Nullable<Animatable> {
-
-            var animation = Animation._PrepareAnimation(name, targetProperty, framePerSecond, totalFrame, from, to, loopMode, easingFunction);
-
-            if (!animation) {
-                return null;
-            }
-
-            return node.getScene().beginDirectAnimation(node, [animation], 0, totalFrame, (animation.loopMode === 1), 1.0, onAnimationEnd);
-        }
-
-        /**
-         * Create and start an animation on a node and its descendants
-         * @param {string} name defines the name of the global animation that will be run on all nodes
-         * @param {BABYLON.Node} node defines the root node where the animation will take place
-         * @param {boolean} directDescendantsOnly if true only direct descendants will be used, if false direct and also indirect (children of children, an so on in a recursive manner) descendants will be used.
-         * @param {string} targetProperty defines property to animate
-         * @param {number} framePerSecond defines the number of frame per second yo use
-         * @param {number} totalFrame defines the number of frames in total
-         * @param {any} from defines the initial value
-         * @param {any} to defines the final value
-         * @param {number} loopMode defines which loop mode you want to use (off by default)
-         * @param {BABYLON.EasingFunction} easingFunction defines the easing function to use (linear by default)
-         * @param onAnimationEnd defines the callback to call when an animation ends (will be called once per node)
-         * @returns the list of animatables created for all nodes
-         * @example https://www.babylonjs-playground.com/#MH0VLI
-         */
-        public static CreateAndStartHierarchyAnimation(name: string, node: Node, directDescendantsOnly: boolean, targetProperty: string,
-            framePerSecond: number, totalFrame: number,
-            from: any, to: any, loopMode?: number, easingFunction?: EasingFunction, onAnimationEnd?: () => void): Nullable<Animatable[]> {
-
-            var animation = Animation._PrepareAnimation(name, targetProperty, framePerSecond, totalFrame, from, to, loopMode, easingFunction);
-
-            if (!animation) {
-                return null;
-            }
-
-            let scene = node.getScene();
-            return scene.beginDirectHierarchyAnimation(node, directDescendantsOnly, [animation], 0, totalFrame, (animation.loopMode === 1), 1.0, onAnimationEnd);
-        }
-
-        public static CreateMergeAndStartAnimation(name: string, node: Node, targetProperty: string,
-            framePerSecond: number, totalFrame: number,
-            from: any, to: any, loopMode?: number, easingFunction?: EasingFunction, onAnimationEnd?: () => void): Nullable<Animatable> {
-
-            var animation = Animation._PrepareAnimation(name, targetProperty, framePerSecond, totalFrame, from, to, loopMode, easingFunction);
-
-            if (!animation) {
-                return null;
-            }
-
-            node.animations.push(animation);
-
-            return node.getScene().beginAnimation(node, 0, totalFrame, (animation.loopMode === 1), 1.0, onAnimationEnd);
-        }
-
-        /**
-		 * Transition property of the Camera to the target Value.
-		 * @param property The property to transition
-		 * @param targetValue The target Value of the property
-         * @param host The object where the property to animate belongs
-         * @param scene Scene used to run the animation
-         * @param frameRate Framerate (in frame/s) to use
-		 * @param transition The transition type we want to use
-		 * @param duration The duration of the animation, in milliseconds
-		 * @param onAnimationEnd Call back trigger at the end of the animation.
-		 */
-        public static TransitionTo(property: string, targetValue: any, host: any, scene: Scene, frameRate: number, transition: Animation, duration: number, onAnimationEnd: Nullable<() => void> = null): Nullable<Animatable> {
-
-            if (duration <= 0) {
-                host[property] = targetValue;
-                if (onAnimationEnd) {
-                    onAnimationEnd();
-                }
-                return null;
-            }
-
-            var endFrame: number = frameRate * (duration / 1000);
-
-            transition.setKeys([{
-                frame: 0,
-                value: host[property].clone ? host[property].clone() : host[property]
-            },
-            {
-                frame: endFrame,
-                value: targetValue
-            }]);
-
-            if (!host.animations) {
-                host.animations = [];
-            }
-
-            host.animations.push(transition);
-
-            var animation: Animatable = scene.beginAnimation(host, 0, endFrame, false);
-            animation.onAnimationEnd = onAnimationEnd;
-            return animation;
-        }
-
-        /**
-         * Return the array of runtime animations currently using this animation
-         */
-        public get runtimeAnimations(): RuntimeAnimation[] {
-            return this._runtimeAnimations;
-        }
-
-        public get hasRunningRuntimeAnimations(): boolean {
-            for (var runtimeAnimation of this._runtimeAnimations) {
-                if (!runtimeAnimation.isStopped) {
-                    return true;
-                }
-            }
-
-            return false;
-        }
-
-        constructor(public name: string, public targetProperty: string, public framePerSecond: number, public dataType: number, public loopMode?: number, public enableBlending?: boolean) {
-            this.targetPropertyPath = targetProperty.split(".");
-            this.dataType = dataType;
-            this.loopMode = loopMode === undefined ? Animation.ANIMATIONLOOPMODE_CYCLE : loopMode;
-        }
-
-        // Methods
-        /**
-         * @param {boolean} fullDetails - support for multiple levels of logging within scene loading
-         */
-        public toString(fullDetails?: boolean): string {
-            var ret = "Name: " + this.name + ", property: " + this.targetProperty;
-            ret += ", datatype: " + (["Float", "Vector3", "Quaternion", "Matrix", "Color3", "Vector2"])[this.dataType];
-            ret += ", nKeys: " + (this._keys ? this._keys.length : "none");
-            ret += ", nRanges: " + (this._ranges ? Object.keys(this._ranges).length : "none");
-            if (fullDetails) {
-                ret += ", Ranges: {";
-                var first = true;
-                for (var name in this._ranges) {
-                    if (first) {
-                        ret += ", ";
-                        first = false;
-                    }
-                    ret += name;
-                }
-                ret += "}";
-            }
-            return ret;
-        }
-
-        /**
-         * Add an event to this animation.
-         */
-        public addEvent(event: AnimationEvent): void {
-            this._events.push(event);
-        }
-
-        /**
-         * Remove all events found at the given frame
-         * @param frame
-         */
-        public removeEvents(frame: number): void {
-            for (var index = 0; index < this._events.length; index++) {
-                if (this._events[index].frame === frame) {
-                    this._events.splice(index, 1);
-                    index--;
-                }
-            }
-        }
-
-        public getEvents(): AnimationEvent[] {
-            return this._events;
-        }
-
-        public createRange(name: string, from: number, to: number): void {
-            // check name not already in use; could happen for bones after serialized
-            if (!this._ranges[name]) {
-                this._ranges[name] = new AnimationRange(name, from, to);
-            }
-        }
-
-        public deleteRange(name: string, deleteFrames = true): void {
-            let range = this._ranges[name];
-            if (!range) {
-                return;
-
-            }
-            if (deleteFrames) {
-                var from = range.from;
-                var to = range.to;
-
-                // this loop MUST go high to low for multiple splices to work
-                for (var key = this._keys.length - 1; key >= 0; key--) {
-                    if (this._keys[key].frame >= from && this._keys[key].frame <= to) {
-                        this._keys.splice(key, 1);
-                    }
-                }
-            }
-            this._ranges[name] = null; // said much faster than 'delete this._range[name]' 
-
-        }
-
-        public getRange(name: string): Nullable<AnimationRange> {
-            return this._ranges[name];
-        }
-
-
-        public getKeys(): Array<IAnimationKey> {
-            return this._keys;
-        }
-
-        public getHighestFrame(): number {
-            var ret = 0;
-
-            for (var key = 0, nKeys = this._keys.length; key < nKeys; key++) {
-                if (ret < this._keys[key].frame) {
-                    ret = this._keys[key].frame;
-                }
-            }
-            return ret;
-        }
-
-        public getEasingFunction() {
-            return this._easingFunction;
-        }
-
-        public setEasingFunction(easingFunction: EasingFunction) {
-            this._easingFunction = easingFunction;
-        }
-
-        public floatInterpolateFunction(startValue: number, endValue: number, gradient: number): number {
-            return Scalar.Lerp(startValue, endValue, gradient);
-        }
-
-        public floatInterpolateFunctionWithTangents(startValue: number, outTangent: number, endValue: number, inTangent: number, gradient: number): number {
-            return Scalar.Hermite(startValue, outTangent, endValue, inTangent, gradient);
-        }
-
-        public quaternionInterpolateFunction(startValue: Quaternion, endValue: Quaternion, gradient: number): Quaternion {
-            return Quaternion.Slerp(startValue, endValue, gradient);
-        }
-
-        public quaternionInterpolateFunctionWithTangents(startValue: Quaternion, outTangent: Quaternion, endValue: Quaternion, inTangent: Quaternion, gradient: number): Quaternion {
-            return Quaternion.Hermite(startValue, outTangent, endValue, inTangent, gradient).normalize();
-        }
-
-        public vector3InterpolateFunction(startValue: Vector3, endValue: Vector3, gradient: number): Vector3 {
-            return Vector3.Lerp(startValue, endValue, gradient);
-        }
-
-        public vector3InterpolateFunctionWithTangents(startValue: Vector3, outTangent: Vector3, endValue: Vector3, inTangent: Vector3, gradient: number): Vector3 {
-            return Vector3.Hermite(startValue, outTangent, endValue, inTangent, gradient);
-        }
-
-        public vector2InterpolateFunction(startValue: Vector2, endValue: Vector2, gradient: number): Vector2 {
-            return Vector2.Lerp(startValue, endValue, gradient);
-        }
-
-        public vector2InterpolateFunctionWithTangents(startValue: Vector2, outTangent: Vector2, endValue: Vector2, inTangent: Vector2, gradient: number): Vector2 {
-            return Vector2.Hermite(startValue, outTangent, endValue, inTangent, gradient);
-        }
-
-        public sizeInterpolateFunction(startValue: Size, endValue: Size, gradient: number): Size {
-            return Size.Lerp(startValue, endValue, gradient);
-        }
-
-        public color3InterpolateFunction(startValue: Color3, endValue: Color3, gradient: number): Color3 {
-            return Color3.Lerp(startValue, endValue, gradient);
-        }
-
-<<<<<<< HEAD
-        public matrixInterpolateFunction(startValue: Matrix, endValue: Matrix, gradient: number): Matrix {
-            if (Animation.AllowMatrixDecomposeForInterpolation) {
-                return Matrix.DecomposeLerp(startValue, endValue, gradient);
-            }
-
-=======
-        /**
-         * Defines the function to use to interpolate matrices
-         * @param startValue defines the start matrix
-         * @param endValue defines the end matrix
-         * @param gradient defines the gradient between both matrices 
-         * @param result defines an optional target matrix where to store the interpolation
-         * @returns the interpolated matrix
-         */
-        public matrixInterpolateFunction(startValue: Matrix, endValue: Matrix, gradient: number, result?: Matrix): Matrix {
-            if (Animation.AllowMatrixDecomposeForInterpolation) {
-                if (result) {
-                    Matrix.DecomposeLerpToRef(startValue, endValue, gradient, result);    
-                    return result;
-                }
-                return Matrix.DecomposeLerp(startValue, endValue, gradient);
-            }
-
-            if (result) {
-                Matrix.LerpToRef(startValue, endValue, gradient, result);
-                return result;
-            }
->>>>>>> 6984ab31
-            return Matrix.Lerp(startValue, endValue, gradient);
-        }
-
-        public clone(): Animation {
-            var clone = new Animation(this.name, this.targetPropertyPath.join("."), this.framePerSecond, this.dataType, this.loopMode);
-
-            clone.enableBlending = this.enableBlending;
-            clone.blendingSpeed = this.blendingSpeed;
-
-            if (this._keys) {
-                clone.setKeys(this._keys);
-            }
-
-            if (this._ranges) {
-                clone._ranges = {};
-                for (var name in this._ranges) {
-                    let range = this._ranges[name];
-                    if (!range) {
-                        continue;
-                    }
-                    clone._ranges[name] = range.clone();
-                }
-            }
-
-            return clone;
-        }
-
-        public setKeys(values: Array<IAnimationKey>): void {
-            this._keys = values.slice(0);
-        }
-
-        public serialize(): any {
-            var serializationObject: any = {};
-
-            serializationObject.name = this.name;
-            serializationObject.property = this.targetProperty;
-            serializationObject.framePerSecond = this.framePerSecond;
-            serializationObject.dataType = this.dataType;
-            serializationObject.loopBehavior = this.loopMode;
-            serializationObject.enableBlending = this.enableBlending;
-            serializationObject.blendingSpeed = this.blendingSpeed;
-
-            var dataType = this.dataType;
-            serializationObject.keys = [];
-            var keys = this.getKeys();
-            for (var index = 0; index < keys.length; index++) {
-                var animationKey = keys[index];
-
-                var key: any = {};
-                key.frame = animationKey.frame;
-
-                switch (dataType) {
-                    case Animation.ANIMATIONTYPE_FLOAT:
-                        key.values = [animationKey.value];
-                        break;
-                    case Animation.ANIMATIONTYPE_QUATERNION:
-                    case Animation.ANIMATIONTYPE_MATRIX:
-                    case Animation.ANIMATIONTYPE_VECTOR3:
-                    case Animation.ANIMATIONTYPE_COLOR3:
-                        key.values = animationKey.value.asArray();
-                        break;
-                }
-
-                serializationObject.keys.push(key);
-            }
-
-            serializationObject.ranges = [];
-            for (var name in this._ranges) {
-                let source = this._ranges[name];
-
-                if (!source) {
-                    continue;
-                }
-                var range: any = {};
-                range.name = name;
-                range.from = source.from;
-                range.to = source.to;
-                serializationObject.ranges.push(range);
-            }
-
-            return serializationObject;
-        }
-
-        // Statics
-        private static _ANIMATIONTYPE_FLOAT = 0;
-        private static _ANIMATIONTYPE_VECTOR3 = 1;
-        private static _ANIMATIONTYPE_QUATERNION = 2;
-        private static _ANIMATIONTYPE_MATRIX = 3;
-        private static _ANIMATIONTYPE_COLOR3 = 4;
-        private static _ANIMATIONTYPE_VECTOR2 = 5;
-        private static _ANIMATIONTYPE_SIZE = 6;
-        private static _ANIMATIONLOOPMODE_RELATIVE = 0;
-        private static _ANIMATIONLOOPMODE_CYCLE = 1;
-        private static _ANIMATIONLOOPMODE_CONSTANT = 2;
-
-        public static get ANIMATIONTYPE_FLOAT(): number {
-            return Animation._ANIMATIONTYPE_FLOAT;
-        }
-
-        public static get ANIMATIONTYPE_VECTOR3(): number {
-            return Animation._ANIMATIONTYPE_VECTOR3;
-        }
-
-        public static get ANIMATIONTYPE_VECTOR2(): number {
-            return Animation._ANIMATIONTYPE_VECTOR2;
-        }
-
-        public static get ANIMATIONTYPE_SIZE(): number {
-            return Animation._ANIMATIONTYPE_SIZE;
-        }
-
-        public static get ANIMATIONTYPE_QUATERNION(): number {
-            return Animation._ANIMATIONTYPE_QUATERNION;
-        }
-
-        public static get ANIMATIONTYPE_MATRIX(): number {
-            return Animation._ANIMATIONTYPE_MATRIX;
-        }
-
-        public static get ANIMATIONTYPE_COLOR3(): number {
-            return Animation._ANIMATIONTYPE_COLOR3;
-        }
-
-        public static get ANIMATIONLOOPMODE_RELATIVE(): number {
-            return Animation._ANIMATIONLOOPMODE_RELATIVE;
-        }
-
-        public static get ANIMATIONLOOPMODE_CYCLE(): number {
-            return Animation._ANIMATIONLOOPMODE_CYCLE;
-        }
-
-        public static get ANIMATIONLOOPMODE_CONSTANT(): number {
-            return Animation._ANIMATIONLOOPMODE_CONSTANT;
-        }
-
-        public static Parse(parsedAnimation: any): Animation {
-            var animation = new Animation(parsedAnimation.name, parsedAnimation.property, parsedAnimation.framePerSecond, parsedAnimation.dataType, parsedAnimation.loopBehavior);
-
-            var dataType = parsedAnimation.dataType;
-            var keys: Array<IAnimationKey> = [];
-            var data;
-            var index: number;
-
-            if (parsedAnimation.enableBlending) {
-                animation.enableBlending = parsedAnimation.enableBlending;
-            }
-
-            if (parsedAnimation.blendingSpeed) {
-                animation.blendingSpeed = parsedAnimation.blendingSpeed;
-            }
-
-            for (index = 0; index < parsedAnimation.keys.length; index++) {
-                var key = parsedAnimation.keys[index];
-                var inTangent: any;
-                var outTangent: any;
-
-                switch (dataType) {
-                    case Animation.ANIMATIONTYPE_FLOAT:
-                        data = key.values[0];
-                        if (key.values.length >= 1) {
-                            inTangent = key.values[1];
-                        }
-                        if (key.values.length >= 2) {
-                            outTangent = key.values[2];
-                        }
-                        break;
-                    case Animation.ANIMATIONTYPE_QUATERNION:
-                        data = Quaternion.FromArray(key.values);
-                        if (key.values.length >= 8) {
-                            var _inTangent = Quaternion.FromArray(key.values.slice(4, 8));
-                            if (!_inTangent.equals(Quaternion.Zero())) {
-                                inTangent = _inTangent;
-                            }
-                        }
-                        if (key.values.length >= 12) {
-                            var _outTangent = Quaternion.FromArray(key.values.slice(8, 12));
-                            if (!_outTangent.equals(Quaternion.Zero())) {
-                                outTangent = _outTangent;
-                            }
-                        }
-                        break;
-                    case Animation.ANIMATIONTYPE_MATRIX:
-                        data = Matrix.FromArray(key.values);
-                        break;
-                    case Animation.ANIMATIONTYPE_COLOR3:
-                        data = Color3.FromArray(key.values);
-                        break;
-                    case Animation.ANIMATIONTYPE_VECTOR3:
-                    default:
-                        data = Vector3.FromArray(key.values);
-                        break;
-                }
-
-                var keyData: any = {};
-                keyData.frame = key.frame;
-                keyData.value = data;
-
-                if (inTangent != undefined) {
-                    keyData.inTangent = inTangent;
-                }
-                if (outTangent != undefined) {
-                    keyData.outTangent = outTangent;
-                }
-                keys.push(keyData)
-            }
-
-            animation.setKeys(keys);
-
-            if (parsedAnimation.ranges) {
-                for (index = 0; index < parsedAnimation.ranges.length; index++) {
-                    data = parsedAnimation.ranges[index];
-                    animation.createRange(data.name, data.from, data.to);
-                }
-            }
-
-            return animation;
-        }
-
-        public static AppendSerializedAnimations(source: IAnimatable, destination: any): any {
-            if (source.animations) {
-                destination.animations = [];
-                for (var animationIndex = 0; animationIndex < source.animations.length; animationIndex++) {
-                    var animation = source.animations[animationIndex];
-
-                    destination.animations.push(animation.serialize());
-                }
-            }
-        }
-    }
-}
-
-
+﻿module BABYLON {
+    export class AnimationRange {
+        constructor(public name: string, public from: number, public to: number) {
+        }
+
+        public clone(): AnimationRange {
+            return new AnimationRange(this.name, this.from, this.to);
+        }
+    }
+
+    /**
+     * Composed of a frame, and an action function
+     */
+    export class AnimationEvent {
+        public isDone: boolean = false;
+        constructor(public frame: number, public action: () => void, public onlyOnce?: boolean) {
+        }
+    }
+
+    export class PathCursor {
+        private _onchange = new Array<(cursor: PathCursor) => void>();
+
+        value: number = 0;
+        animations = new Array<Animation>();
+
+        constructor(private path: Path2) {
+        }
+
+        public getPoint(): Vector3 {
+            var point = this.path.getPointAtLengthPosition(this.value);
+            return new Vector3(point.x, 0, point.y);
+        }
+
+        public moveAhead(step: number = 0.002): PathCursor {
+            this.move(step);
+
+            return this;
+        }
+
+        public moveBack(step: number = 0.002): PathCursor {
+            this.move(-step);
+
+            return this;
+        }
+
+        public move(step: number): PathCursor {
+
+            if (Math.abs(step) > 1) {
+                throw "step size should be less than 1.";
+            }
+
+            this.value += step;
+            this.ensureLimits();
+            this.raiseOnChange();
+
+            return this;
+        }
+
+        private ensureLimits(): PathCursor {
+            while (this.value > 1) {
+                this.value -= 1;
+            }
+            while (this.value < 0) {
+                this.value += 1;
+            }
+
+            return this;
+        }
+
+        // used by animation engine
+        private raiseOnChange(): PathCursor {
+            this._onchange.forEach(f => f(this));
+
+            return this;
+        }
+
+        public onchange(f: (cursor: PathCursor) => void): PathCursor {
+            this._onchange.push(f);
+
+            return this;
+        }
+    }
+
+    export interface IAnimationKey {
+        frame: number;
+        value: any;
+        inTangent?: any;
+        outTangent?: any;
+        interpolation?: AnimationKeyInterpolation;
+    }
+
+    export enum AnimationKeyInterpolation {
+        /**
+         * Do not interpolate between keys and use the start key value only. Tangents are ignored.
+         */
+        STEP = 1
+    }
+
+    /**
+     * Class used to store any kind of animation
+     */
+    export class Animation {
+        /**
+         * Use matrix interpolation instead of using direct key value when animating matrices
+         */
+        public static AllowMatricesInterpolation = false;
+
+        /**
+         * When matrix interpolation is enabled, this boolean forces the system to use Matrix.DecomposeLerp instead of Matrix.Lerp. Interpolation is more precise but slower
+         */
+        public static AllowMatrixDecomposeForInterpolation = true;
+
+        private _keys: Array<IAnimationKey>;
+        private _easingFunction: IEasingFunction;
+
+        public _runtimeAnimations = new Array<RuntimeAnimation>();
+
+        // The set of event that will be linked to this animation
+        private _events = new Array<AnimationEvent>();
+
+        public targetPropertyPath: string[];
+
+        public blendingSpeed = 0.01;
+
+        private _ranges: { [name: string]: Nullable<AnimationRange> } = {};
+
+        static _PrepareAnimation(name: string, targetProperty: string, framePerSecond: number, totalFrame: number,
+            from: any, to: any, loopMode?: number, easingFunction?: EasingFunction): Nullable<Animation> {
+            var dataType = undefined;
+
+            if (!isNaN(parseFloat(from)) && isFinite(from)) {
+                dataType = Animation.ANIMATIONTYPE_FLOAT;
+            } else if (from instanceof Quaternion) {
+                dataType = Animation.ANIMATIONTYPE_QUATERNION;
+            } else if (from instanceof Vector3) {
+                dataType = Animation.ANIMATIONTYPE_VECTOR3;
+            } else if (from instanceof Vector2) {
+                dataType = Animation.ANIMATIONTYPE_VECTOR2;
+            } else if (from instanceof Color3) {
+                dataType = Animation.ANIMATIONTYPE_COLOR3;
+            } else if (from instanceof Size) {
+                dataType = Animation.ANIMATIONTYPE_SIZE;
+            }
+
+            if (dataType == undefined) {
+                return null;
+            }
+
+            var animation = new Animation(name, targetProperty, framePerSecond, dataType, loopMode);
+
+            var keys: Array<IAnimationKey> = [{ frame: 0, value: from }, { frame: totalFrame, value: to }];
+            animation.setKeys(keys);
+
+            if (easingFunction !== undefined) {
+                animation.setEasingFunction(easingFunction);
+            }
+
+            return animation;
+        }
+
+        /**
+		 * Sets up an animation.
+		 * @param property the property to animate
+		 * @param animationType the animation type to apply
+		 * @param easingFunction the easing function used in the animation
+		 * @returns The created animation
+		 */
+        public static CreateAnimation(property: string, animationType: number, framePerSecond: number, easingFunction: EasingFunction): Animation {
+            var animation: Animation = new Animation(property + "Animation",
+                property,
+                framePerSecond,
+                animationType,
+                Animation.ANIMATIONLOOPMODE_CONSTANT);
+
+            animation.setEasingFunction(easingFunction);
+
+            return animation;
+        }
+
+        /**
+         * Create and start an animation on a node
+         * @param {string} name defines the name of the global animation that will be run on all nodes
+         * @param {BABYLON.Node} node defines the root node where the animation will take place
+         * @param {string} targetProperty defines property to animate
+         * @param {number} framePerSecond defines the number of frame per second yo use
+         * @param {number} totalFrame defines the number of frames in total
+         * @param {any} from defines the initial value
+         * @param {any} to defines the final value
+         * @param {number} loopMode defines which loop mode you want to use (off by default)
+         * @param {BABYLON.EasingFunction} easingFunction defines the easing function to use (linear by default)
+         * @param onAnimationEnd defines the callback to call when animation end
+         * @returns the animatable created for this animation
+         */
+        public static CreateAndStartAnimation(name: string, node: Node, targetProperty: string,
+            framePerSecond: number, totalFrame: number,
+            from: any, to: any, loopMode?: number, easingFunction?: EasingFunction, onAnimationEnd?: () => void): Nullable<Animatable> {
+
+            var animation = Animation._PrepareAnimation(name, targetProperty, framePerSecond, totalFrame, from, to, loopMode, easingFunction);
+
+            if (!animation) {
+                return null;
+            }
+
+            return node.getScene().beginDirectAnimation(node, [animation], 0, totalFrame, (animation.loopMode === 1), 1.0, onAnimationEnd);
+        }
+
+        /**
+         * Create and start an animation on a node and its descendants
+         * @param {string} name defines the name of the global animation that will be run on all nodes
+         * @param {BABYLON.Node} node defines the root node where the animation will take place
+         * @param {boolean} directDescendantsOnly if true only direct descendants will be used, if false direct and also indirect (children of children, an so on in a recursive manner) descendants will be used.
+         * @param {string} targetProperty defines property to animate
+         * @param {number} framePerSecond defines the number of frame per second yo use
+         * @param {number} totalFrame defines the number of frames in total
+         * @param {any} from defines the initial value
+         * @param {any} to defines the final value
+         * @param {number} loopMode defines which loop mode you want to use (off by default)
+         * @param {BABYLON.EasingFunction} easingFunction defines the easing function to use (linear by default)
+         * @param onAnimationEnd defines the callback to call when an animation ends (will be called once per node)
+         * @returns the list of animatables created for all nodes
+         * @example https://www.babylonjs-playground.com/#MH0VLI
+         */
+        public static CreateAndStartHierarchyAnimation(name: string, node: Node, directDescendantsOnly: boolean, targetProperty: string,
+            framePerSecond: number, totalFrame: number,
+            from: any, to: any, loopMode?: number, easingFunction?: EasingFunction, onAnimationEnd?: () => void): Nullable<Animatable[]> {
+
+            var animation = Animation._PrepareAnimation(name, targetProperty, framePerSecond, totalFrame, from, to, loopMode, easingFunction);
+
+            if (!animation) {
+                return null;
+            }
+
+            let scene = node.getScene();
+            return scene.beginDirectHierarchyAnimation(node, directDescendantsOnly, [animation], 0, totalFrame, (animation.loopMode === 1), 1.0, onAnimationEnd);
+        }
+
+        public static CreateMergeAndStartAnimation(name: string, node: Node, targetProperty: string,
+            framePerSecond: number, totalFrame: number,
+            from: any, to: any, loopMode?: number, easingFunction?: EasingFunction, onAnimationEnd?: () => void): Nullable<Animatable> {
+
+            var animation = Animation._PrepareAnimation(name, targetProperty, framePerSecond, totalFrame, from, to, loopMode, easingFunction);
+
+            if (!animation) {
+                return null;
+            }
+
+            node.animations.push(animation);
+
+            return node.getScene().beginAnimation(node, 0, totalFrame, (animation.loopMode === 1), 1.0, onAnimationEnd);
+        }
+
+        /**
+		 * Transition property of the Camera to the target Value.
+		 * @param property The property to transition
+		 * @param targetValue The target Value of the property
+         * @param host The object where the property to animate belongs
+         * @param scene Scene used to run the animation
+         * @param frameRate Framerate (in frame/s) to use
+		 * @param transition The transition type we want to use
+		 * @param duration The duration of the animation, in milliseconds
+		 * @param onAnimationEnd Call back trigger at the end of the animation.
+		 */
+        public static TransitionTo(property: string, targetValue: any, host: any, scene: Scene, frameRate: number, transition: Animation, duration: number, onAnimationEnd: Nullable<() => void> = null): Nullable<Animatable> {
+
+            if (duration <= 0) {
+                host[property] = targetValue;
+                if (onAnimationEnd) {
+                    onAnimationEnd();
+                }
+                return null;
+            }
+
+            var endFrame: number = frameRate * (duration / 1000);
+
+            transition.setKeys([{
+                frame: 0,
+                value: host[property].clone ? host[property].clone() : host[property]
+            },
+            {
+                frame: endFrame,
+                value: targetValue
+            }]);
+
+            if (!host.animations) {
+                host.animations = [];
+            }
+
+            host.animations.push(transition);
+
+            var animation: Animatable = scene.beginAnimation(host, 0, endFrame, false);
+            animation.onAnimationEnd = onAnimationEnd;
+            return animation;
+        }
+
+        /**
+         * Return the array of runtime animations currently using this animation
+         */
+        public get runtimeAnimations(): RuntimeAnimation[] {
+            return this._runtimeAnimations;
+        }
+
+        public get hasRunningRuntimeAnimations(): boolean {
+            for (var runtimeAnimation of this._runtimeAnimations) {
+                if (!runtimeAnimation.isStopped) {
+                    return true;
+                }
+            }
+
+            return false;
+        }
+
+        constructor(public name: string, public targetProperty: string, public framePerSecond: number, public dataType: number, public loopMode?: number, public enableBlending?: boolean) {
+            this.targetPropertyPath = targetProperty.split(".");
+            this.dataType = dataType;
+            this.loopMode = loopMode === undefined ? Animation.ANIMATIONLOOPMODE_CYCLE : loopMode;
+        }
+
+        // Methods
+        /**
+         * @param {boolean} fullDetails - support for multiple levels of logging within scene loading
+         */
+        public toString(fullDetails?: boolean): string {
+            var ret = "Name: " + this.name + ", property: " + this.targetProperty;
+            ret += ", datatype: " + (["Float", "Vector3", "Quaternion", "Matrix", "Color3", "Vector2"])[this.dataType];
+            ret += ", nKeys: " + (this._keys ? this._keys.length : "none");
+            ret += ", nRanges: " + (this._ranges ? Object.keys(this._ranges).length : "none");
+            if (fullDetails) {
+                ret += ", Ranges: {";
+                var first = true;
+                for (var name in this._ranges) {
+                    if (first) {
+                        ret += ", ";
+                        first = false;
+                    }
+                    ret += name;
+                }
+                ret += "}";
+            }
+            return ret;
+        }
+
+        /**
+         * Add an event to this animation.
+         */
+        public addEvent(event: AnimationEvent): void {
+            this._events.push(event);
+        }
+
+        /**
+         * Remove all events found at the given frame
+         * @param frame
+         */
+        public removeEvents(frame: number): void {
+            for (var index = 0; index < this._events.length; index++) {
+                if (this._events[index].frame === frame) {
+                    this._events.splice(index, 1);
+                    index--;
+                }
+            }
+        }
+
+        public getEvents(): AnimationEvent[] {
+            return this._events;
+        }
+
+        public createRange(name: string, from: number, to: number): void {
+            // check name not already in use; could happen for bones after serialized
+            if (!this._ranges[name]) {
+                this._ranges[name] = new AnimationRange(name, from, to);
+            }
+        }
+
+        public deleteRange(name: string, deleteFrames = true): void {
+            let range = this._ranges[name];
+            if (!range) {
+                return;
+
+            }
+            if (deleteFrames) {
+                var from = range.from;
+                var to = range.to;
+
+                // this loop MUST go high to low for multiple splices to work
+                for (var key = this._keys.length - 1; key >= 0; key--) {
+                    if (this._keys[key].frame >= from && this._keys[key].frame <= to) {
+                        this._keys.splice(key, 1);
+                    }
+                }
+            }
+            this._ranges[name] = null; // said much faster than 'delete this._range[name]' 
+
+        }
+
+        public getRange(name: string): Nullable<AnimationRange> {
+            return this._ranges[name];
+        }
+
+
+        public getKeys(): Array<IAnimationKey> {
+            return this._keys;
+        }
+
+        public getHighestFrame(): number {
+            var ret = 0;
+
+            for (var key = 0, nKeys = this._keys.length; key < nKeys; key++) {
+                if (ret < this._keys[key].frame) {
+                    ret = this._keys[key].frame;
+                }
+            }
+            return ret;
+        }
+
+        public getEasingFunction() {
+            return this._easingFunction;
+        }
+
+        public setEasingFunction(easingFunction: EasingFunction) {
+            this._easingFunction = easingFunction;
+        }
+
+        public floatInterpolateFunction(startValue: number, endValue: number, gradient: number): number {
+            return Scalar.Lerp(startValue, endValue, gradient);
+        }
+
+        public floatInterpolateFunctionWithTangents(startValue: number, outTangent: number, endValue: number, inTangent: number, gradient: number): number {
+            return Scalar.Hermite(startValue, outTangent, endValue, inTangent, gradient);
+        }
+
+        public quaternionInterpolateFunction(startValue: Quaternion, endValue: Quaternion, gradient: number): Quaternion {
+            return Quaternion.Slerp(startValue, endValue, gradient);
+        }
+
+        public quaternionInterpolateFunctionWithTangents(startValue: Quaternion, outTangent: Quaternion, endValue: Quaternion, inTangent: Quaternion, gradient: number): Quaternion {
+            return Quaternion.Hermite(startValue, outTangent, endValue, inTangent, gradient).normalize();
+        }
+
+        public vector3InterpolateFunction(startValue: Vector3, endValue: Vector3, gradient: number): Vector3 {
+            return Vector3.Lerp(startValue, endValue, gradient);
+        }
+
+        public vector3InterpolateFunctionWithTangents(startValue: Vector3, outTangent: Vector3, endValue: Vector3, inTangent: Vector3, gradient: number): Vector3 {
+            return Vector3.Hermite(startValue, outTangent, endValue, inTangent, gradient);
+        }
+
+        public vector2InterpolateFunction(startValue: Vector2, endValue: Vector2, gradient: number): Vector2 {
+            return Vector2.Lerp(startValue, endValue, gradient);
+        }
+
+        public vector2InterpolateFunctionWithTangents(startValue: Vector2, outTangent: Vector2, endValue: Vector2, inTangent: Vector2, gradient: number): Vector2 {
+            return Vector2.Hermite(startValue, outTangent, endValue, inTangent, gradient);
+        }
+
+        public sizeInterpolateFunction(startValue: Size, endValue: Size, gradient: number): Size {
+            return Size.Lerp(startValue, endValue, gradient);
+        }
+
+        public color3InterpolateFunction(startValue: Color3, endValue: Color3, gradient: number): Color3 {
+            return Color3.Lerp(startValue, endValue, gradient);
+        }
+
+        /**
+         * Defines the function to use to interpolate matrices
+         * @param startValue defines the start matrix
+         * @param endValue defines the end matrix
+         * @param gradient defines the gradient between both matrices 
+         * @param result defines an optional target matrix where to store the interpolation
+         * @returns the interpolated matrix
+         */
+        public matrixInterpolateFunction(startValue: Matrix, endValue: Matrix, gradient: number, result?: Matrix): Matrix {
+            if (Animation.AllowMatrixDecomposeForInterpolation) {
+                if (result) {
+                    Matrix.DecomposeLerpToRef(startValue, endValue, gradient, result);    
+                    return result;
+                }
+                return Matrix.DecomposeLerp(startValue, endValue, gradient);
+            }
+
+            if (result) {
+                Matrix.LerpToRef(startValue, endValue, gradient, result);
+                return result;
+            }
+            return Matrix.Lerp(startValue, endValue, gradient);
+        }
+
+        public clone(): Animation {
+            var clone = new Animation(this.name, this.targetPropertyPath.join("."), this.framePerSecond, this.dataType, this.loopMode);
+
+            clone.enableBlending = this.enableBlending;
+            clone.blendingSpeed = this.blendingSpeed;
+
+            if (this._keys) {
+                clone.setKeys(this._keys);
+            }
+
+            if (this._ranges) {
+                clone._ranges = {};
+                for (var name in this._ranges) {
+                    let range = this._ranges[name];
+                    if (!range) {
+                        continue;
+                    }
+                    clone._ranges[name] = range.clone();
+                }
+            }
+
+            return clone;
+        }
+
+        public setKeys(values: Array<IAnimationKey>): void {
+            this._keys = values.slice(0);
+        }
+
+        public serialize(): any {
+            var serializationObject: any = {};
+
+            serializationObject.name = this.name;
+            serializationObject.property = this.targetProperty;
+            serializationObject.framePerSecond = this.framePerSecond;
+            serializationObject.dataType = this.dataType;
+            serializationObject.loopBehavior = this.loopMode;
+            serializationObject.enableBlending = this.enableBlending;
+            serializationObject.blendingSpeed = this.blendingSpeed;
+
+            var dataType = this.dataType;
+            serializationObject.keys = [];
+            var keys = this.getKeys();
+            for (var index = 0; index < keys.length; index++) {
+                var animationKey = keys[index];
+
+                var key: any = {};
+                key.frame = animationKey.frame;
+
+                switch (dataType) {
+                    case Animation.ANIMATIONTYPE_FLOAT:
+                        key.values = [animationKey.value];
+                        break;
+                    case Animation.ANIMATIONTYPE_QUATERNION:
+                    case Animation.ANIMATIONTYPE_MATRIX:
+                    case Animation.ANIMATIONTYPE_VECTOR3:
+                    case Animation.ANIMATIONTYPE_COLOR3:
+                        key.values = animationKey.value.asArray();
+                        break;
+                }
+
+                serializationObject.keys.push(key);
+            }
+
+            serializationObject.ranges = [];
+            for (var name in this._ranges) {
+                let source = this._ranges[name];
+
+                if (!source) {
+                    continue;
+                }
+                var range: any = {};
+                range.name = name;
+                range.from = source.from;
+                range.to = source.to;
+                serializationObject.ranges.push(range);
+            }
+
+            return serializationObject;
+        }
+
+        // Statics
+        private static _ANIMATIONTYPE_FLOAT = 0;
+        private static _ANIMATIONTYPE_VECTOR3 = 1;
+        private static _ANIMATIONTYPE_QUATERNION = 2;
+        private static _ANIMATIONTYPE_MATRIX = 3;
+        private static _ANIMATIONTYPE_COLOR3 = 4;
+        private static _ANIMATIONTYPE_VECTOR2 = 5;
+        private static _ANIMATIONTYPE_SIZE = 6;
+        private static _ANIMATIONLOOPMODE_RELATIVE = 0;
+        private static _ANIMATIONLOOPMODE_CYCLE = 1;
+        private static _ANIMATIONLOOPMODE_CONSTANT = 2;
+
+        public static get ANIMATIONTYPE_FLOAT(): number {
+            return Animation._ANIMATIONTYPE_FLOAT;
+        }
+
+        public static get ANIMATIONTYPE_VECTOR3(): number {
+            return Animation._ANIMATIONTYPE_VECTOR3;
+        }
+
+        public static get ANIMATIONTYPE_VECTOR2(): number {
+            return Animation._ANIMATIONTYPE_VECTOR2;
+        }
+
+        public static get ANIMATIONTYPE_SIZE(): number {
+            return Animation._ANIMATIONTYPE_SIZE;
+        }
+
+        public static get ANIMATIONTYPE_QUATERNION(): number {
+            return Animation._ANIMATIONTYPE_QUATERNION;
+        }
+
+        public static get ANIMATIONTYPE_MATRIX(): number {
+            return Animation._ANIMATIONTYPE_MATRIX;
+        }
+
+        public static get ANIMATIONTYPE_COLOR3(): number {
+            return Animation._ANIMATIONTYPE_COLOR3;
+        }
+
+        public static get ANIMATIONLOOPMODE_RELATIVE(): number {
+            return Animation._ANIMATIONLOOPMODE_RELATIVE;
+        }
+
+        public static get ANIMATIONLOOPMODE_CYCLE(): number {
+            return Animation._ANIMATIONLOOPMODE_CYCLE;
+        }
+
+        public static get ANIMATIONLOOPMODE_CONSTANT(): number {
+            return Animation._ANIMATIONLOOPMODE_CONSTANT;
+        }
+
+        public static Parse(parsedAnimation: any): Animation {
+            var animation = new Animation(parsedAnimation.name, parsedAnimation.property, parsedAnimation.framePerSecond, parsedAnimation.dataType, parsedAnimation.loopBehavior);
+
+            var dataType = parsedAnimation.dataType;
+            var keys: Array<IAnimationKey> = [];
+            var data;
+            var index: number;
+
+            if (parsedAnimation.enableBlending) {
+                animation.enableBlending = parsedAnimation.enableBlending;
+            }
+
+            if (parsedAnimation.blendingSpeed) {
+                animation.blendingSpeed = parsedAnimation.blendingSpeed;
+            }
+
+            for (index = 0; index < parsedAnimation.keys.length; index++) {
+                var key = parsedAnimation.keys[index];
+                var inTangent: any;
+                var outTangent: any;
+
+                switch (dataType) {
+                    case Animation.ANIMATIONTYPE_FLOAT:
+                        data = key.values[0];
+                        if (key.values.length >= 1) {
+                            inTangent = key.values[1];
+                        }
+                        if (key.values.length >= 2) {
+                            outTangent = key.values[2];
+                        }
+                        break;
+                    case Animation.ANIMATIONTYPE_QUATERNION:
+                        data = Quaternion.FromArray(key.values);
+                        if (key.values.length >= 8) {
+                            var _inTangent = Quaternion.FromArray(key.values.slice(4, 8));
+                            if (!_inTangent.equals(Quaternion.Zero())) {
+                                inTangent = _inTangent;
+                            }
+                        }
+                        if (key.values.length >= 12) {
+                            var _outTangent = Quaternion.FromArray(key.values.slice(8, 12));
+                            if (!_outTangent.equals(Quaternion.Zero())) {
+                                outTangent = _outTangent;
+                            }
+                        }
+                        break;
+                    case Animation.ANIMATIONTYPE_MATRIX:
+                        data = Matrix.FromArray(key.values);
+                        break;
+                    case Animation.ANIMATIONTYPE_COLOR3:
+                        data = Color3.FromArray(key.values);
+                        break;
+                    case Animation.ANIMATIONTYPE_VECTOR3:
+                    default:
+                        data = Vector3.FromArray(key.values);
+                        break;
+                }
+
+                var keyData: any = {};
+                keyData.frame = key.frame;
+                keyData.value = data;
+
+                if (inTangent != undefined) {
+                    keyData.inTangent = inTangent;
+                }
+                if (outTangent != undefined) {
+                    keyData.outTangent = outTangent;
+                }
+                keys.push(keyData)
+            }
+
+            animation.setKeys(keys);
+
+            if (parsedAnimation.ranges) {
+                for (index = 0; index < parsedAnimation.ranges.length; index++) {
+                    data = parsedAnimation.ranges[index];
+                    animation.createRange(data.name, data.from, data.to);
+                }
+            }
+
+            return animation;
+        }
+
+        public static AppendSerializedAnimations(source: IAnimatable, destination: any): any {
+            if (source.animations) {
+                destination.animations = [];
+                for (var animationIndex = 0; animationIndex < source.animations.length; animationIndex++) {
+                    var animation = source.animations[animationIndex];
+
+                    destination.animations.push(animation.serialize());
+                }
+            }
+        }
+    }
+}
+
+