import { Logger } from "../../../Misc/logger";
import { serialize, SerializationHelper } from "../../../Misc/decorators";
import { Vector3, TmpVectors } from "../../../Maths/math.vector";
import { Camera } from "../../../Cameras/camera";
import { Effect } from "../../../Materials/effect";
import { Texture } from "../../../Materials/Textures/texture";
import { DynamicTexture } from "../../../Materials/Textures/dynamicTexture";
import { PostProcess } from "../../../PostProcesses/postProcess";
import { PostProcessRenderPipeline } from "../../../PostProcesses/RenderPipeline/postProcessRenderPipeline";
import { PostProcessRenderEffect } from "../../../PostProcesses/RenderPipeline/postProcessRenderEffect";
import { PassPostProcess } from "../../../PostProcesses/passPostProcess";
import { Scene } from "../../../scene";
import { _TypeStore } from '../../../Misc/typeStore';
import { EngineStore } from '../../../Engines/engineStore';
import { SSAO2Configuration } from "../../../Rendering/ssao2Configuration";
import { PrePassRenderer } from "../../../Rendering/prePassRenderer";
<<<<<<< HEAD
=======
import { Constants } from "../../../Engines/constants";
>>>>>>> 6c242624

import "../../../PostProcesses/RenderPipeline/postProcessRenderPipelineManagerSceneComponent";

import "../../../Shaders/ssao2.fragment";
import "../../../Shaders/ssaoCombine.fragment";

/**
 * Render pipeline to produce ssao effect
 */
export class SSAO2RenderingPipeline extends PostProcessRenderPipeline {
    // Members

    /**
     * @ignore
    * The PassPostProcess id in the pipeline that contains the original scene color
    */
    public SSAOOriginalSceneColorEffect: string = "SSAOOriginalSceneColorEffect";
    /**
     * @ignore
    * The SSAO PostProcess id in the pipeline
    */
    public SSAORenderEffect: string = "SSAORenderEffect";
    /**
     * @ignore
    * The horizontal blur PostProcess id in the pipeline
    */
    public SSAOBlurHRenderEffect: string = "SSAOBlurHRenderEffect";
    /**
     * @ignore
    * The vertical blur PostProcess id in the pipeline
    */
    public SSAOBlurVRenderEffect: string = "SSAOBlurVRenderEffect";
    /**
     * @ignore
    * The PostProcess id in the pipeline that combines the SSAO-Blur output with the original scene color (SSAOOriginalSceneColorEffect)
    */
    public SSAOCombineRenderEffect: string = "SSAOCombineRenderEffect";

    /**
    * The output strength of the SSAO post-process. Default value is 1.0.
    */
    @serialize()
    public totalStrength: number = 1.0;

    /**
    * Maximum depth value to still render AO. A smooth falloff makes the dimming more natural, so there will be no abrupt shading change.
    */
    @serialize()
    public maxZ: number = 100.0;

    /**
    * In order to save performances, SSAO radius is clamped on close geometry. This ratio changes by how much
    */
    @serialize()
    public minZAspect: number = 0.2;

    @serialize("samples")
    private _samples: number = 8;
    /**
    * Number of samples used for the SSAO calculations. Default value is 8
    */
    public set samples(n: number) {
        this._samples = n;
        this._ssaoPostProcess.updateEffect(this._getDefinesForSSAO());
        this._sampleSphere = this._generateHemisphere();
    }
    public get samples(): number {
        return this._samples;
    }

    @serialize("textureSamples")
    private _textureSamples: number = 1;
    /**
    * Number of samples to use for antialiasing
    */
    public set textureSamples(n: number) {
        this._textureSamples = n;

        this._originalColorPostProcess.samples = n;
        this._blurHPostProcess.samples = n;
        this._blurVPostProcess.samples = n;
        this._ssaoPostProcess.samples = n;
        this._ssaoCombinePostProcess.samples = n;
    }
    public get textureSamples(): number {
        return this._textureSamples;
    }

    /**
     * Force rendering the geometry through geometry buffer
     */
    private _forceGeometryBuffer: boolean = false;

    /**
     * Ratio object used for SSAO ratio and blur ratio
     */
    @serialize()
    private _ratio: any;

    /**
    * Dynamically generated sphere sampler.
    */
    private _sampleSphere: number[];

    private _ssao2PrePassConfiguration: SSAO2Configuration;

    /**
    * Blur filter offsets
    */
    private _samplerOffsets: number[];

    @serialize("expensiveBlur")
    private _expensiveBlur: boolean = true;
    /**
    * If bilateral blur should be used
    */
    public set expensiveBlur(b: boolean) {
        this._blurHPostProcess.updateEffect("#define BILATERAL_BLUR\n#define BILATERAL_BLUR_H\n#define SAMPLES 16\n#define EXPENSIVE " + (b ? "1" : "0") + "\n",
            null, ["textureSampler", "depthNormalSampler"]);
        this._blurVPostProcess.updateEffect("#define BILATERAL_BLUR\n#define SAMPLES 16\n#define EXPENSIVE " + (b ? "1" : "0") + "\n",
            null, ["textureSampler", "depthNormalSampler"]);
        this._expensiveBlur = b;
    }

    public get expensiveBlur(): boolean {
        return this._expensiveBlur;
    }

    /**
    * The radius around the analyzed pixel used by the SSAO post-process. Default value is 2.0
    */
    @serialize()
    public radius: number = 2.0;

    /**
    * The base color of the SSAO post-process
    * The final result is "base + ssao" between [0, 1]
    */
    @serialize()
    public base: number = 0;

    /**
    *  Support test.
    */
    public static get IsSupported(): boolean {
        var engine = EngineStore.LastCreatedEngine;
        if (!engine) {
            return false;
        }
        return engine.webGLVersion >= 2;
    }

    private _scene: Scene;
    private _randomTexture: DynamicTexture;
    private _originalColorPostProcess: PassPostProcess;
    private _ssaoPostProcess: PostProcess;
    private _blurHPostProcess: PostProcess;
    private _blurVPostProcess: PostProcess;
    private _ssaoCombinePostProcess: PostProcess;

    private _prePassRenderer: PrePassRenderer;

    /**
     * Gets active scene
     */
    public get scene(): Scene {
        return this._scene;
    }

    /**
     * @constructor
     * @param name The rendering pipeline name
     * @param scene The scene linked to this pipeline
     * @param ratio The size of the postprocesses. Can be a number shared between passes or an object for more precision: { ssaoRatio: 0.5, blurRatio: 1.0 }
     * @param cameras The array of cameras that the rendering pipeline will be attached to
     * @param forceGeometryBuffer Set to true if you want to use the legacy geometry buffer renderer
     */
    constructor(name: string, scene: Scene, ratio: any, cameras?: Camera[], forceGeometryBuffer = false) {
        super(scene.getEngine(), name);

        this._scene = scene;
        this._ratio = ratio;
        this._forceGeometryBuffer = forceGeometryBuffer;

        if (!this.isSupported) {
            Logger.Error("SSAO 2 needs WebGL 2 support.");
            return;
        }

        var ssaoRatio = this._ratio.ssaoRatio || ratio;
        var blurRatio = this._ratio.blurRatio || ratio;

        // Set up assets
        if (this._forceGeometryBuffer) {
            scene.enableGeometryBufferRenderer();
        } else {
            this._prePassRenderer = <PrePassRenderer>scene.enablePrePassRenderer();
            this._prePassRenderer.markAsDirty();
        }

        this._createRandomTexture();

        this._originalColorPostProcess = new PassPostProcess("SSAOOriginalSceneColor", 1.0, null, Texture.BILINEAR_SAMPLINGMODE, scene.getEngine(), false);
        this._originalColorPostProcess.samples = this.textureSamples;
        this._createSSAOPostProcess(1.0);
        this._createBlurPostProcess(ssaoRatio, blurRatio);
        this._createSSAOCombinePostProcess(blurRatio);

        // Set up pipeline
        this.addEffect(new PostProcessRenderEffect(scene.getEngine(), this.SSAOOriginalSceneColorEffect, () => { return this._originalColorPostProcess; }, true));
        this.addEffect(new PostProcessRenderEffect(scene.getEngine(), this.SSAORenderEffect, () => { return this._ssaoPostProcess; }, true));
        this.addEffect(new PostProcessRenderEffect(scene.getEngine(), this.SSAOBlurHRenderEffect, () => { return this._blurHPostProcess; }, true));
        this.addEffect(new PostProcessRenderEffect(scene.getEngine(), this.SSAOBlurVRenderEffect, () => { return this._blurVPostProcess; }, true));
        this.addEffect(new PostProcessRenderEffect(scene.getEngine(), this.SSAOCombineRenderEffect, () => { return this._ssaoCombinePostProcess; }, true));

        // Finish
        scene.postProcessRenderPipelineManager.addPipeline(this);
        if (cameras) {
            scene.postProcessRenderPipelineManager.attachCamerasToRenderPipeline(name, cameras);
        }
    }

    // Public Methods

    /**
     * Get the class name
     * @returns "SSAO2RenderingPipeline"
     */
    public getClassName(): string {
        return "SSAO2RenderingPipeline";
    }

    /**
     * Removes the internal pipeline assets and detatches the pipeline from the scene cameras
     */
    public dispose(disableGeometryBufferRenderer: boolean = false): void {
        for (var i = 0; i < this._scene.cameras.length; i++) {
            var camera = this._scene.cameras[i];

            this._originalColorPostProcess.dispose(camera);
            this._ssaoPostProcess.dispose(camera);
            this._blurHPostProcess.dispose(camera);
            this._blurVPostProcess.dispose(camera);
            this._ssaoCombinePostProcess.dispose(camera);
        }

        this._randomTexture.dispose();

        if (disableGeometryBufferRenderer) {
            this._scene.disableGeometryBufferRenderer();
        }

        this._scene.postProcessRenderPipelineManager.detachCamerasFromRenderPipeline(this._name, this._scene.cameras);
        this._ssao2PrePassConfiguration.enabled = false;

        super.dispose();
    }

    // Private Methods
    private _createBlurPostProcess(ssaoRatio: number, blurRatio: number): void {
        this._samplerOffsets = [];
        var expensive = this.expensiveBlur;

        for (var i = -8; i < 8; i++) {
            this._samplerOffsets.push(i * 2 + 0.5);
        }

        this._blurHPostProcess = new PostProcess("BlurH", "ssao2", ["outSize", "samplerOffsets", "near", "far", "radius"], ["depthNormalSampler"], ssaoRatio, null, Texture.TRILINEAR_SAMPLINGMODE, this._scene.getEngine(), false, "#define BILATERAL_BLUR\n#define BILATERAL_BLUR_H\n#define SAMPLES 16\n#define EXPENSIVE " + (expensive ? "1" : "0") + "\n");
        this._blurHPostProcess.onApply = (effect: Effect) => {
            if (!this._scene.activeCamera) {
                return;
            }

            effect.setFloat("outSize", this._ssaoCombinePostProcess.width > 0 ? this._ssaoCombinePostProcess.width : this._originalColorPostProcess.width);
            effect.setFloat("near", this._scene.activeCamera.minZ);
            effect.setFloat("far", this._scene.activeCamera.maxZ);
            effect.setFloat("radius", this.radius);
            if (this._forceGeometryBuffer) {
                effect.setTexture("depthNormalSampler", this._scene.enableGeometryBufferRenderer()!.getGBuffer().textures[0]);
            } else {
<<<<<<< HEAD
                effect.setTexture("depthNormalSampler", this._prePassRenderer.prePassRT.textures[this._prePassRenderer.getIndex(PrePassRenderer.DEPTHNORMAL_TEXTURE_TYPE)]);
=======
                effect.setTexture("depthNormalSampler", this._prePassRenderer.prePassRT.textures[this._prePassRenderer.getIndex(Constants.PREPASS_DEPTHNORMAL_TEXTURE_TYPE)]);
>>>>>>> 6c242624
            }
            effect.setArray("samplerOffsets", this._samplerOffsets);
        };

        this._blurVPostProcess = new PostProcess("BlurV", "ssao2", ["outSize", "samplerOffsets", "near", "far", "radius"], ["depthNormalSampler"], blurRatio, null, Texture.TRILINEAR_SAMPLINGMODE, this._scene.getEngine(), false, "#define BILATERAL_BLUR\n#define BILATERAL_BLUR_V\n#define SAMPLES 16\n#define EXPENSIVE " + (expensive ? "1" : "0") + "\n");
        this._blurVPostProcess.onApply = (effect: Effect) => {
            if (!this._scene.activeCamera) {
                return;
            }

            effect.setFloat("outSize", this._ssaoCombinePostProcess.height > 0 ? this._ssaoCombinePostProcess.height : this._originalColorPostProcess.height);
            effect.setFloat("near", this._scene.activeCamera.minZ);
            effect.setFloat("far", this._scene.activeCamera.maxZ);
            effect.setFloat("radius", this.radius);
            if (this._forceGeometryBuffer) {
                effect.setTexture("depthNormalSampler", this._scene.enableGeometryBufferRenderer()!.getGBuffer().textures[0]);
            } else {
<<<<<<< HEAD
                effect.setTexture("depthNormalSampler", this._prePassRenderer.prePassRT.textures[this._prePassRenderer.getIndex(PrePassRenderer.DEPTHNORMAL_TEXTURE_TYPE)]);
=======
                effect.setTexture("depthNormalSampler", this._prePassRenderer.prePassRT.textures[this._prePassRenderer.getIndex(Constants.PREPASS_DEPTHNORMAL_TEXTURE_TYPE)]);
>>>>>>> 6c242624
            }
            effect.setArray("samplerOffsets", this._samplerOffsets);

        };

        this._blurHPostProcess.samples = this.textureSamples;
        this._blurVPostProcess.samples = this.textureSamples;
    }

    /** @hidden */
    public _rebuild() {
        super._rebuild();
    }

    private _bits = new Uint32Array(1);

    //Van der Corput radical inverse
    private _radicalInverse_VdC(i: number) {
        this._bits[0] = i;
        this._bits[0] = ((this._bits[0] << 16) | (this._bits[0] >> 16)) >>> 0;
        this._bits[0] = ((this._bits[0] & 0x55555555) << 1) | ((this._bits[0] & 0xAAAAAAAA) >>> 1) >>> 0;
        this._bits[0] = ((this._bits[0] & 0x33333333) << 2) | ((this._bits[0] & 0xCCCCCCCC) >>> 2) >>> 0;
        this._bits[0] = ((this._bits[0] & 0x0F0F0F0F) << 4) | ((this._bits[0] & 0xF0F0F0F0) >>> 4) >>> 0;
        this._bits[0] = ((this._bits[0] & 0x00FF00FF) << 8) | ((this._bits[0] & 0xFF00FF00) >>> 8) >>> 0;
        return this._bits[0] * 2.3283064365386963e-10; // / 0x100000000 or / 4294967296
    }

    private _hammersley(i: number, n: number) {
        return [i / n, this._radicalInverse_VdC(i)];
    }

    private _hemisphereSample_uniform(u: number, v: number): Vector3 {
        var phi = v * 2.0 * Math.PI;
        // rejecting samples that are close to tangent plane to avoid z-fighting artifacts
        var cosTheta = 1.0 - (u * 0.85 + 0.15);
        var sinTheta = Math.sqrt(1.0 - cosTheta * cosTheta);
        return new Vector3(Math.cos(phi) * sinTheta, Math.sin(phi) * sinTheta, cosTheta);
    }

    private _generateHemisphere(): number[] {
        var numSamples = this.samples;
        var result = [];
        var vector;

        var i = 0;
        while (i < numSamples) {
            if (numSamples < 16) {
                vector = this._hemisphereSample_uniform(Math.random(), Math.random());
            } else {
                var rand = this._hammersley(i, numSamples);
                vector = this._hemisphereSample_uniform(rand[0], rand[1]);
            }

            result.push(vector.x, vector.y, vector.z);
            i++;
        }

        return result;
    }

    private _getDefinesForSSAO() {
        let defines = "#define SAMPLES " + this.samples + "\n#define SSAO";

        if (this._forceGeometryBuffer) {
            defines = defines + "\n#define GEOMETRYBUFFER";
        }

        return defines;
    }

    private _createSSAOPostProcess(ratio: number): void {
        this._sampleSphere = this._generateHemisphere();

        const defines = this._getDefinesForSSAO();
        let samplers;

        if (this._forceGeometryBuffer) {
            samplers = ["randomSampler", "depthSampler", "normalSampler"];
        } else {
            samplers = ["randomSampler", "depthNormalSampler"];
        }

        this._ssaoPostProcess = new PostProcess("ssao2", "ssao2",
            [
                "sampleSphere", "samplesFactor", "randTextureTiles", "totalStrength", "radius",
                "base", "range", "projection", "near", "far", "texelSize",
                "xViewport", "yViewport", "maxZ", "minZAspect"
            ],
            samplers,
            ratio, null, Texture.BILINEAR_SAMPLINGMODE,
            this._scene.getEngine(), false,
            defines);

        this._ssaoPostProcess.onApply = (effect: Effect) => {
            if (!this._scene.activeCamera) {
                return;
            }

            effect.setArray3("sampleSphere", this._sampleSphere);
            effect.setFloat("randTextureTiles", 32.0);
            effect.setFloat("samplesFactor", 1 / this.samples);
            effect.setFloat("totalStrength", this.totalStrength);
            effect.setFloat2("texelSize", 1 / this._ssaoPostProcess.width, 1 / this._ssaoPostProcess.height);
            effect.setFloat("radius", this.radius);
            effect.setFloat("maxZ", this.maxZ);
            effect.setFloat("minZAspect", this.minZAspect);
            effect.setFloat("base", this.base);
            effect.setFloat("near", this._scene.activeCamera.minZ);
            effect.setFloat("far", this._scene.activeCamera.maxZ);
            effect.setFloat("xViewport", Math.tan(this._scene.activeCamera.fov / 2) * this._scene.getEngine().getAspectRatio(this._scene.activeCamera, true));
            effect.setFloat("yViewport", Math.tan(this._scene.activeCamera.fov / 2));
            effect.setMatrix("projection", this._scene.getProjectionMatrix());

            if (this._forceGeometryBuffer) {
                effect.setTexture("depthSampler", this._scene.enableGeometryBufferRenderer()!.getGBuffer().textures[0]);
                effect.setTexture("normalSampler", this._scene.enableGeometryBufferRenderer()!.getGBuffer().textures[1]);
            } else {
<<<<<<< HEAD
                effect.setTexture("depthNormalSampler", this._prePassRenderer.prePassRT.textures[this._prePassRenderer.getIndex(PrePassRenderer.DEPTHNORMAL_TEXTURE_TYPE)]);
=======
                effect.setTexture("depthNormalSampler", this._prePassRenderer.prePassRT.textures[this._prePassRenderer.getIndex(Constants.PREPASS_DEPTHNORMAL_TEXTURE_TYPE)]);
>>>>>>> 6c242624
            }
            effect.setTexture("randomSampler", this._randomTexture);
        };
        this._ssaoPostProcess.samples = this.textureSamples;
    }

    private _createSSAOCombinePostProcess(ratio: number): void {
        this._ssaoCombinePostProcess = new PostProcess("ssaoCombine", "ssaoCombine", [], ["originalColor", "viewport"],
            ratio, null, Texture.BILINEAR_SAMPLINGMODE,
            this._scene.getEngine(), false);

        this._ssaoCombinePostProcess.onApply = (effect: Effect) => {
            let viewport = this._scene.activeCamera!.viewport;
            effect.setVector4("viewport", TmpVectors.Vector4[0].copyFromFloats(viewport.x, viewport.y, viewport.width, viewport.height));
            effect.setTextureFromPostProcess("originalColor", this._originalColorPostProcess);
        };
        this._ssaoCombinePostProcess.samples = this.textureSamples;
    }

    private _createRandomTexture(): void {
        var size = 128;

        this._randomTexture = new DynamicTexture("SSAORandomTexture", size, this._scene, false, Texture.TRILINEAR_SAMPLINGMODE);
        this._randomTexture.wrapU = Texture.WRAP_ADDRESSMODE;
        this._randomTexture.wrapV = Texture.WRAP_ADDRESSMODE;

        var context = this._randomTexture.getContext();

        var rand = (min: number, max: number) => {
            return Math.random() * (max - min) + min;
        };

        var randVector = Vector3.Zero();

        for (var x = 0; x < size; x++) {
            for (var y = 0; y < size; y++) {
                randVector.x = rand(0.0, 1.0);
                randVector.y = rand(0.0, 1.0);
                randVector.z = 0.0;

                randVector.normalize();

                randVector.scaleInPlace(255);
                randVector.x = Math.floor(randVector.x);
                randVector.y = Math.floor(randVector.y);

                context.fillStyle = 'rgb(' + randVector.x + ', ' + randVector.y + ', ' + randVector.z + ')';
                context.fillRect(x, y, 1, 1);
            }
        }

        this._randomTexture.update(false);
    }

    /**
     * Serialize the rendering pipeline (Used when exporting)
     * @returns the serialized object
     */
    public serialize(): any {
        var serializationObject = SerializationHelper.Serialize(this);
        serializationObject.customType = "SSAO2RenderingPipeline";

        return serializationObject;
    }

    /**
     * Parse the serialized pipeline
     * @param source Source pipeline.
     * @param scene The scene to load the pipeline to.
     * @param rootUrl The URL of the serialized pipeline.
     * @returns An instantiated pipeline from the serialized object.
     */
    public static Parse(source: any, scene: Scene, rootUrl: string): SSAO2RenderingPipeline {
        return SerializationHelper.Parse(() => new SSAO2RenderingPipeline(source._name, scene, source._ratio), source, scene, rootUrl);
    }

    /**
     * Sets the required values to the prepass renderer.
     * @param prePassRenderer defines the prepass renderer to setup
     * @returns true if the pre pass is needed.
     */
    public setPrePassRenderer(prePassRenderer: PrePassRenderer): boolean {
        let cfg = this._ssao2PrePassConfiguration;
        if (!cfg) {
            cfg = new SSAO2Configuration();
        }

        cfg.enabled = true;
        this._ssao2PrePassConfiguration = prePassRenderer.addEffectConfiguration(cfg);
        return true;
    }
}

_TypeStore.RegisteredTypes["BABYLON.SSAO2RenderingPipeline"] = SSAO2RenderingPipeline;
<|MERGE_RESOLUTION|>--- conflicted
+++ resolved
@@ -1,543 +1,528 @@
-import { Logger } from "../../../Misc/logger";
-import { serialize, SerializationHelper } from "../../../Misc/decorators";
-import { Vector3, TmpVectors } from "../../../Maths/math.vector";
-import { Camera } from "../../../Cameras/camera";
-import { Effect } from "../../../Materials/effect";
-import { Texture } from "../../../Materials/Textures/texture";
-import { DynamicTexture } from "../../../Materials/Textures/dynamicTexture";
-import { PostProcess } from "../../../PostProcesses/postProcess";
-import { PostProcessRenderPipeline } from "../../../PostProcesses/RenderPipeline/postProcessRenderPipeline";
-import { PostProcessRenderEffect } from "../../../PostProcesses/RenderPipeline/postProcessRenderEffect";
-import { PassPostProcess } from "../../../PostProcesses/passPostProcess";
-import { Scene } from "../../../scene";
-import { _TypeStore } from '../../../Misc/typeStore';
-import { EngineStore } from '../../../Engines/engineStore';
-import { SSAO2Configuration } from "../../../Rendering/ssao2Configuration";
-import { PrePassRenderer } from "../../../Rendering/prePassRenderer";
-<<<<<<< HEAD
-=======
-import { Constants } from "../../../Engines/constants";
->>>>>>> 6c242624
-
-import "../../../PostProcesses/RenderPipeline/postProcessRenderPipelineManagerSceneComponent";
-
-import "../../../Shaders/ssao2.fragment";
-import "../../../Shaders/ssaoCombine.fragment";
-
-/**
- * Render pipeline to produce ssao effect
- */
-export class SSAO2RenderingPipeline extends PostProcessRenderPipeline {
-    // Members
-
-    /**
-     * @ignore
-    * The PassPostProcess id in the pipeline that contains the original scene color
-    */
-    public SSAOOriginalSceneColorEffect: string = "SSAOOriginalSceneColorEffect";
-    /**
-     * @ignore
-    * The SSAO PostProcess id in the pipeline
-    */
-    public SSAORenderEffect: string = "SSAORenderEffect";
-    /**
-     * @ignore
-    * The horizontal blur PostProcess id in the pipeline
-    */
-    public SSAOBlurHRenderEffect: string = "SSAOBlurHRenderEffect";
-    /**
-     * @ignore
-    * The vertical blur PostProcess id in the pipeline
-    */
-    public SSAOBlurVRenderEffect: string = "SSAOBlurVRenderEffect";
-    /**
-     * @ignore
-    * The PostProcess id in the pipeline that combines the SSAO-Blur output with the original scene color (SSAOOriginalSceneColorEffect)
-    */
-    public SSAOCombineRenderEffect: string = "SSAOCombineRenderEffect";
-
-    /**
-    * The output strength of the SSAO post-process. Default value is 1.0.
-    */
-    @serialize()
-    public totalStrength: number = 1.0;
-
-    /**
-    * Maximum depth value to still render AO. A smooth falloff makes the dimming more natural, so there will be no abrupt shading change.
-    */
-    @serialize()
-    public maxZ: number = 100.0;
-
-    /**
-    * In order to save performances, SSAO radius is clamped on close geometry. This ratio changes by how much
-    */
-    @serialize()
-    public minZAspect: number = 0.2;
-
-    @serialize("samples")
-    private _samples: number = 8;
-    /**
-    * Number of samples used for the SSAO calculations. Default value is 8
-    */
-    public set samples(n: number) {
-        this._samples = n;
-        this._ssaoPostProcess.updateEffect(this._getDefinesForSSAO());
-        this._sampleSphere = this._generateHemisphere();
-    }
-    public get samples(): number {
-        return this._samples;
-    }
-
-    @serialize("textureSamples")
-    private _textureSamples: number = 1;
-    /**
-    * Number of samples to use for antialiasing
-    */
-    public set textureSamples(n: number) {
-        this._textureSamples = n;
-
-        this._originalColorPostProcess.samples = n;
-        this._blurHPostProcess.samples = n;
-        this._blurVPostProcess.samples = n;
-        this._ssaoPostProcess.samples = n;
-        this._ssaoCombinePostProcess.samples = n;
-    }
-    public get textureSamples(): number {
-        return this._textureSamples;
-    }
-
-    /**
-     * Force rendering the geometry through geometry buffer
-     */
-    private _forceGeometryBuffer: boolean = false;
-
-    /**
-     * Ratio object used for SSAO ratio and blur ratio
-     */
-    @serialize()
-    private _ratio: any;
-
-    /**
-    * Dynamically generated sphere sampler.
-    */
-    private _sampleSphere: number[];
-
-    private _ssao2PrePassConfiguration: SSAO2Configuration;
-
-    /**
-    * Blur filter offsets
-    */
-    private _samplerOffsets: number[];
-
-    @serialize("expensiveBlur")
-    private _expensiveBlur: boolean = true;
-    /**
-    * If bilateral blur should be used
-    */
-    public set expensiveBlur(b: boolean) {
-        this._blurHPostProcess.updateEffect("#define BILATERAL_BLUR\n#define BILATERAL_BLUR_H\n#define SAMPLES 16\n#define EXPENSIVE " + (b ? "1" : "0") + "\n",
-            null, ["textureSampler", "depthNormalSampler"]);
-        this._blurVPostProcess.updateEffect("#define BILATERAL_BLUR\n#define SAMPLES 16\n#define EXPENSIVE " + (b ? "1" : "0") + "\n",
-            null, ["textureSampler", "depthNormalSampler"]);
-        this._expensiveBlur = b;
-    }
-
-    public get expensiveBlur(): boolean {
-        return this._expensiveBlur;
-    }
-
-    /**
-    * The radius around the analyzed pixel used by the SSAO post-process. Default value is 2.0
-    */
-    @serialize()
-    public radius: number = 2.0;
-
-    /**
-    * The base color of the SSAO post-process
-    * The final result is "base + ssao" between [0, 1]
-    */
-    @serialize()
-    public base: number = 0;
-
-    /**
-    *  Support test.
-    */
-    public static get IsSupported(): boolean {
-        var engine = EngineStore.LastCreatedEngine;
-        if (!engine) {
-            return false;
-        }
-        return engine.webGLVersion >= 2;
-    }
-
-    private _scene: Scene;
-    private _randomTexture: DynamicTexture;
-    private _originalColorPostProcess: PassPostProcess;
-    private _ssaoPostProcess: PostProcess;
-    private _blurHPostProcess: PostProcess;
-    private _blurVPostProcess: PostProcess;
-    private _ssaoCombinePostProcess: PostProcess;
-
-    private _prePassRenderer: PrePassRenderer;
-
-    /**
-     * Gets active scene
-     */
-    public get scene(): Scene {
-        return this._scene;
-    }
-
-    /**
-     * @constructor
-     * @param name The rendering pipeline name
-     * @param scene The scene linked to this pipeline
-     * @param ratio The size of the postprocesses. Can be a number shared between passes or an object for more precision: { ssaoRatio: 0.5, blurRatio: 1.0 }
-     * @param cameras The array of cameras that the rendering pipeline will be attached to
-     * @param forceGeometryBuffer Set to true if you want to use the legacy geometry buffer renderer
-     */
-    constructor(name: string, scene: Scene, ratio: any, cameras?: Camera[], forceGeometryBuffer = false) {
-        super(scene.getEngine(), name);
-
-        this._scene = scene;
-        this._ratio = ratio;
-        this._forceGeometryBuffer = forceGeometryBuffer;
-
-        if (!this.isSupported) {
-            Logger.Error("SSAO 2 needs WebGL 2 support.");
-            return;
-        }
-
-        var ssaoRatio = this._ratio.ssaoRatio || ratio;
-        var blurRatio = this._ratio.blurRatio || ratio;
-
-        // Set up assets
-        if (this._forceGeometryBuffer) {
-            scene.enableGeometryBufferRenderer();
-        } else {
-            this._prePassRenderer = <PrePassRenderer>scene.enablePrePassRenderer();
-            this._prePassRenderer.markAsDirty();
-        }
-
-        this._createRandomTexture();
-
-        this._originalColorPostProcess = new PassPostProcess("SSAOOriginalSceneColor", 1.0, null, Texture.BILINEAR_SAMPLINGMODE, scene.getEngine(), false);
-        this._originalColorPostProcess.samples = this.textureSamples;
-        this._createSSAOPostProcess(1.0);
-        this._createBlurPostProcess(ssaoRatio, blurRatio);
-        this._createSSAOCombinePostProcess(blurRatio);
-
-        // Set up pipeline
-        this.addEffect(new PostProcessRenderEffect(scene.getEngine(), this.SSAOOriginalSceneColorEffect, () => { return this._originalColorPostProcess; }, true));
-        this.addEffect(new PostProcessRenderEffect(scene.getEngine(), this.SSAORenderEffect, () => { return this._ssaoPostProcess; }, true));
-        this.addEffect(new PostProcessRenderEffect(scene.getEngine(), this.SSAOBlurHRenderEffect, () => { return this._blurHPostProcess; }, true));
-        this.addEffect(new PostProcessRenderEffect(scene.getEngine(), this.SSAOBlurVRenderEffect, () => { return this._blurVPostProcess; }, true));
-        this.addEffect(new PostProcessRenderEffect(scene.getEngine(), this.SSAOCombineRenderEffect, () => { return this._ssaoCombinePostProcess; }, true));
-
-        // Finish
-        scene.postProcessRenderPipelineManager.addPipeline(this);
-        if (cameras) {
-            scene.postProcessRenderPipelineManager.attachCamerasToRenderPipeline(name, cameras);
-        }
-    }
-
-    // Public Methods
-
-    /**
-     * Get the class name
-     * @returns "SSAO2RenderingPipeline"
-     */
-    public getClassName(): string {
-        return "SSAO2RenderingPipeline";
-    }
-
-    /**
-     * Removes the internal pipeline assets and detatches the pipeline from the scene cameras
-     */
-    public dispose(disableGeometryBufferRenderer: boolean = false): void {
-        for (var i = 0; i < this._scene.cameras.length; i++) {
-            var camera = this._scene.cameras[i];
-
-            this._originalColorPostProcess.dispose(camera);
-            this._ssaoPostProcess.dispose(camera);
-            this._blurHPostProcess.dispose(camera);
-            this._blurVPostProcess.dispose(camera);
-            this._ssaoCombinePostProcess.dispose(camera);
-        }
-
-        this._randomTexture.dispose();
-
-        if (disableGeometryBufferRenderer) {
-            this._scene.disableGeometryBufferRenderer();
-        }
-
-        this._scene.postProcessRenderPipelineManager.detachCamerasFromRenderPipeline(this._name, this._scene.cameras);
-        this._ssao2PrePassConfiguration.enabled = false;
-
-        super.dispose();
-    }
-
-    // Private Methods
-    private _createBlurPostProcess(ssaoRatio: number, blurRatio: number): void {
-        this._samplerOffsets = [];
-        var expensive = this.expensiveBlur;
-
-        for (var i = -8; i < 8; i++) {
-            this._samplerOffsets.push(i * 2 + 0.5);
-        }
-
-        this._blurHPostProcess = new PostProcess("BlurH", "ssao2", ["outSize", "samplerOffsets", "near", "far", "radius"], ["depthNormalSampler"], ssaoRatio, null, Texture.TRILINEAR_SAMPLINGMODE, this._scene.getEngine(), false, "#define BILATERAL_BLUR\n#define BILATERAL_BLUR_H\n#define SAMPLES 16\n#define EXPENSIVE " + (expensive ? "1" : "0") + "\n");
-        this._blurHPostProcess.onApply = (effect: Effect) => {
-            if (!this._scene.activeCamera) {
-                return;
-            }
-
-            effect.setFloat("outSize", this._ssaoCombinePostProcess.width > 0 ? this._ssaoCombinePostProcess.width : this._originalColorPostProcess.width);
-            effect.setFloat("near", this._scene.activeCamera.minZ);
-            effect.setFloat("far", this._scene.activeCamera.maxZ);
-            effect.setFloat("radius", this.radius);
-            if (this._forceGeometryBuffer) {
-                effect.setTexture("depthNormalSampler", this._scene.enableGeometryBufferRenderer()!.getGBuffer().textures[0]);
-            } else {
-<<<<<<< HEAD
-                effect.setTexture("depthNormalSampler", this._prePassRenderer.prePassRT.textures[this._prePassRenderer.getIndex(PrePassRenderer.DEPTHNORMAL_TEXTURE_TYPE)]);
-=======
-                effect.setTexture("depthNormalSampler", this._prePassRenderer.prePassRT.textures[this._prePassRenderer.getIndex(Constants.PREPASS_DEPTHNORMAL_TEXTURE_TYPE)]);
->>>>>>> 6c242624
-            }
-            effect.setArray("samplerOffsets", this._samplerOffsets);
-        };
-
-        this._blurVPostProcess = new PostProcess("BlurV", "ssao2", ["outSize", "samplerOffsets", "near", "far", "radius"], ["depthNormalSampler"], blurRatio, null, Texture.TRILINEAR_SAMPLINGMODE, this._scene.getEngine(), false, "#define BILATERAL_BLUR\n#define BILATERAL_BLUR_V\n#define SAMPLES 16\n#define EXPENSIVE " + (expensive ? "1" : "0") + "\n");
-        this._blurVPostProcess.onApply = (effect: Effect) => {
-            if (!this._scene.activeCamera) {
-                return;
-            }
-
-            effect.setFloat("outSize", this._ssaoCombinePostProcess.height > 0 ? this._ssaoCombinePostProcess.height : this._originalColorPostProcess.height);
-            effect.setFloat("near", this._scene.activeCamera.minZ);
-            effect.setFloat("far", this._scene.activeCamera.maxZ);
-            effect.setFloat("radius", this.radius);
-            if (this._forceGeometryBuffer) {
-                effect.setTexture("depthNormalSampler", this._scene.enableGeometryBufferRenderer()!.getGBuffer().textures[0]);
-            } else {
-<<<<<<< HEAD
-                effect.setTexture("depthNormalSampler", this._prePassRenderer.prePassRT.textures[this._prePassRenderer.getIndex(PrePassRenderer.DEPTHNORMAL_TEXTURE_TYPE)]);
-=======
-                effect.setTexture("depthNormalSampler", this._prePassRenderer.prePassRT.textures[this._prePassRenderer.getIndex(Constants.PREPASS_DEPTHNORMAL_TEXTURE_TYPE)]);
->>>>>>> 6c242624
-            }
-            effect.setArray("samplerOffsets", this._samplerOffsets);
-
-        };
-
-        this._blurHPostProcess.samples = this.textureSamples;
-        this._blurVPostProcess.samples = this.textureSamples;
-    }
-
-    /** @hidden */
-    public _rebuild() {
-        super._rebuild();
-    }
-
-    private _bits = new Uint32Array(1);
-
-    //Van der Corput radical inverse
-    private _radicalInverse_VdC(i: number) {
-        this._bits[0] = i;
-        this._bits[0] = ((this._bits[0] << 16) | (this._bits[0] >> 16)) >>> 0;
-        this._bits[0] = ((this._bits[0] & 0x55555555) << 1) | ((this._bits[0] & 0xAAAAAAAA) >>> 1) >>> 0;
-        this._bits[0] = ((this._bits[0] & 0x33333333) << 2) | ((this._bits[0] & 0xCCCCCCCC) >>> 2) >>> 0;
-        this._bits[0] = ((this._bits[0] & 0x0F0F0F0F) << 4) | ((this._bits[0] & 0xF0F0F0F0) >>> 4) >>> 0;
-        this._bits[0] = ((this._bits[0] & 0x00FF00FF) << 8) | ((this._bits[0] & 0xFF00FF00) >>> 8) >>> 0;
-        return this._bits[0] * 2.3283064365386963e-10; // / 0x100000000 or / 4294967296
-    }
-
-    private _hammersley(i: number, n: number) {
-        return [i / n, this._radicalInverse_VdC(i)];
-    }
-
-    private _hemisphereSample_uniform(u: number, v: number): Vector3 {
-        var phi = v * 2.0 * Math.PI;
-        // rejecting samples that are close to tangent plane to avoid z-fighting artifacts
-        var cosTheta = 1.0 - (u * 0.85 + 0.15);
-        var sinTheta = Math.sqrt(1.0 - cosTheta * cosTheta);
-        return new Vector3(Math.cos(phi) * sinTheta, Math.sin(phi) * sinTheta, cosTheta);
-    }
-
-    private _generateHemisphere(): number[] {
-        var numSamples = this.samples;
-        var result = [];
-        var vector;
-
-        var i = 0;
-        while (i < numSamples) {
-            if (numSamples < 16) {
-                vector = this._hemisphereSample_uniform(Math.random(), Math.random());
-            } else {
-                var rand = this._hammersley(i, numSamples);
-                vector = this._hemisphereSample_uniform(rand[0], rand[1]);
-            }
-
-            result.push(vector.x, vector.y, vector.z);
-            i++;
-        }
-
-        return result;
-    }
-
-    private _getDefinesForSSAO() {
-        let defines = "#define SAMPLES " + this.samples + "\n#define SSAO";
-
-        if (this._forceGeometryBuffer) {
-            defines = defines + "\n#define GEOMETRYBUFFER";
-        }
-
-        return defines;
-    }
-
-    private _createSSAOPostProcess(ratio: number): void {
-        this._sampleSphere = this._generateHemisphere();
-
-        const defines = this._getDefinesForSSAO();
-        let samplers;
-
-        if (this._forceGeometryBuffer) {
-            samplers = ["randomSampler", "depthSampler", "normalSampler"];
-        } else {
-            samplers = ["randomSampler", "depthNormalSampler"];
-        }
-
-        this._ssaoPostProcess = new PostProcess("ssao2", "ssao2",
-            [
-                "sampleSphere", "samplesFactor", "randTextureTiles", "totalStrength", "radius",
-                "base", "range", "projection", "near", "far", "texelSize",
-                "xViewport", "yViewport", "maxZ", "minZAspect"
-            ],
-            samplers,
-            ratio, null, Texture.BILINEAR_SAMPLINGMODE,
-            this._scene.getEngine(), false,
-            defines);
-
-        this._ssaoPostProcess.onApply = (effect: Effect) => {
-            if (!this._scene.activeCamera) {
-                return;
-            }
-
-            effect.setArray3("sampleSphere", this._sampleSphere);
-            effect.setFloat("randTextureTiles", 32.0);
-            effect.setFloat("samplesFactor", 1 / this.samples);
-            effect.setFloat("totalStrength", this.totalStrength);
-            effect.setFloat2("texelSize", 1 / this._ssaoPostProcess.width, 1 / this._ssaoPostProcess.height);
-            effect.setFloat("radius", this.radius);
-            effect.setFloat("maxZ", this.maxZ);
-            effect.setFloat("minZAspect", this.minZAspect);
-            effect.setFloat("base", this.base);
-            effect.setFloat("near", this._scene.activeCamera.minZ);
-            effect.setFloat("far", this._scene.activeCamera.maxZ);
-            effect.setFloat("xViewport", Math.tan(this._scene.activeCamera.fov / 2) * this._scene.getEngine().getAspectRatio(this._scene.activeCamera, true));
-            effect.setFloat("yViewport", Math.tan(this._scene.activeCamera.fov / 2));
-            effect.setMatrix("projection", this._scene.getProjectionMatrix());
-
-            if (this._forceGeometryBuffer) {
-                effect.setTexture("depthSampler", this._scene.enableGeometryBufferRenderer()!.getGBuffer().textures[0]);
-                effect.setTexture("normalSampler", this._scene.enableGeometryBufferRenderer()!.getGBuffer().textures[1]);
-            } else {
-<<<<<<< HEAD
-                effect.setTexture("depthNormalSampler", this._prePassRenderer.prePassRT.textures[this._prePassRenderer.getIndex(PrePassRenderer.DEPTHNORMAL_TEXTURE_TYPE)]);
-=======
-                effect.setTexture("depthNormalSampler", this._prePassRenderer.prePassRT.textures[this._prePassRenderer.getIndex(Constants.PREPASS_DEPTHNORMAL_TEXTURE_TYPE)]);
->>>>>>> 6c242624
-            }
-            effect.setTexture("randomSampler", this._randomTexture);
-        };
-        this._ssaoPostProcess.samples = this.textureSamples;
-    }
-
-    private _createSSAOCombinePostProcess(ratio: number): void {
-        this._ssaoCombinePostProcess = new PostProcess("ssaoCombine", "ssaoCombine", [], ["originalColor", "viewport"],
-            ratio, null, Texture.BILINEAR_SAMPLINGMODE,
-            this._scene.getEngine(), false);
-
-        this._ssaoCombinePostProcess.onApply = (effect: Effect) => {
-            let viewport = this._scene.activeCamera!.viewport;
-            effect.setVector4("viewport", TmpVectors.Vector4[0].copyFromFloats(viewport.x, viewport.y, viewport.width, viewport.height));
-            effect.setTextureFromPostProcess("originalColor", this._originalColorPostProcess);
-        };
-        this._ssaoCombinePostProcess.samples = this.textureSamples;
-    }
-
-    private _createRandomTexture(): void {
-        var size = 128;
-
-        this._randomTexture = new DynamicTexture("SSAORandomTexture", size, this._scene, false, Texture.TRILINEAR_SAMPLINGMODE);
-        this._randomTexture.wrapU = Texture.WRAP_ADDRESSMODE;
-        this._randomTexture.wrapV = Texture.WRAP_ADDRESSMODE;
-
-        var context = this._randomTexture.getContext();
-
-        var rand = (min: number, max: number) => {
-            return Math.random() * (max - min) + min;
-        };
-
-        var randVector = Vector3.Zero();
-
-        for (var x = 0; x < size; x++) {
-            for (var y = 0; y < size; y++) {
-                randVector.x = rand(0.0, 1.0);
-                randVector.y = rand(0.0, 1.0);
-                randVector.z = 0.0;
-
-                randVector.normalize();
-
-                randVector.scaleInPlace(255);
-                randVector.x = Math.floor(randVector.x);
-                randVector.y = Math.floor(randVector.y);
-
-                context.fillStyle = 'rgb(' + randVector.x + ', ' + randVector.y + ', ' + randVector.z + ')';
-                context.fillRect(x, y, 1, 1);
-            }
-        }
-
-        this._randomTexture.update(false);
-    }
-
-    /**
-     * Serialize the rendering pipeline (Used when exporting)
-     * @returns the serialized object
-     */
-    public serialize(): any {
-        var serializationObject = SerializationHelper.Serialize(this);
-        serializationObject.customType = "SSAO2RenderingPipeline";
-
-        return serializationObject;
-    }
-
-    /**
-     * Parse the serialized pipeline
-     * @param source Source pipeline.
-     * @param scene The scene to load the pipeline to.
-     * @param rootUrl The URL of the serialized pipeline.
-     * @returns An instantiated pipeline from the serialized object.
-     */
-    public static Parse(source: any, scene: Scene, rootUrl: string): SSAO2RenderingPipeline {
-        return SerializationHelper.Parse(() => new SSAO2RenderingPipeline(source._name, scene, source._ratio), source, scene, rootUrl);
-    }
-
-    /**
-     * Sets the required values to the prepass renderer.
-     * @param prePassRenderer defines the prepass renderer to setup
-     * @returns true if the pre pass is needed.
-     */
-    public setPrePassRenderer(prePassRenderer: PrePassRenderer): boolean {
-        let cfg = this._ssao2PrePassConfiguration;
-        if (!cfg) {
-            cfg = new SSAO2Configuration();
-        }
-
-        cfg.enabled = true;
-        this._ssao2PrePassConfiguration = prePassRenderer.addEffectConfiguration(cfg);
-        return true;
-    }
-}
-
-_TypeStore.RegisteredTypes["BABYLON.SSAO2RenderingPipeline"] = SSAO2RenderingPipeline;
+import { Logger } from "../../../Misc/logger";
+import { serialize, SerializationHelper } from "../../../Misc/decorators";
+import { Vector3, TmpVectors } from "../../../Maths/math.vector";
+import { Camera } from "../../../Cameras/camera";
+import { Effect } from "../../../Materials/effect";
+import { Texture } from "../../../Materials/Textures/texture";
+import { DynamicTexture } from "../../../Materials/Textures/dynamicTexture";
+import { PostProcess } from "../../../PostProcesses/postProcess";
+import { PostProcessRenderPipeline } from "../../../PostProcesses/RenderPipeline/postProcessRenderPipeline";
+import { PostProcessRenderEffect } from "../../../PostProcesses/RenderPipeline/postProcessRenderEffect";
+import { PassPostProcess } from "../../../PostProcesses/passPostProcess";
+import { Scene } from "../../../scene";
+import { _TypeStore } from '../../../Misc/typeStore';
+import { EngineStore } from '../../../Engines/engineStore';
+import { SSAO2Configuration } from "../../../Rendering/ssao2Configuration";
+import { PrePassRenderer } from "../../../Rendering/prePassRenderer";
+import { Constants } from "../../../Engines/constants";
+
+import "../../../PostProcesses/RenderPipeline/postProcessRenderPipelineManagerSceneComponent";
+
+import "../../../Shaders/ssao2.fragment";
+import "../../../Shaders/ssaoCombine.fragment";
+
+/**
+ * Render pipeline to produce ssao effect
+ */
+export class SSAO2RenderingPipeline extends PostProcessRenderPipeline {
+    // Members
+
+    /**
+     * @ignore
+    * The PassPostProcess id in the pipeline that contains the original scene color
+    */
+    public SSAOOriginalSceneColorEffect: string = "SSAOOriginalSceneColorEffect";
+    /**
+     * @ignore
+    * The SSAO PostProcess id in the pipeline
+    */
+    public SSAORenderEffect: string = "SSAORenderEffect";
+    /**
+     * @ignore
+    * The horizontal blur PostProcess id in the pipeline
+    */
+    public SSAOBlurHRenderEffect: string = "SSAOBlurHRenderEffect";
+    /**
+     * @ignore
+    * The vertical blur PostProcess id in the pipeline
+    */
+    public SSAOBlurVRenderEffect: string = "SSAOBlurVRenderEffect";
+    /**
+     * @ignore
+    * The PostProcess id in the pipeline that combines the SSAO-Blur output with the original scene color (SSAOOriginalSceneColorEffect)
+    */
+    public SSAOCombineRenderEffect: string = "SSAOCombineRenderEffect";
+
+    /**
+    * The output strength of the SSAO post-process. Default value is 1.0.
+    */
+    @serialize()
+    public totalStrength: number = 1.0;
+
+    /**
+    * Maximum depth value to still render AO. A smooth falloff makes the dimming more natural, so there will be no abrupt shading change.
+    */
+    @serialize()
+    public maxZ: number = 100.0;
+
+    /**
+    * In order to save performances, SSAO radius is clamped on close geometry. This ratio changes by how much
+    */
+    @serialize()
+    public minZAspect: number = 0.2;
+
+    @serialize("samples")
+    private _samples: number = 8;
+    /**
+    * Number of samples used for the SSAO calculations. Default value is 8
+    */
+    public set samples(n: number) {
+        this._samples = n;
+        this._ssaoPostProcess.updateEffect(this._getDefinesForSSAO());
+        this._sampleSphere = this._generateHemisphere();
+    }
+    public get samples(): number {
+        return this._samples;
+    }
+
+    @serialize("textureSamples")
+    private _textureSamples: number = 1;
+    /**
+    * Number of samples to use for antialiasing
+    */
+    public set textureSamples(n: number) {
+        this._textureSamples = n;
+
+        this._originalColorPostProcess.samples = n;
+        this._blurHPostProcess.samples = n;
+        this._blurVPostProcess.samples = n;
+        this._ssaoPostProcess.samples = n;
+        this._ssaoCombinePostProcess.samples = n;
+    }
+    public get textureSamples(): number {
+        return this._textureSamples;
+    }
+
+    /**
+     * Force rendering the geometry through geometry buffer
+     */
+    private _forceGeometryBuffer: boolean = false;
+
+    /**
+     * Ratio object used for SSAO ratio and blur ratio
+     */
+    @serialize()
+    private _ratio: any;
+
+    /**
+    * Dynamically generated sphere sampler.
+    */
+    private _sampleSphere: number[];
+
+    private _ssao2PrePassConfiguration: SSAO2Configuration;
+
+    /**
+    * Blur filter offsets
+    */
+    private _samplerOffsets: number[];
+
+    @serialize("expensiveBlur")
+    private _expensiveBlur: boolean = true;
+    /**
+    * If bilateral blur should be used
+    */
+    public set expensiveBlur(b: boolean) {
+        this._blurHPostProcess.updateEffect("#define BILATERAL_BLUR\n#define BILATERAL_BLUR_H\n#define SAMPLES 16\n#define EXPENSIVE " + (b ? "1" : "0") + "\n",
+            null, ["textureSampler", "depthNormalSampler"]);
+        this._blurVPostProcess.updateEffect("#define BILATERAL_BLUR\n#define SAMPLES 16\n#define EXPENSIVE " + (b ? "1" : "0") + "\n",
+            null, ["textureSampler", "depthNormalSampler"]);
+        this._expensiveBlur = b;
+    }
+
+    public get expensiveBlur(): boolean {
+        return this._expensiveBlur;
+    }
+
+    /**
+    * The radius around the analyzed pixel used by the SSAO post-process. Default value is 2.0
+    */
+    @serialize()
+    public radius: number = 2.0;
+
+    /**
+    * The base color of the SSAO post-process
+    * The final result is "base + ssao" between [0, 1]
+    */
+    @serialize()
+    public base: number = 0;
+
+    /**
+    *  Support test.
+    */
+    public static get IsSupported(): boolean {
+        var engine = EngineStore.LastCreatedEngine;
+        if (!engine) {
+            return false;
+        }
+        return engine.webGLVersion >= 2;
+    }
+
+    private _scene: Scene;
+    private _randomTexture: DynamicTexture;
+    private _originalColorPostProcess: PassPostProcess;
+    private _ssaoPostProcess: PostProcess;
+    private _blurHPostProcess: PostProcess;
+    private _blurVPostProcess: PostProcess;
+    private _ssaoCombinePostProcess: PostProcess;
+
+    private _prePassRenderer: PrePassRenderer;
+
+    /**
+     * Gets active scene
+     */
+    public get scene(): Scene {
+        return this._scene;
+    }
+
+    /**
+     * @constructor
+     * @param name The rendering pipeline name
+     * @param scene The scene linked to this pipeline
+     * @param ratio The size of the postprocesses. Can be a number shared between passes or an object for more precision: { ssaoRatio: 0.5, blurRatio: 1.0 }
+     * @param cameras The array of cameras that the rendering pipeline will be attached to
+     * @param forceGeometryBuffer Set to true if you want to use the legacy geometry buffer renderer
+     */
+    constructor(name: string, scene: Scene, ratio: any, cameras?: Camera[], forceGeometryBuffer = false) {
+        super(scene.getEngine(), name);
+
+        this._scene = scene;
+        this._ratio = ratio;
+        this._forceGeometryBuffer = forceGeometryBuffer;
+
+        if (!this.isSupported) {
+            Logger.Error("SSAO 2 needs WebGL 2 support.");
+            return;
+        }
+
+        var ssaoRatio = this._ratio.ssaoRatio || ratio;
+        var blurRatio = this._ratio.blurRatio || ratio;
+
+        // Set up assets
+        if (this._forceGeometryBuffer) {
+            scene.enableGeometryBufferRenderer();
+        } else {
+            this._prePassRenderer = <PrePassRenderer>scene.enablePrePassRenderer();
+            this._prePassRenderer.markAsDirty();
+        }
+
+        this._createRandomTexture();
+
+        this._originalColorPostProcess = new PassPostProcess("SSAOOriginalSceneColor", 1.0, null, Texture.BILINEAR_SAMPLINGMODE, scene.getEngine(), false);
+        this._originalColorPostProcess.samples = this.textureSamples;
+        this._createSSAOPostProcess(1.0);
+        this._createBlurPostProcess(ssaoRatio, blurRatio);
+        this._createSSAOCombinePostProcess(blurRatio);
+
+        // Set up pipeline
+        this.addEffect(new PostProcessRenderEffect(scene.getEngine(), this.SSAOOriginalSceneColorEffect, () => { return this._originalColorPostProcess; }, true));
+        this.addEffect(new PostProcessRenderEffect(scene.getEngine(), this.SSAORenderEffect, () => { return this._ssaoPostProcess; }, true));
+        this.addEffect(new PostProcessRenderEffect(scene.getEngine(), this.SSAOBlurHRenderEffect, () => { return this._blurHPostProcess; }, true));
+        this.addEffect(new PostProcessRenderEffect(scene.getEngine(), this.SSAOBlurVRenderEffect, () => { return this._blurVPostProcess; }, true));
+        this.addEffect(new PostProcessRenderEffect(scene.getEngine(), this.SSAOCombineRenderEffect, () => { return this._ssaoCombinePostProcess; }, true));
+
+        // Finish
+        scene.postProcessRenderPipelineManager.addPipeline(this);
+        if (cameras) {
+            scene.postProcessRenderPipelineManager.attachCamerasToRenderPipeline(name, cameras);
+        }
+    }
+
+    // Public Methods
+
+    /**
+     * Get the class name
+     * @returns "SSAO2RenderingPipeline"
+     */
+    public getClassName(): string {
+        return "SSAO2RenderingPipeline";
+    }
+
+    /**
+     * Removes the internal pipeline assets and detatches the pipeline from the scene cameras
+     */
+    public dispose(disableGeometryBufferRenderer: boolean = false): void {
+        for (var i = 0; i < this._scene.cameras.length; i++) {
+            var camera = this._scene.cameras[i];
+
+            this._originalColorPostProcess.dispose(camera);
+            this._ssaoPostProcess.dispose(camera);
+            this._blurHPostProcess.dispose(camera);
+            this._blurVPostProcess.dispose(camera);
+            this._ssaoCombinePostProcess.dispose(camera);
+        }
+
+        this._randomTexture.dispose();
+
+        if (disableGeometryBufferRenderer) {
+            this._scene.disableGeometryBufferRenderer();
+        }
+
+        this._scene.postProcessRenderPipelineManager.detachCamerasFromRenderPipeline(this._name, this._scene.cameras);
+        this._ssao2PrePassConfiguration.enabled = false;
+
+        super.dispose();
+    }
+
+    // Private Methods
+    private _createBlurPostProcess(ssaoRatio: number, blurRatio: number): void {
+        this._samplerOffsets = [];
+        var expensive = this.expensiveBlur;
+
+        for (var i = -8; i < 8; i++) {
+            this._samplerOffsets.push(i * 2 + 0.5);
+        }
+
+        this._blurHPostProcess = new PostProcess("BlurH", "ssao2", ["outSize", "samplerOffsets", "near", "far", "radius"], ["depthNormalSampler"], ssaoRatio, null, Texture.TRILINEAR_SAMPLINGMODE, this._scene.getEngine(), false, "#define BILATERAL_BLUR\n#define BILATERAL_BLUR_H\n#define SAMPLES 16\n#define EXPENSIVE " + (expensive ? "1" : "0") + "\n");
+        this._blurHPostProcess.onApply = (effect: Effect) => {
+            if (!this._scene.activeCamera) {
+                return;
+            }
+
+            effect.setFloat("outSize", this._ssaoCombinePostProcess.width > 0 ? this._ssaoCombinePostProcess.width : this._originalColorPostProcess.width);
+            effect.setFloat("near", this._scene.activeCamera.minZ);
+            effect.setFloat("far", this._scene.activeCamera.maxZ);
+            effect.setFloat("radius", this.radius);
+            if (this._forceGeometryBuffer) {
+                effect.setTexture("depthNormalSampler", this._scene.enableGeometryBufferRenderer()!.getGBuffer().textures[0]);
+            } else {
+                effect.setTexture("depthNormalSampler", this._prePassRenderer.prePassRT.textures[this._prePassRenderer.getIndex(Constants.PREPASS_DEPTHNORMAL_TEXTURE_TYPE)]);
+            }
+            effect.setArray("samplerOffsets", this._samplerOffsets);
+        };
+
+        this._blurVPostProcess = new PostProcess("BlurV", "ssao2", ["outSize", "samplerOffsets", "near", "far", "radius"], ["depthNormalSampler"], blurRatio, null, Texture.TRILINEAR_SAMPLINGMODE, this._scene.getEngine(), false, "#define BILATERAL_BLUR\n#define BILATERAL_BLUR_V\n#define SAMPLES 16\n#define EXPENSIVE " + (expensive ? "1" : "0") + "\n");
+        this._blurVPostProcess.onApply = (effect: Effect) => {
+            if (!this._scene.activeCamera) {
+                return;
+            }
+
+            effect.setFloat("outSize", this._ssaoCombinePostProcess.height > 0 ? this._ssaoCombinePostProcess.height : this._originalColorPostProcess.height);
+            effect.setFloat("near", this._scene.activeCamera.minZ);
+            effect.setFloat("far", this._scene.activeCamera.maxZ);
+            effect.setFloat("radius", this.radius);
+            if (this._forceGeometryBuffer) {
+                effect.setTexture("depthNormalSampler", this._scene.enableGeometryBufferRenderer()!.getGBuffer().textures[0]);
+            } else {
+                effect.setTexture("depthNormalSampler", this._prePassRenderer.prePassRT.textures[this._prePassRenderer.getIndex(Constants.PREPASS_DEPTHNORMAL_TEXTURE_TYPE)]);
+            }
+            effect.setArray("samplerOffsets", this._samplerOffsets);
+
+        };
+
+        this._blurHPostProcess.samples = this.textureSamples;
+        this._blurVPostProcess.samples = this.textureSamples;
+    }
+
+    /** @hidden */
+    public _rebuild() {
+        super._rebuild();
+    }
+
+    private _bits = new Uint32Array(1);
+
+    //Van der Corput radical inverse
+    private _radicalInverse_VdC(i: number) {
+        this._bits[0] = i;
+        this._bits[0] = ((this._bits[0] << 16) | (this._bits[0] >> 16)) >>> 0;
+        this._bits[0] = ((this._bits[0] & 0x55555555) << 1) | ((this._bits[0] & 0xAAAAAAAA) >>> 1) >>> 0;
+        this._bits[0] = ((this._bits[0] & 0x33333333) << 2) | ((this._bits[0] & 0xCCCCCCCC) >>> 2) >>> 0;
+        this._bits[0] = ((this._bits[0] & 0x0F0F0F0F) << 4) | ((this._bits[0] & 0xF0F0F0F0) >>> 4) >>> 0;
+        this._bits[0] = ((this._bits[0] & 0x00FF00FF) << 8) | ((this._bits[0] & 0xFF00FF00) >>> 8) >>> 0;
+        return this._bits[0] * 2.3283064365386963e-10; // / 0x100000000 or / 4294967296
+    }
+
+    private _hammersley(i: number, n: number) {
+        return [i / n, this._radicalInverse_VdC(i)];
+    }
+
+    private _hemisphereSample_uniform(u: number, v: number): Vector3 {
+        var phi = v * 2.0 * Math.PI;
+        // rejecting samples that are close to tangent plane to avoid z-fighting artifacts
+        var cosTheta = 1.0 - (u * 0.85 + 0.15);
+        var sinTheta = Math.sqrt(1.0 - cosTheta * cosTheta);
+        return new Vector3(Math.cos(phi) * sinTheta, Math.sin(phi) * sinTheta, cosTheta);
+    }
+
+    private _generateHemisphere(): number[] {
+        var numSamples = this.samples;
+        var result = [];
+        var vector;
+
+        var i = 0;
+        while (i < numSamples) {
+            if (numSamples < 16) {
+                vector = this._hemisphereSample_uniform(Math.random(), Math.random());
+            } else {
+                var rand = this._hammersley(i, numSamples);
+                vector = this._hemisphereSample_uniform(rand[0], rand[1]);
+            }
+
+            result.push(vector.x, vector.y, vector.z);
+            i++;
+        }
+
+        return result;
+    }
+
+    private _getDefinesForSSAO() {
+        let defines = "#define SAMPLES " + this.samples + "\n#define SSAO";
+
+        if (this._forceGeometryBuffer) {
+            defines = defines + "\n#define GEOMETRYBUFFER";
+        }
+
+        return defines;
+    }
+
+    private _createSSAOPostProcess(ratio: number): void {
+        this._sampleSphere = this._generateHemisphere();
+
+        const defines = this._getDefinesForSSAO();
+        let samplers;
+
+        if (this._forceGeometryBuffer) {
+            samplers = ["randomSampler", "depthSampler", "normalSampler"];
+        } else {
+            samplers = ["randomSampler", "depthNormalSampler"];
+        }
+
+        this._ssaoPostProcess = new PostProcess("ssao2", "ssao2",
+            [
+                "sampleSphere", "samplesFactor", "randTextureTiles", "totalStrength", "radius",
+                "base", "range", "projection", "near", "far", "texelSize",
+                "xViewport", "yViewport", "maxZ", "minZAspect"
+            ],
+            samplers,
+            ratio, null, Texture.BILINEAR_SAMPLINGMODE,
+            this._scene.getEngine(), false,
+            defines);
+
+        this._ssaoPostProcess.onApply = (effect: Effect) => {
+            if (!this._scene.activeCamera) {
+                return;
+            }
+
+            effect.setArray3("sampleSphere", this._sampleSphere);
+            effect.setFloat("randTextureTiles", 32.0);
+            effect.setFloat("samplesFactor", 1 / this.samples);
+            effect.setFloat("totalStrength", this.totalStrength);
+            effect.setFloat2("texelSize", 1 / this._ssaoPostProcess.width, 1 / this._ssaoPostProcess.height);
+            effect.setFloat("radius", this.radius);
+            effect.setFloat("maxZ", this.maxZ);
+            effect.setFloat("minZAspect", this.minZAspect);
+            effect.setFloat("base", this.base);
+            effect.setFloat("near", this._scene.activeCamera.minZ);
+            effect.setFloat("far", this._scene.activeCamera.maxZ);
+            effect.setFloat("xViewport", Math.tan(this._scene.activeCamera.fov / 2) * this._scene.getEngine().getAspectRatio(this._scene.activeCamera, true));
+            effect.setFloat("yViewport", Math.tan(this._scene.activeCamera.fov / 2));
+            effect.setMatrix("projection", this._scene.getProjectionMatrix());
+
+            if (this._forceGeometryBuffer) {
+                effect.setTexture("depthSampler", this._scene.enableGeometryBufferRenderer()!.getGBuffer().textures[0]);
+                effect.setTexture("normalSampler", this._scene.enableGeometryBufferRenderer()!.getGBuffer().textures[1]);
+            } else {
+                effect.setTexture("depthNormalSampler", this._prePassRenderer.prePassRT.textures[this._prePassRenderer.getIndex(Constants.PREPASS_DEPTHNORMAL_TEXTURE_TYPE)]);
+            }
+            effect.setTexture("randomSampler", this._randomTexture);
+        };
+        this._ssaoPostProcess.samples = this.textureSamples;
+    }
+
+    private _createSSAOCombinePostProcess(ratio: number): void {
+        this._ssaoCombinePostProcess = new PostProcess("ssaoCombine", "ssaoCombine", [], ["originalColor", "viewport"],
+            ratio, null, Texture.BILINEAR_SAMPLINGMODE,
+            this._scene.getEngine(), false);
+
+        this._ssaoCombinePostProcess.onApply = (effect: Effect) => {
+            let viewport = this._scene.activeCamera!.viewport;
+            effect.setVector4("viewport", TmpVectors.Vector4[0].copyFromFloats(viewport.x, viewport.y, viewport.width, viewport.height));
+            effect.setTextureFromPostProcess("originalColor", this._originalColorPostProcess);
+        };
+        this._ssaoCombinePostProcess.samples = this.textureSamples;
+    }
+
+    private _createRandomTexture(): void {
+        var size = 128;
+
+        this._randomTexture = new DynamicTexture("SSAORandomTexture", size, this._scene, false, Texture.TRILINEAR_SAMPLINGMODE);
+        this._randomTexture.wrapU = Texture.WRAP_ADDRESSMODE;
+        this._randomTexture.wrapV = Texture.WRAP_ADDRESSMODE;
+
+        var context = this._randomTexture.getContext();
+
+        var rand = (min: number, max: number) => {
+            return Math.random() * (max - min) + min;
+        };
+
+        var randVector = Vector3.Zero();
+
+        for (var x = 0; x < size; x++) {
+            for (var y = 0; y < size; y++) {
+                randVector.x = rand(0.0, 1.0);
+                randVector.y = rand(0.0, 1.0);
+                randVector.z = 0.0;
+
+                randVector.normalize();
+
+                randVector.scaleInPlace(255);
+                randVector.x = Math.floor(randVector.x);
+                randVector.y = Math.floor(randVector.y);
+
+                context.fillStyle = 'rgb(' + randVector.x + ', ' + randVector.y + ', ' + randVector.z + ')';
+                context.fillRect(x, y, 1, 1);
+            }
+        }
+
+        this._randomTexture.update(false);
+    }
+
+    /**
+     * Serialize the rendering pipeline (Used when exporting)
+     * @returns the serialized object
+     */
+    public serialize(): any {
+        var serializationObject = SerializationHelper.Serialize(this);
+        serializationObject.customType = "SSAO2RenderingPipeline";
+
+        return serializationObject;
+    }
+
+    /**
+     * Parse the serialized pipeline
+     * @param source Source pipeline.
+     * @param scene The scene to load the pipeline to.
+     * @param rootUrl The URL of the serialized pipeline.
+     * @returns An instantiated pipeline from the serialized object.
+     */
+    public static Parse(source: any, scene: Scene, rootUrl: string): SSAO2RenderingPipeline {
+        return SerializationHelper.Parse(() => new SSAO2RenderingPipeline(source._name, scene, source._ratio), source, scene, rootUrl);
+    }
+
+    /**
+     * Sets the required values to the prepass renderer.
+     * @param prePassRenderer defines the prepass renderer to setup
+     * @returns true if the pre pass is needed.
+     */
+    public setPrePassRenderer(prePassRenderer: PrePassRenderer): boolean {
+        let cfg = this._ssao2PrePassConfiguration;
+        if (!cfg) {
+            cfg = new SSAO2Configuration();
+        }
+
+        cfg.enabled = true;
+        this._ssao2PrePassConfiguration = prePassRenderer.addEffectConfiguration(cfg);
+        return true;
+    }
+}
+
+_TypeStore.RegisteredTypes["BABYLON.SSAO2RenderingPipeline"] = SSAO2RenderingPipeline;