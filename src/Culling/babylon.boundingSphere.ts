module BABYLON {
    // This matrix is used as a value to reset the bounding box.
    const _identityMatrix = Matrix.Identity();

    /**
     * Class used to store bounding sphere information
     */
    export class BoundingSphere {
        /**
         * Gets the center of the bounding sphere in local space
         */
        public center = Vector3.Zero();
        /**
         * Radius of the bounding sphere in local space
         */
        public radius: number;
        /**
         * Gets the center of the bounding sphere in world space
         */
        public centerWorld = Vector3.Zero();
        /**
         * Radius of the bounding sphere in world space
         */
        public radiusWorld: number;
        /**
         * Gets the minimum vector in local space
         */
        public minimum = Vector3.Zero();
        /**
         * Gets the maximum vector in local space
         */
        public maximum = Vector3.Zero();

        /**
         * Creates a new bounding sphere
         * @param min defines the minimum vector (in local space)
         * @param max defines the maximum vector (in local space)
         * @param worldMatrix defines the new world matrix
         */
        constructor(min: Vector3, max: Vector3, worldMatrix?: Matrix) {
            this.reConstruct(min, max, worldMatrix);
        }

        /**
         * Recreates the entire bounding sphere from scratch
         * @param min defines the new minimum vector (in local space)
<<<<<<< HEAD
         * @param max defines the new maximum vector (in local space) 
         * @param worldMatrix defines the new world matrix
=======
         * @param max defines the new maximum vector (in local space)
>>>>>>> a03b3ef9
         */
        public reConstruct(min: Vector3, max: Vector3, worldMatrix?: Matrix) {
            this.minimum.copyFrom(min);
            this.maximum.copyFrom(max);

            var distance = Vector3.Distance(min, max);

            Vector3.LerpToRef(min, max, 0.5, this.center);
            this.radius = distance * 0.5;

            this.centerWorld.set(0, 0, 0);
            this._update(worldMatrix || _identityMatrix);
        }

        /**
         * Scale the current bounding sphere by applying a scale factor
         * @param factor defines the scale factor to apply
         * @returns the current bounding box
         */
        public scale(factor: number): BoundingSphere {
            let newRadius = this.radius * factor;
            const tempRadiusVector = Tmp.Vector3[0].set(newRadius, newRadius, newRadius);
            let min = Tmp.Vector3[1].copyFrom(this.center).subtractInPlace(tempRadiusVector);
            let max = Tmp.Vector3[2].copyFrom(this.center).addInPlace(tempRadiusVector);

            this.reConstruct(min, max);

            return this;
        }

        // Methods
        /** @hidden */
        public _update(world: Matrix): void {
            Vector3.TransformCoordinatesToRef(this.center, world, this.centerWorld);
            const tempVector = Tmp.Vector3[0];
            Vector3.TransformNormalFromFloatsToRef(1.0, 1.0, 1.0, world, tempVector);
            this.radiusWorld = Math.max(Math.abs(tempVector.x), Math.abs(tempVector.y), Math.abs(tempVector.z)) * this.radius;
        }

        /**
         * Tests if the bounding sphere is intersecting the frustum planes
         * @param frustumPlanes defines the frustum planes to test
         * @returns true if there is an intersection
         */
        public isInFrustum(frustumPlanes: Plane[]): boolean {
            for (var i = 0; i < 6; i++) {
                if (frustumPlanes[i].dotCoordinate(this.centerWorld) <= -this.radiusWorld) {
                    return false;
                }
            }

            return true;
        }

        /**
         * Tests if a point is inside the bounding sphere
         * @param point defines the point to test
         * @returns true if the point is inside the bounding sphere
         */
        public intersectsPoint(point: Vector3): boolean {
            var x = this.centerWorld.x - point.x;
            var y = this.centerWorld.y - point.y;
            var z = this.centerWorld.z - point.z;

            var distance = Math.sqrt((x * x) + (y * y) + (z * z));

            if (this.radiusWorld < distance) {
                return false;
            }

            return true;
        }

        // Statics
        /**
         * Checks if two sphere intersct
         * @param sphere0 sphere 0
         * @param sphere1 sphere 1
         * @returns true if the speres intersect
         */
        public static Intersects(sphere0: BoundingSphere, sphere1: BoundingSphere): boolean {
            var x = sphere0.centerWorld.x - sphere1.centerWorld.x;
            var y = sphere0.centerWorld.y - sphere1.centerWorld.y;
            var z = sphere0.centerWorld.z - sphere1.centerWorld.z;

            var distance = Math.sqrt((x * x) + (y * y) + (z * z));

            if (sphere0.radiusWorld + sphere1.radiusWorld < distance) {
                return false;
            }

            return true;
        }

    }
}<|MERGE_RESOLUTION|>--- conflicted
+++ resolved
@@ -1,148 +1,144 @@
-module BABYLON {
-    // This matrix is used as a value to reset the bounding box.
-    const _identityMatrix = Matrix.Identity();
-
-    /**
-     * Class used to store bounding sphere information
-     */
-    export class BoundingSphere {
-        /**
-         * Gets the center of the bounding sphere in local space
-         */
-        public center = Vector3.Zero();
-        /**
-         * Radius of the bounding sphere in local space
-         */
-        public radius: number;
-        /**
-         * Gets the center of the bounding sphere in world space
-         */
-        public centerWorld = Vector3.Zero();
-        /**
-         * Radius of the bounding sphere in world space
-         */
-        public radiusWorld: number;
-        /**
-         * Gets the minimum vector in local space
-         */
-        public minimum = Vector3.Zero();
-        /**
-         * Gets the maximum vector in local space
-         */
-        public maximum = Vector3.Zero();
-
-        /**
-         * Creates a new bounding sphere
-         * @param min defines the minimum vector (in local space)
-         * @param max defines the maximum vector (in local space)
-         * @param worldMatrix defines the new world matrix
-         */
-        constructor(min: Vector3, max: Vector3, worldMatrix?: Matrix) {
-            this.reConstruct(min, max, worldMatrix);
-        }
-
-        /**
-         * Recreates the entire bounding sphere from scratch
-         * @param min defines the new minimum vector (in local space)
-<<<<<<< HEAD
-         * @param max defines the new maximum vector (in local space) 
-         * @param worldMatrix defines the new world matrix
-=======
-         * @param max defines the new maximum vector (in local space)
->>>>>>> a03b3ef9
-         */
-        public reConstruct(min: Vector3, max: Vector3, worldMatrix?: Matrix) {
-            this.minimum.copyFrom(min);
-            this.maximum.copyFrom(max);
-
-            var distance = Vector3.Distance(min, max);
-
-            Vector3.LerpToRef(min, max, 0.5, this.center);
-            this.radius = distance * 0.5;
-
-            this.centerWorld.set(0, 0, 0);
-            this._update(worldMatrix || _identityMatrix);
-        }
-
-        /**
-         * Scale the current bounding sphere by applying a scale factor
-         * @param factor defines the scale factor to apply
-         * @returns the current bounding box
-         */
-        public scale(factor: number): BoundingSphere {
-            let newRadius = this.radius * factor;
-            const tempRadiusVector = Tmp.Vector3[0].set(newRadius, newRadius, newRadius);
-            let min = Tmp.Vector3[1].copyFrom(this.center).subtractInPlace(tempRadiusVector);
-            let max = Tmp.Vector3[2].copyFrom(this.center).addInPlace(tempRadiusVector);
-
-            this.reConstruct(min, max);
-
-            return this;
-        }
-
-        // Methods
-        /** @hidden */
-        public _update(world: Matrix): void {
-            Vector3.TransformCoordinatesToRef(this.center, world, this.centerWorld);
-            const tempVector = Tmp.Vector3[0];
-            Vector3.TransformNormalFromFloatsToRef(1.0, 1.0, 1.0, world, tempVector);
-            this.radiusWorld = Math.max(Math.abs(tempVector.x), Math.abs(tempVector.y), Math.abs(tempVector.z)) * this.radius;
-        }
-
-        /**
-         * Tests if the bounding sphere is intersecting the frustum planes
-         * @param frustumPlanes defines the frustum planes to test
-         * @returns true if there is an intersection
-         */
-        public isInFrustum(frustumPlanes: Plane[]): boolean {
-            for (var i = 0; i < 6; i++) {
-                if (frustumPlanes[i].dotCoordinate(this.centerWorld) <= -this.radiusWorld) {
-                    return false;
-                }
-            }
-
-            return true;
-        }
-
-        /**
-         * Tests if a point is inside the bounding sphere
-         * @param point defines the point to test
-         * @returns true if the point is inside the bounding sphere
-         */
-        public intersectsPoint(point: Vector3): boolean {
-            var x = this.centerWorld.x - point.x;
-            var y = this.centerWorld.y - point.y;
-            var z = this.centerWorld.z - point.z;
-
-            var distance = Math.sqrt((x * x) + (y * y) + (z * z));
-
-            if (this.radiusWorld < distance) {
-                return false;
-            }
-
-            return true;
-        }
-
-        // Statics
-        /**
-         * Checks if two sphere intersct
-         * @param sphere0 sphere 0
-         * @param sphere1 sphere 1
-         * @returns true if the speres intersect
-         */
-        public static Intersects(sphere0: BoundingSphere, sphere1: BoundingSphere): boolean {
-            var x = sphere0.centerWorld.x - sphere1.centerWorld.x;
-            var y = sphere0.centerWorld.y - sphere1.centerWorld.y;
-            var z = sphere0.centerWorld.z - sphere1.centerWorld.z;
-
-            var distance = Math.sqrt((x * x) + (y * y) + (z * z));
-
-            if (sphere0.radiusWorld + sphere1.radiusWorld < distance) {
-                return false;
-            }
-
-            return true;
-        }
-
-    }
+module BABYLON {
+    // This matrix is used as a value to reset the bounding box.
+    const _identityMatrix = Matrix.Identity();
+
+    /**
+     * Class used to store bounding sphere information
+     */
+    export class BoundingSphere {
+        /**
+         * Gets the center of the bounding sphere in local space
+         */
+        public center = Vector3.Zero();
+        /**
+         * Radius of the bounding sphere in local space
+         */
+        public radius: number;
+        /**
+         * Gets the center of the bounding sphere in world space
+         */
+        public centerWorld = Vector3.Zero();
+        /**
+         * Radius of the bounding sphere in world space
+         */
+        public radiusWorld: number;
+        /**
+         * Gets the minimum vector in local space
+         */
+        public minimum = Vector3.Zero();
+        /**
+         * Gets the maximum vector in local space
+         */
+        public maximum = Vector3.Zero();
+
+        /**
+         * Creates a new bounding sphere
+         * @param min defines the minimum vector (in local space)
+         * @param max defines the maximum vector (in local space)
+         * @param worldMatrix defines the new world matrix
+         */
+        constructor(min: Vector3, max: Vector3, worldMatrix?: Matrix) {
+            this.reConstruct(min, max, worldMatrix);
+        }
+
+        /**
+         * Recreates the entire bounding sphere from scratch
+         * @param min defines the new minimum vector (in local space)
+         * @param max defines the new maximum vector (in local space)
+         * @param worldMatrix defines the new world matrix
+         */
+        public reConstruct(min: Vector3, max: Vector3, worldMatrix?: Matrix) {
+            this.minimum.copyFrom(min);
+            this.maximum.copyFrom(max);
+
+            var distance = Vector3.Distance(min, max);
+
+            Vector3.LerpToRef(min, max, 0.5, this.center);
+            this.radius = distance * 0.5;
+
+            this.centerWorld.set(0, 0, 0);
+            this._update(worldMatrix || _identityMatrix);
+        }
+
+        /**
+         * Scale the current bounding sphere by applying a scale factor
+         * @param factor defines the scale factor to apply
+         * @returns the current bounding box
+         */
+        public scale(factor: number): BoundingSphere {
+            let newRadius = this.radius * factor;
+            const tempRadiusVector = Tmp.Vector3[0].set(newRadius, newRadius, newRadius);
+            let min = Tmp.Vector3[1].copyFrom(this.center).subtractInPlace(tempRadiusVector);
+            let max = Tmp.Vector3[2].copyFrom(this.center).addInPlace(tempRadiusVector);
+
+            this.reConstruct(min, max);
+
+            return this;
+        }
+
+        // Methods
+        /** @hidden */
+        public _update(world: Matrix): void {
+            Vector3.TransformCoordinatesToRef(this.center, world, this.centerWorld);
+            const tempVector = Tmp.Vector3[0];
+            Vector3.TransformNormalFromFloatsToRef(1.0, 1.0, 1.0, world, tempVector);
+            this.radiusWorld = Math.max(Math.abs(tempVector.x), Math.abs(tempVector.y), Math.abs(tempVector.z)) * this.radius;
+        }
+
+        /**
+         * Tests if the bounding sphere is intersecting the frustum planes
+         * @param frustumPlanes defines the frustum planes to test
+         * @returns true if there is an intersection
+         */
+        public isInFrustum(frustumPlanes: Plane[]): boolean {
+            for (var i = 0; i < 6; i++) {
+                if (frustumPlanes[i].dotCoordinate(this.centerWorld) <= -this.radiusWorld) {
+                    return false;
+                }
+            }
+
+            return true;
+        }
+
+        /**
+         * Tests if a point is inside the bounding sphere
+         * @param point defines the point to test
+         * @returns true if the point is inside the bounding sphere
+         */
+        public intersectsPoint(point: Vector3): boolean {
+            var x = this.centerWorld.x - point.x;
+            var y = this.centerWorld.y - point.y;
+            var z = this.centerWorld.z - point.z;
+
+            var distance = Math.sqrt((x * x) + (y * y) + (z * z));
+
+            if (this.radiusWorld < distance) {
+                return false;
+            }
+
+            return true;
+        }
+
+        // Statics
+        /**
+         * Checks if two sphere intersct
+         * @param sphere0 sphere 0
+         * @param sphere1 sphere 1
+         * @returns true if the speres intersect
+         */
+        public static Intersects(sphere0: BoundingSphere, sphere1: BoundingSphere): boolean {
+            var x = sphere0.centerWorld.x - sphere1.centerWorld.x;
+            var y = sphere0.centerWorld.y - sphere1.centerWorld.y;
+            var z = sphere0.centerWorld.z - sphere1.centerWorld.z;
+
+            var distance = Math.sqrt((x * x) + (y * y) + (z * z));
+
+            if (sphere0.radiusWorld + sphere1.radiusWorld < distance) {
+                return false;
+            }
+
+            return true;
+        }
+
+    }
 }