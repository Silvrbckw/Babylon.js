﻿module BABYLON {
    @className("Group2D")
    export class Group2D extends Prim2DBase {
        static GROUP2D_PROPCOUNT: number = Prim2DBase.PRIM2DBASE_PROPCOUNT + 5;

        public static sizeProperty: Prim2DPropInfo;
        public static actualSizeProperty: Prim2DPropInfo;

        /**
<<<<<<< HEAD
         * Default behavior, the group will use the caching strategy defined at the Canvas Level
         */
=======
           * Default behavior, the group will use the caching strategy defined at the Canvas Level
           */
>>>>>>> e7b14fec
        public static GROUPCACHEBEHAVIOR_FOLLOWCACHESTRATEGY = 0;

        /**
         * When used, this group's content won't be cached, no matter which strategy used.
         * If the group is part of a WorldSpace Canvas, its content will be drawn in the Canvas cache bitmap.
         */
        public static GROUPCACHEBEHAVIOR_DONTCACHEOVERRIDE = 1;

        /**
         * When used, the group's content will be cached in the nearest cached parent group/canvas
         */
        public static GROUPCACHEBEHAVIOR_CACHEINPARENTGROUP = 2;

        /**
         * Don't invoke directly, rely on Group2D.CreateXXX methods
         */
        constructor() {
            super();
            this._primDirtyList = new Array<Prim2DBase>();
            this._childrenRenderableGroups = new Array<Group2D>();
            this._renderGroupInstancesInfo = new StringDictionary<GroupInstanceInfo>();
        }

        static CreateGroup2D(parent: Prim2DBase, id: string, position: Vector2, size?: Size, cacheBehabior: number = Group2D.GROUPCACHEBEHAVIOR_FOLLOWCACHESTRATEGY): Group2D {
            Prim2DBase.CheckParent(parent);
            var g = new Group2D();
            g.setupGroup2D(parent.owner, parent, id, position, size, cacheBehabior);

            return g;
        }

        static _createCachedCanvasGroup(owner: Canvas2D): Group2D {
            var g = new Group2D();
            g.setupGroup2D(owner, null, "__cachedCanvasGroup__", Vector2.Zero());

            return g;
            
        }

        protected applyCachedTexture(vertexData: VertexData, material: StandardMaterial) {
            this._bindCacheTarget();

            var uv = vertexData.uvs;
            let nodeuv = this._cacheNode.UVs;
            for (let i = 0; i < 4; i++) {
                uv[i * 2 + 0] = nodeuv[i].x;
                uv[i * 2 + 1] = nodeuv[i].y;
            }

            material.diffuseTexture = this._cacheTexture;
            material.emissiveColor = new Color3(1, 1, 1);
            this._cacheTexture.hasAlpha = true;
            this._unbindCacheTarget();
        }

        /**
         * Call this method to remove this Group and its children from the Canvas
         */
        public dispose(): boolean {
            if (!super.dispose()) {
                return false;
            }

            if (this._cacheRenderSprite) {
                this._cacheRenderSprite.dispose();
                this._cacheRenderSprite = null;
            }

            if (this._cacheTexture && this._cacheNode) {
                this._cacheTexture.freeRect(this._cacheNode);
                this._cacheTexture = null;
                this._cacheNode = null;
            }

            if (this._primDirtyList) {
                this._primDirtyList.splice(0);
                this._primDirtyList = null;
            }

            if (this._renderGroupInstancesInfo) {
                this._renderGroupInstancesInfo.forEach((k, v) => {
                    v.dispose();
                });
                this._renderGroupInstancesInfo = null;
            }

            return true;
        }

        protected setupGroup2D(owner: Canvas2D, parent: Prim2DBase, id: string, position: Vector2, size?: Size, cacheBehavior: number = Group2D.GROUPCACHEBEHAVIOR_FOLLOWCACHESTRATEGY) {
            this._cacheBehavior = cacheBehavior;
            this.setupPrim2DBase(owner, parent, id, position);
            this.size = size;
            this._viewportPosition = Vector2.Zero();
        }

        /**
         * @returns Returns true if the Group render content, false if it's a logical group only
         */
        public get isRenderableGroup(): boolean {
            return this._isRenderableGroup;
        }

        /**
         * @returns only meaningful for isRenderableGroup, will be true if the content of the Group is cached into a texture, false if it's rendered every time
         */
        public get isCachedGroup(): boolean {
            return this._isCachedGroup;
        }


        @instanceLevelProperty(Prim2DBase.PRIM2DBASE_PROPCOUNT + 1, pi => Group2D.sizeProperty = pi, false, true)
        public get size(): Size {
            return this._size;
        }

        /**
         * Get/Set the size of the group. If null the size of the group will be determine from its content.
         * BEWARE: if the Group is a RenderableGroup and its content is cache the texture will be resized each time the group is getting bigger. For performance reason the opposite won't be true: the texture won't shrink if the group does.
         */
        public set size(val: Size) {
            this._size = val;
        }

        public get viewportSize(): ISize {
            return this._viewportSize;
        }

        @instanceLevelProperty(Prim2DBase.PRIM2DBASE_PROPCOUNT + 2, pi => Group2D.actualSizeProperty = pi)
        /**
         * Get the actual size of the group, if the size property is not null, this value will be the same, but if size is null, actualSize will return the size computed from the group's bounding content.
         */
        public get actualSize(): Size {
            // The computed size will be floor on both width and height
            let actualSize: Size;

            // Return the size if set by the user
            if (this._size) {
                actualSize = new Size(Math.ceil(this._size.width), Math.ceil(this._size.height));
            }

            // Otherwise the size is computed based on the boundingInfo
            else {
                let m = this.boundingInfo.max();
                actualSize = new Size(Math.ceil(m.x), Math.ceil(m.y));
            }

            // Compare the size with the one we previously had, if it differ we set the property dirty and trigger a GroupChanged to synchronize a displaySprite (if any)
            if (!actualSize.equals(this._actualSize)) {
                this._instanceDirtyFlags |= Group2D.actualSizeProperty.flagId;
                this._actualSize = actualSize;
                this.handleGroupChanged(Group2D.actualSizeProperty);
            }

            return actualSize;
        }

        /**
         * Get/set the Cache Behavior, used in case the Canvas Cache Strategy is set to CACHESTRATEGY_ALLGROUPS. Can be either GROUPCACHEBEHAVIOR_CACHEINPARENTGROUP, GROUPCACHEBEHAVIOR_DONTCACHEOVERRIDE or GROUPCACHEBEHAVIOR_FOLLOWCACHESTRATEGY. See their documentation for more information.
         * It is critical to understand than you HAVE TO play with this behavior in order to achieve a good performance/memory ratio. Caching all groups would certainly be the worst strategy of all.
         */
        public get cacheBehavior(): number {
            return this._cacheBehavior;
        }

        public _addPrimToDirtyList(prim: Prim2DBase) {
            this._primDirtyList.push(prim);
        }

        public _renderCachedCanvas(context: Render2DContext) {
            this.updateGlobalTransVis(true);
            this._prepareGroupRender(context);
            this._groupRender(context);
        }

        protected updateLevelBoundingInfo() {
            let size: Size;

            // If the size is set by the user, the boundingInfo is computed from this value
            if (this.size) {
                size = this.size;
            }
            // Otherwise the group's level bounding info is "collapsed"
            else {
                size = new Size(0, 0);
            }

            BoundingInfo2D.CreateFromSizeToRef(size, this._levelBoundingInfo);
        }

        // Method called only on renderable groups to prepare the rendering
        protected _prepareGroupRender(context: Render2DContext) {
            let sortedDirtyList: Prim2DBase[] = null;

            // Update the Global Transformation and visibility status of the changed primitives
            if ((this._primDirtyList.length > 0) || context.forceRefreshPrimitive) {
                sortedDirtyList = this._primDirtyList.sort((a, b) => a.hierarchyDepth - b.hierarchyDepth);
                this.updateGlobalTransVisOf(sortedDirtyList, true);
            }

            // Setup the size of the rendering viewport
            // In non cache mode, we're rendering directly to the rendering canvas, in this case we have to detect if the canvas size changed since the previous iteration, if it's the case all primitives must be prepared again because their transformation must be recompute
            if (!this._isCachedGroup) {
                // Compute the WebGL viewport's location/size
                let t = this._globalTransform.getTranslation();
                let s = this.actualSize.clone();
                let rs = this.owner._renderingSize;
                s.height = Math.min(s.height, rs.height - t.y);
                s.width = Math.min(s.width, rs.width - t.x);
                let x = t.x;
                let y = t.y;

                // The viewport where we're rendering must be the size of the canvas if this one fit in the rendering screen or clipped to the screen dimensions if needed
                this._viewportPosition.x = x;
                this._viewportPosition.y = y;
                let vw = s.width;
                let vh = s.height;

                if (!this._viewportSize) {
                    this._viewportSize = new Size(vw, vh);
                } else {
                    if (this._viewportSize.width !== vw || this._viewportSize.height !== vh) {
                        context.forceRefreshPrimitive = true;
                    }
                    this._viewportSize.width = vw;
                    this._viewportSize.height = vh;
                }
            }

            // For a cachedGroup we also check of the group's actualSize is changing, if it's the case then the rendering zone will be change so we also have to dirty all primitives to prepare them again.
            else {
                let newSize = this.actualSize.clone();
                if (!newSize.equals(this._viewportSize)) {
                    context.forceRefreshPrimitive = true;
                }
                this._viewportSize = newSize;
            }

            if ((this._primDirtyList.length > 0) || context.forceRefreshPrimitive) {
                // If the group is cached, set the dirty flag to true because of the incoming changes
                this._cacheGroupDirty = this._isCachedGroup;

                // If it's a force refresh, prepare all the children
                if (context.forceRefreshPrimitive) {
                    for (let p of this._children) {
                        p._prepareRender(context);
                    }
                } else {
                    // Each primitive that changed at least once was added into the primDirtyList, we have to sort this level using
                    //  the hierarchyDepth in order to prepare primitives from top to bottom
                    if (!sortedDirtyList) {
                        sortedDirtyList = this._primDirtyList.sort((a, b) => a.hierarchyDepth - b.hierarchyDepth);
                    }

                    sortedDirtyList.forEach(p => {

                        // We need to check if prepare is needed because even if the primitive is in the dirtyList, its parent primitive may also have been modified, then prepared, then recurse on its children primitives (this one for instance) if the changes where impacting them.
                        // For instance: a Rect's position change, the position of its children primitives will also change so a prepare will be call on them. If a child was in the dirtyList we will avoid a second prepare by making this check.
                        if (!p.isDisposed && p.needPrepare()) {
                            p._prepareRender(context);
                        }
                    });

                    // Everything is updated, clear the dirty list
                    this._primDirtyList.splice(0);
                }
            }

            // A renderable group has a list of direct children that are also renderable groups, we recurse on them to also prepare them
            this._childrenRenderableGroups.forEach(g => {
                g._prepareGroupRender(context);
            });
        }

        protected _groupRender(context: Render2DContext) {
            let engine = this.owner.engine;
            let failedCount = 0;

            // First recurse to children render group to render them (in their cache or on screen)
            for (let childGroup of this._childrenRenderableGroups) {
                childGroup._groupRender(context);
            }

            // Render the primitives if needed: either if we don't cache the content or if the content is cached but has changed
            if (!this.isCachedGroup || this._cacheGroupDirty) {
                if (this.isCachedGroup) {
                    this._bindCacheTarget();
                } else {
                    var curVP = engine.setDirectViewport(this._viewportPosition.x, this._viewportPosition.y, this._viewportSize.width, this._viewportSize.height);
                }

                // For each different model of primitive to render
                let totalRenderCount = 0;
                this._renderGroupInstancesInfo.forEach((k, v) => {

                    // This part will pack the dynamicfloatarray and update the instanced array WebGLBufffer
                    // Skip it if instanced arrays are not supported
                    if (this.owner.supportInstancedArray) {
                        for (let i = 0; i < v._instancesPartsData.length; i++) {
                            // If the instances of the model was changed, pack the data
                            let array = v._instancesPartsData[i];
                            let instanceData = array.pack();
                            totalRenderCount += array.usedElementCount;

                            // Compute the size the instance buffer should have
                            let neededSize = array.usedElementCount * array.stride * 4;

                            // Check if we have to (re)create the instancesBuffer because there's none or the size is too small
                            if (!v._instancesPartsBuffer[i] || (v._instancesPartsBufferSize[i] < neededSize)) {
                                if (v._instancesPartsBuffer[i]) {
                                    engine.deleteInstancesBuffer(v._instancesPartsBuffer[i]);
                                }
                                v._instancesPartsBuffer[i] = engine.createInstancesBuffer(neededSize);
                                v._instancesPartsBufferSize[i] = neededSize;
                                v._dirtyInstancesData = false;

                                // Update the WebGL buffer to match the new content of the instances data
                                engine._gl.bufferSubData(engine._gl.ARRAY_BUFFER, 0, instanceData);
                            } else if (v._dirtyInstancesData) {
                                // Update the WebGL buffer to match the new content of the instances data
                                engine._gl.bindBuffer(engine._gl.ARRAY_BUFFER, v._instancesPartsBuffer[i]);
                                engine._gl.bufferSubData(engine._gl.ARRAY_BUFFER, 0, instanceData);

                                v._dirtyInstancesData = false;
                            }
                        }
                    }

                    // Submit render only if we have something to render (everything may be hidden and the floatarray empty)
                    if (!this.owner.supportInstancedArray || totalRenderCount > 0) {
                        // render all the instances of this model, if the render method returns true then our instances are no longer dirty
                        let renderFailed = !v._modelCache.render(v, context);

                        // Update dirty flag/related
                        v._dirtyInstancesData = renderFailed;
                        failedCount += renderFailed ? 1 : 0;
                    }
                });

                // The group's content is no longer dirty
                this._cacheGroupDirty = failedCount !== 0;

                if (this.isCachedGroup) {
                    this._unbindCacheTarget();
                } else {
                    if (curVP) {
                        engine.setViewport(curVP);
                    }
                }
            }
        }

        private _bindCacheTarget() {
            let curWidth: number;
            let curHeight: number;

            if (this._cacheNode) {
                let size = this._cacheNode.contentSize;
                let groupWidth = Math.ceil(this.actualSize.width);
                let groupHeight = Math.ceil(this.actualSize.height);

                if ((size.width < groupWidth) || (size.height < groupHeight)) {
                    curWidth = Math.floor(size.width * 1.07);    // Grow 5% more to avoid frequent resizing for few pixels...
                    curHeight = Math.floor(size.height * 1.07);
                    //console.log(`[${this._globalTransformProcessStep}] Resize group ${this.id}, width: ${curWidth}, height: ${curHeight}`);
                    this._cacheTexture.freeRect(this._cacheNode);
                    this._cacheNode = null;
                }
            }

            if (!this._cacheNode) {
                // Check if we have to allocate a rendering zone in the global cache texture
                var res = this.owner._allocateGroupCache(this, this.renderGroup, curWidth ? new Size(curWidth, curHeight) : null);
                this._cacheNode = res.node;
                this._cacheTexture = res.texture;
                this._cacheRenderSprite = res.sprite;
                let size = this._cacheNode.contentSize;
            }

            let n = this._cacheNode;
            this._cacheTexture.bindTextureForPosSize(n.pos, this.actualSize, true);
        }

        private _unbindCacheTarget() {
            if (this._cacheTexture) {
                this._cacheTexture.unbindTexture();
            }
        }

        protected handleGroupChanged(prop: Prim2DPropInfo) {
            // This method is only for cachedGroup
            if (!this.isCachedGroup || !this._cacheRenderSprite) {
                return;
            }

            // For now we only support these property changes
            // TODO: add more! :)
            if (prop.id === Prim2DBase.positionProperty.id) {
                this._cacheRenderSprite.position = this.position.clone();
            } else if (prop.id === Prim2DBase.rotationProperty.id) {
                this._cacheRenderSprite.rotation = this.rotation;
            } else if (prop.id === Prim2DBase.scaleProperty.id) {
                this._cacheRenderSprite.scale = this.scale;
            } else if (prop.id === Group2D.actualSizeProperty.id) {
                this._cacheRenderSprite.spriteSize = this.actualSize.clone();
                //console.log(`[${this._globalTransformProcessStep}] Sync Sprite ${this.id}, width: ${this.actualSize.width}, height: ${this.actualSize.height}`);
            }
        }

        private detectGroupStates() {
            var isCanvas = this instanceof Canvas2D;
            var canvasStrat = this.owner.cachingStrategy;

            // In Don't Cache mode, only the canvas is renderable, all the other groups are logical. There are not a single cached group.
            if (canvasStrat === Canvas2D.CACHESTRATEGY_DONTCACHE) {
                this._isRenderableGroup = isCanvas;
                this._isCachedGroup = false;
            }

            // In Canvas cached only mode, only the Canvas is cached and renderable, all other groups are logicals
            else if (canvasStrat === Canvas2D.CACHESTRATEGY_CANVAS) {
                if (isCanvas) {
                    this._isRenderableGroup = true;
                    this._isCachedGroup = true;
                } else {
                    this._isRenderableGroup = this.id === "__cachedCanvasGroup__";
                    this._isCachedGroup = false;
                }
            }

            // Top Level Groups cached only mode, the canvas is a renderable/not cached, its direct Groups are cached/renderable, all other group are logicals
            else if (canvasStrat === Canvas2D.CACHESTRATEGY_TOPLEVELGROUPS) {
                if (isCanvas) {
                    this._isRenderableGroup = true;
                    this._isCachedGroup = false;
                } else {
                    if (this.hierarchyDepth === 1) {
                        this._isRenderableGroup = true;
                        this._isCachedGroup = true;
                    } else {
                        this._isRenderableGroup = false;
                        this._isCachedGroup = false;
                    }
                }
            }

            // All Group cached mode, all groups are renderable/cached, including the Canvas, groups with the behavior DONTCACHE are renderable/not cached, groups with CACHEINPARENT are logical ones
            else if (canvasStrat === Canvas2D.CACHESTRATEGY_ALLGROUPS) {
                var gcb = this.cacheBehavior;
                if ((gcb === Group2D.GROUPCACHEBEHAVIOR_DONTCACHEOVERRIDE) || (gcb === Group2D.GROUPCACHEBEHAVIOR_CACHEINPARENTGROUP)) {
                    this._isRenderableGroup = gcb === Group2D.GROUPCACHEBEHAVIOR_DONTCACHEOVERRIDE;
                    this._isCachedGroup = false;
                }

                if (gcb === Group2D.GROUPCACHEBEHAVIOR_FOLLOWCACHESTRATEGY) {
                    this._isRenderableGroup = true;
                    this._isCachedGroup = true;
                }
            }

            // If the group is tagged as renderable we add it to the renderable tree
            if (this._isCachedGroup) {
                let cur = this.parent;
                while (cur) {
                    if (cur instanceof Group2D && cur._isRenderableGroup) {
                        cur._childrenRenderableGroups.push(this);
                        break;
                    }
                    cur = cur.parent;
                }
            }
        }

        protected _isRenderableGroup: boolean;
        protected _isCachedGroup: boolean;
        private _cacheGroupDirty: boolean;
        protected _childrenRenderableGroups: Array<Group2D>;
        private _size: Size;
        private _actualSize: Size;
        private _cacheBehavior: number;
        private _primDirtyList: Array<Prim2DBase>;
        private _cacheNode: PackedRect;
        private _cacheTexture: MapTexture;
        private _cacheRenderSprite: Sprite2D;
        private _viewportPosition: Vector2;
        private _viewportSize: Size;

        _renderGroupInstancesInfo: StringDictionary<GroupInstanceInfo>;
    }

}<|MERGE_RESOLUTION|>--- conflicted
+++ resolved
@@ -1,507 +1,502 @@
-﻿module BABYLON {
-    @className("Group2D")
-    export class Group2D extends Prim2DBase {
-        static GROUP2D_PROPCOUNT: number = Prim2DBase.PRIM2DBASE_PROPCOUNT + 5;
-
-        public static sizeProperty: Prim2DPropInfo;
-        public static actualSizeProperty: Prim2DPropInfo;
-
-        /**
-<<<<<<< HEAD
-         * Default behavior, the group will use the caching strategy defined at the Canvas Level
-         */
-=======
-           * Default behavior, the group will use the caching strategy defined at the Canvas Level
-           */
->>>>>>> e7b14fec
-        public static GROUPCACHEBEHAVIOR_FOLLOWCACHESTRATEGY = 0;
-
-        /**
-         * When used, this group's content won't be cached, no matter which strategy used.
-         * If the group is part of a WorldSpace Canvas, its content will be drawn in the Canvas cache bitmap.
-         */
-        public static GROUPCACHEBEHAVIOR_DONTCACHEOVERRIDE = 1;
-
-        /**
-         * When used, the group's content will be cached in the nearest cached parent group/canvas
-         */
-        public static GROUPCACHEBEHAVIOR_CACHEINPARENTGROUP = 2;
-
-        /**
-         * Don't invoke directly, rely on Group2D.CreateXXX methods
-         */
-        constructor() {
-            super();
-            this._primDirtyList = new Array<Prim2DBase>();
-            this._childrenRenderableGroups = new Array<Group2D>();
-            this._renderGroupInstancesInfo = new StringDictionary<GroupInstanceInfo>();
-        }
-
-        static CreateGroup2D(parent: Prim2DBase, id: string, position: Vector2, size?: Size, cacheBehabior: number = Group2D.GROUPCACHEBEHAVIOR_FOLLOWCACHESTRATEGY): Group2D {
-            Prim2DBase.CheckParent(parent);
-            var g = new Group2D();
-            g.setupGroup2D(parent.owner, parent, id, position, size, cacheBehabior);
-
-            return g;
-        }
-
-        static _createCachedCanvasGroup(owner: Canvas2D): Group2D {
-            var g = new Group2D();
-            g.setupGroup2D(owner, null, "__cachedCanvasGroup__", Vector2.Zero());
-
-            return g;
-            
-        }
-
-        protected applyCachedTexture(vertexData: VertexData, material: StandardMaterial) {
-            this._bindCacheTarget();
-
-            var uv = vertexData.uvs;
-            let nodeuv = this._cacheNode.UVs;
-            for (let i = 0; i < 4; i++) {
-                uv[i * 2 + 0] = nodeuv[i].x;
-                uv[i * 2 + 1] = nodeuv[i].y;
-            }
-
-            material.diffuseTexture = this._cacheTexture;
-            material.emissiveColor = new Color3(1, 1, 1);
-            this._cacheTexture.hasAlpha = true;
-            this._unbindCacheTarget();
-        }
-
-        /**
-         * Call this method to remove this Group and its children from the Canvas
-         */
-        public dispose(): boolean {
-            if (!super.dispose()) {
-                return false;
-            }
-
-            if (this._cacheRenderSprite) {
-                this._cacheRenderSprite.dispose();
-                this._cacheRenderSprite = null;
-            }
-
-            if (this._cacheTexture && this._cacheNode) {
-                this._cacheTexture.freeRect(this._cacheNode);
-                this._cacheTexture = null;
-                this._cacheNode = null;
-            }
-
-            if (this._primDirtyList) {
-                this._primDirtyList.splice(0);
-                this._primDirtyList = null;
-            }
-
-            if (this._renderGroupInstancesInfo) {
-                this._renderGroupInstancesInfo.forEach((k, v) => {
-                    v.dispose();
-                });
-                this._renderGroupInstancesInfo = null;
-            }
-
-            return true;
-        }
-
-        protected setupGroup2D(owner: Canvas2D, parent: Prim2DBase, id: string, position: Vector2, size?: Size, cacheBehavior: number = Group2D.GROUPCACHEBEHAVIOR_FOLLOWCACHESTRATEGY) {
-            this._cacheBehavior = cacheBehavior;
-            this.setupPrim2DBase(owner, parent, id, position);
-            this.size = size;
-            this._viewportPosition = Vector2.Zero();
-        }
-
-        /**
-         * @returns Returns true if the Group render content, false if it's a logical group only
-         */
-        public get isRenderableGroup(): boolean {
-            return this._isRenderableGroup;
-        }
-
-        /**
-         * @returns only meaningful for isRenderableGroup, will be true if the content of the Group is cached into a texture, false if it's rendered every time
-         */
-        public get isCachedGroup(): boolean {
-            return this._isCachedGroup;
-        }
-
-
-        @instanceLevelProperty(Prim2DBase.PRIM2DBASE_PROPCOUNT + 1, pi => Group2D.sizeProperty = pi, false, true)
-        public get size(): Size {
-            return this._size;
-        }
-
-        /**
-         * Get/Set the size of the group. If null the size of the group will be determine from its content.
-         * BEWARE: if the Group is a RenderableGroup and its content is cache the texture will be resized each time the group is getting bigger. For performance reason the opposite won't be true: the texture won't shrink if the group does.
-         */
-        public set size(val: Size) {
-            this._size = val;
-        }
-
-        public get viewportSize(): ISize {
-            return this._viewportSize;
-        }
-
-        @instanceLevelProperty(Prim2DBase.PRIM2DBASE_PROPCOUNT + 2, pi => Group2D.actualSizeProperty = pi)
-        /**
-         * Get the actual size of the group, if the size property is not null, this value will be the same, but if size is null, actualSize will return the size computed from the group's bounding content.
-         */
-        public get actualSize(): Size {
-            // The computed size will be floor on both width and height
-            let actualSize: Size;
-
-            // Return the size if set by the user
-            if (this._size) {
-                actualSize = new Size(Math.ceil(this._size.width), Math.ceil(this._size.height));
-            }
-
-            // Otherwise the size is computed based on the boundingInfo
-            else {
-                let m = this.boundingInfo.max();
-                actualSize = new Size(Math.ceil(m.x), Math.ceil(m.y));
-            }
-
-            // Compare the size with the one we previously had, if it differ we set the property dirty and trigger a GroupChanged to synchronize a displaySprite (if any)
-            if (!actualSize.equals(this._actualSize)) {
-                this._instanceDirtyFlags |= Group2D.actualSizeProperty.flagId;
-                this._actualSize = actualSize;
-                this.handleGroupChanged(Group2D.actualSizeProperty);
-            }
-
-            return actualSize;
-        }
-
-        /**
-         * Get/set the Cache Behavior, used in case the Canvas Cache Strategy is set to CACHESTRATEGY_ALLGROUPS. Can be either GROUPCACHEBEHAVIOR_CACHEINPARENTGROUP, GROUPCACHEBEHAVIOR_DONTCACHEOVERRIDE or GROUPCACHEBEHAVIOR_FOLLOWCACHESTRATEGY. See their documentation for more information.
-         * It is critical to understand than you HAVE TO play with this behavior in order to achieve a good performance/memory ratio. Caching all groups would certainly be the worst strategy of all.
-         */
-        public get cacheBehavior(): number {
-            return this._cacheBehavior;
-        }
-
-        public _addPrimToDirtyList(prim: Prim2DBase) {
-            this._primDirtyList.push(prim);
-        }
-
-        public _renderCachedCanvas(context: Render2DContext) {
-            this.updateGlobalTransVis(true);
-            this._prepareGroupRender(context);
-            this._groupRender(context);
-        }
-
-        protected updateLevelBoundingInfo() {
-            let size: Size;
-
-            // If the size is set by the user, the boundingInfo is computed from this value
-            if (this.size) {
-                size = this.size;
-            }
-            // Otherwise the group's level bounding info is "collapsed"
-            else {
-                size = new Size(0, 0);
-            }
-
-            BoundingInfo2D.CreateFromSizeToRef(size, this._levelBoundingInfo);
-        }
-
-        // Method called only on renderable groups to prepare the rendering
-        protected _prepareGroupRender(context: Render2DContext) {
-            let sortedDirtyList: Prim2DBase[] = null;
-
-            // Update the Global Transformation and visibility status of the changed primitives
-            if ((this._primDirtyList.length > 0) || context.forceRefreshPrimitive) {
-                sortedDirtyList = this._primDirtyList.sort((a, b) => a.hierarchyDepth - b.hierarchyDepth);
-                this.updateGlobalTransVisOf(sortedDirtyList, true);
-            }
-
-            // Setup the size of the rendering viewport
-            // In non cache mode, we're rendering directly to the rendering canvas, in this case we have to detect if the canvas size changed since the previous iteration, if it's the case all primitives must be prepared again because their transformation must be recompute
-            if (!this._isCachedGroup) {
-                // Compute the WebGL viewport's location/size
-                let t = this._globalTransform.getTranslation();
-                let s = this.actualSize.clone();
-                let rs = this.owner._renderingSize;
-                s.height = Math.min(s.height, rs.height - t.y);
-                s.width = Math.min(s.width, rs.width - t.x);
-                let x = t.x;
-                let y = t.y;
-
-                // The viewport where we're rendering must be the size of the canvas if this one fit in the rendering screen or clipped to the screen dimensions if needed
-                this._viewportPosition.x = x;
-                this._viewportPosition.y = y;
-                let vw = s.width;
-                let vh = s.height;
-
-                if (!this._viewportSize) {
-                    this._viewportSize = new Size(vw, vh);
-                } else {
-                    if (this._viewportSize.width !== vw || this._viewportSize.height !== vh) {
-                        context.forceRefreshPrimitive = true;
-                    }
-                    this._viewportSize.width = vw;
-                    this._viewportSize.height = vh;
-                }
-            }
-
-            // For a cachedGroup we also check of the group's actualSize is changing, if it's the case then the rendering zone will be change so we also have to dirty all primitives to prepare them again.
-            else {
-                let newSize = this.actualSize.clone();
-                if (!newSize.equals(this._viewportSize)) {
-                    context.forceRefreshPrimitive = true;
-                }
-                this._viewportSize = newSize;
-            }
-
-            if ((this._primDirtyList.length > 0) || context.forceRefreshPrimitive) {
-                // If the group is cached, set the dirty flag to true because of the incoming changes
-                this._cacheGroupDirty = this._isCachedGroup;
-
-                // If it's a force refresh, prepare all the children
-                if (context.forceRefreshPrimitive) {
-                    for (let p of this._children) {
-                        p._prepareRender(context);
-                    }
-                } else {
-                    // Each primitive that changed at least once was added into the primDirtyList, we have to sort this level using
-                    //  the hierarchyDepth in order to prepare primitives from top to bottom
-                    if (!sortedDirtyList) {
-                        sortedDirtyList = this._primDirtyList.sort((a, b) => a.hierarchyDepth - b.hierarchyDepth);
-                    }
-
-                    sortedDirtyList.forEach(p => {
-
-                        // We need to check if prepare is needed because even if the primitive is in the dirtyList, its parent primitive may also have been modified, then prepared, then recurse on its children primitives (this one for instance) if the changes where impacting them.
-                        // For instance: a Rect's position change, the position of its children primitives will also change so a prepare will be call on them. If a child was in the dirtyList we will avoid a second prepare by making this check.
-                        if (!p.isDisposed && p.needPrepare()) {
-                            p._prepareRender(context);
-                        }
-                    });
-
-                    // Everything is updated, clear the dirty list
-                    this._primDirtyList.splice(0);
-                }
-            }
-
-            // A renderable group has a list of direct children that are also renderable groups, we recurse on them to also prepare them
-            this._childrenRenderableGroups.forEach(g => {
-                g._prepareGroupRender(context);
-            });
-        }
-
-        protected _groupRender(context: Render2DContext) {
-            let engine = this.owner.engine;
-            let failedCount = 0;
-
-            // First recurse to children render group to render them (in their cache or on screen)
-            for (let childGroup of this._childrenRenderableGroups) {
-                childGroup._groupRender(context);
-            }
-
-            // Render the primitives if needed: either if we don't cache the content or if the content is cached but has changed
-            if (!this.isCachedGroup || this._cacheGroupDirty) {
-                if (this.isCachedGroup) {
-                    this._bindCacheTarget();
-                } else {
-                    var curVP = engine.setDirectViewport(this._viewportPosition.x, this._viewportPosition.y, this._viewportSize.width, this._viewportSize.height);
-                }
-
-                // For each different model of primitive to render
-                let totalRenderCount = 0;
-                this._renderGroupInstancesInfo.forEach((k, v) => {
-
-                    // This part will pack the dynamicfloatarray and update the instanced array WebGLBufffer
-                    // Skip it if instanced arrays are not supported
-                    if (this.owner.supportInstancedArray) {
-                        for (let i = 0; i < v._instancesPartsData.length; i++) {
-                            // If the instances of the model was changed, pack the data
-                            let array = v._instancesPartsData[i];
-                            let instanceData = array.pack();
-                            totalRenderCount += array.usedElementCount;
-
-                            // Compute the size the instance buffer should have
-                            let neededSize = array.usedElementCount * array.stride * 4;
-
-                            // Check if we have to (re)create the instancesBuffer because there's none or the size is too small
-                            if (!v._instancesPartsBuffer[i] || (v._instancesPartsBufferSize[i] < neededSize)) {
-                                if (v._instancesPartsBuffer[i]) {
-                                    engine.deleteInstancesBuffer(v._instancesPartsBuffer[i]);
-                                }
-                                v._instancesPartsBuffer[i] = engine.createInstancesBuffer(neededSize);
-                                v._instancesPartsBufferSize[i] = neededSize;
-                                v._dirtyInstancesData = false;
-
-                                // Update the WebGL buffer to match the new content of the instances data
-                                engine._gl.bufferSubData(engine._gl.ARRAY_BUFFER, 0, instanceData);
-                            } else if (v._dirtyInstancesData) {
-                                // Update the WebGL buffer to match the new content of the instances data
-                                engine._gl.bindBuffer(engine._gl.ARRAY_BUFFER, v._instancesPartsBuffer[i]);
-                                engine._gl.bufferSubData(engine._gl.ARRAY_BUFFER, 0, instanceData);
-
-                                v._dirtyInstancesData = false;
-                            }
-                        }
-                    }
-
-                    // Submit render only if we have something to render (everything may be hidden and the floatarray empty)
-                    if (!this.owner.supportInstancedArray || totalRenderCount > 0) {
-                        // render all the instances of this model, if the render method returns true then our instances are no longer dirty
-                        let renderFailed = !v._modelCache.render(v, context);
-
-                        // Update dirty flag/related
-                        v._dirtyInstancesData = renderFailed;
-                        failedCount += renderFailed ? 1 : 0;
-                    }
-                });
-
-                // The group's content is no longer dirty
-                this._cacheGroupDirty = failedCount !== 0;
-
-                if (this.isCachedGroup) {
-                    this._unbindCacheTarget();
-                } else {
-                    if (curVP) {
-                        engine.setViewport(curVP);
-                    }
-                }
-            }
-        }
-
-        private _bindCacheTarget() {
-            let curWidth: number;
-            let curHeight: number;
-
-            if (this._cacheNode) {
-                let size = this._cacheNode.contentSize;
-                let groupWidth = Math.ceil(this.actualSize.width);
-                let groupHeight = Math.ceil(this.actualSize.height);
-
-                if ((size.width < groupWidth) || (size.height < groupHeight)) {
-                    curWidth = Math.floor(size.width * 1.07);    // Grow 5% more to avoid frequent resizing for few pixels...
-                    curHeight = Math.floor(size.height * 1.07);
-                    //console.log(`[${this._globalTransformProcessStep}] Resize group ${this.id}, width: ${curWidth}, height: ${curHeight}`);
-                    this._cacheTexture.freeRect(this._cacheNode);
-                    this._cacheNode = null;
-                }
-            }
-
-            if (!this._cacheNode) {
-                // Check if we have to allocate a rendering zone in the global cache texture
-                var res = this.owner._allocateGroupCache(this, this.renderGroup, curWidth ? new Size(curWidth, curHeight) : null);
-                this._cacheNode = res.node;
-                this._cacheTexture = res.texture;
-                this._cacheRenderSprite = res.sprite;
-                let size = this._cacheNode.contentSize;
-            }
-
-            let n = this._cacheNode;
-            this._cacheTexture.bindTextureForPosSize(n.pos, this.actualSize, true);
-        }
-
-        private _unbindCacheTarget() {
-            if (this._cacheTexture) {
-                this._cacheTexture.unbindTexture();
-            }
-        }
-
-        protected handleGroupChanged(prop: Prim2DPropInfo) {
-            // This method is only for cachedGroup
-            if (!this.isCachedGroup || !this._cacheRenderSprite) {
-                return;
-            }
-
-            // For now we only support these property changes
-            // TODO: add more! :)
-            if (prop.id === Prim2DBase.positionProperty.id) {
-                this._cacheRenderSprite.position = this.position.clone();
-            } else if (prop.id === Prim2DBase.rotationProperty.id) {
-                this._cacheRenderSprite.rotation = this.rotation;
-            } else if (prop.id === Prim2DBase.scaleProperty.id) {
-                this._cacheRenderSprite.scale = this.scale;
-            } else if (prop.id === Group2D.actualSizeProperty.id) {
-                this._cacheRenderSprite.spriteSize = this.actualSize.clone();
-                //console.log(`[${this._globalTransformProcessStep}] Sync Sprite ${this.id}, width: ${this.actualSize.width}, height: ${this.actualSize.height}`);
-            }
-        }
-
-        private detectGroupStates() {
-            var isCanvas = this instanceof Canvas2D;
-            var canvasStrat = this.owner.cachingStrategy;
-
-            // In Don't Cache mode, only the canvas is renderable, all the other groups are logical. There are not a single cached group.
-            if (canvasStrat === Canvas2D.CACHESTRATEGY_DONTCACHE) {
-                this._isRenderableGroup = isCanvas;
-                this._isCachedGroup = false;
-            }
-
-            // In Canvas cached only mode, only the Canvas is cached and renderable, all other groups are logicals
-            else if (canvasStrat === Canvas2D.CACHESTRATEGY_CANVAS) {
-                if (isCanvas) {
-                    this._isRenderableGroup = true;
-                    this._isCachedGroup = true;
-                } else {
-                    this._isRenderableGroup = this.id === "__cachedCanvasGroup__";
-                    this._isCachedGroup = false;
-                }
-            }
-
-            // Top Level Groups cached only mode, the canvas is a renderable/not cached, its direct Groups are cached/renderable, all other group are logicals
-            else if (canvasStrat === Canvas2D.CACHESTRATEGY_TOPLEVELGROUPS) {
-                if (isCanvas) {
-                    this._isRenderableGroup = true;
-                    this._isCachedGroup = false;
-                } else {
-                    if (this.hierarchyDepth === 1) {
-                        this._isRenderableGroup = true;
-                        this._isCachedGroup = true;
-                    } else {
-                        this._isRenderableGroup = false;
-                        this._isCachedGroup = false;
-                    }
-                }
-            }
-
-            // All Group cached mode, all groups are renderable/cached, including the Canvas, groups with the behavior DONTCACHE are renderable/not cached, groups with CACHEINPARENT are logical ones
-            else if (canvasStrat === Canvas2D.CACHESTRATEGY_ALLGROUPS) {
-                var gcb = this.cacheBehavior;
-                if ((gcb === Group2D.GROUPCACHEBEHAVIOR_DONTCACHEOVERRIDE) || (gcb === Group2D.GROUPCACHEBEHAVIOR_CACHEINPARENTGROUP)) {
-                    this._isRenderableGroup = gcb === Group2D.GROUPCACHEBEHAVIOR_DONTCACHEOVERRIDE;
-                    this._isCachedGroup = false;
-                }
-
-                if (gcb === Group2D.GROUPCACHEBEHAVIOR_FOLLOWCACHESTRATEGY) {
-                    this._isRenderableGroup = true;
-                    this._isCachedGroup = true;
-                }
-            }
-
-            // If the group is tagged as renderable we add it to the renderable tree
-            if (this._isCachedGroup) {
-                let cur = this.parent;
-                while (cur) {
-                    if (cur instanceof Group2D && cur._isRenderableGroup) {
-                        cur._childrenRenderableGroups.push(this);
-                        break;
-                    }
-                    cur = cur.parent;
-                }
-            }
-        }
-
-        protected _isRenderableGroup: boolean;
-        protected _isCachedGroup: boolean;
-        private _cacheGroupDirty: boolean;
-        protected _childrenRenderableGroups: Array<Group2D>;
-        private _size: Size;
-        private _actualSize: Size;
-        private _cacheBehavior: number;
-        private _primDirtyList: Array<Prim2DBase>;
-        private _cacheNode: PackedRect;
-        private _cacheTexture: MapTexture;
-        private _cacheRenderSprite: Sprite2D;
-        private _viewportPosition: Vector2;
-        private _viewportSize: Size;
-
-        _renderGroupInstancesInfo: StringDictionary<GroupInstanceInfo>;
-    }
-
+﻿module BABYLON {
+    @className("Group2D")
+    export class Group2D extends Prim2DBase {
+        static GROUP2D_PROPCOUNT: number = Prim2DBase.PRIM2DBASE_PROPCOUNT + 5;
+
+        public static sizeProperty: Prim2DPropInfo;
+        public static actualSizeProperty: Prim2DPropInfo;
+
+        /**
+         * Default behavior, the group will use the caching strategy defined at the Canvas Level
+         */
+        public static GROUPCACHEBEHAVIOR_FOLLOWCACHESTRATEGY = 0;
+
+        /**
+         * When used, this group's content won't be cached, no matter which strategy used.
+         * If the group is part of a WorldSpace Canvas, its content will be drawn in the Canvas cache bitmap.
+         */
+        public static GROUPCACHEBEHAVIOR_DONTCACHEOVERRIDE = 1;
+
+        /**
+         * When used, the group's content will be cached in the nearest cached parent group/canvas
+         */
+        public static GROUPCACHEBEHAVIOR_CACHEINPARENTGROUP = 2;
+
+        /**
+         * Don't invoke directly, rely on Group2D.CreateXXX methods
+         */
+        constructor() {
+            super();
+            this._primDirtyList = new Array<Prim2DBase>();
+            this._childrenRenderableGroups = new Array<Group2D>();
+            this._renderGroupInstancesInfo = new StringDictionary<GroupInstanceInfo>();
+        }
+
+        static CreateGroup2D(parent: Prim2DBase, id: string, position: Vector2, size?: Size, cacheBehabior: number = Group2D.GROUPCACHEBEHAVIOR_FOLLOWCACHESTRATEGY): Group2D {
+            Prim2DBase.CheckParent(parent);
+            var g = new Group2D();
+            g.setupGroup2D(parent.owner, parent, id, position, size, cacheBehabior);
+
+            return g;
+        }
+
+        static _createCachedCanvasGroup(owner: Canvas2D): Group2D {
+            var g = new Group2D();
+            g.setupGroup2D(owner, null, "__cachedCanvasGroup__", Vector2.Zero());
+
+            return g;
+            
+        }
+
+        protected applyCachedTexture(vertexData: VertexData, material: StandardMaterial) {
+            this._bindCacheTarget();
+
+            var uv = vertexData.uvs;
+            let nodeuv = this._cacheNode.UVs;
+            for (let i = 0; i < 4; i++) {
+                uv[i * 2 + 0] = nodeuv[i].x;
+                uv[i * 2 + 1] = nodeuv[i].y;
+            }
+
+            material.diffuseTexture = this._cacheTexture;
+            material.emissiveColor = new Color3(1, 1, 1);
+            this._cacheTexture.hasAlpha = true;
+            this._unbindCacheTarget();
+        }
+
+        /**
+         * Call this method to remove this Group and its children from the Canvas
+         */
+        public dispose(): boolean {
+            if (!super.dispose()) {
+                return false;
+            }
+
+            if (this._cacheRenderSprite) {
+                this._cacheRenderSprite.dispose();
+                this._cacheRenderSprite = null;
+            }
+
+            if (this._cacheTexture && this._cacheNode) {
+                this._cacheTexture.freeRect(this._cacheNode);
+                this._cacheTexture = null;
+                this._cacheNode = null;
+            }
+
+            if (this._primDirtyList) {
+                this._primDirtyList.splice(0);
+                this._primDirtyList = null;
+            }
+
+            if (this._renderGroupInstancesInfo) {
+                this._renderGroupInstancesInfo.forEach((k, v) => {
+                    v.dispose();
+                });
+                this._renderGroupInstancesInfo = null;
+            }
+
+            return true;
+        }
+
+        protected setupGroup2D(owner: Canvas2D, parent: Prim2DBase, id: string, position: Vector2, size?: Size, cacheBehavior: number = Group2D.GROUPCACHEBEHAVIOR_FOLLOWCACHESTRATEGY) {
+            this._cacheBehavior = cacheBehavior;
+            this.setupPrim2DBase(owner, parent, id, position);
+            this.size = size;
+            this._viewportPosition = Vector2.Zero();
+        }
+
+        /**
+         * @returns Returns true if the Group render content, false if it's a logical group only
+         */
+        public get isRenderableGroup(): boolean {
+            return this._isRenderableGroup;
+        }
+
+        /**
+         * @returns only meaningful for isRenderableGroup, will be true if the content of the Group is cached into a texture, false if it's rendered every time
+         */
+        public get isCachedGroup(): boolean {
+            return this._isCachedGroup;
+        }
+
+
+        @instanceLevelProperty(Prim2DBase.PRIM2DBASE_PROPCOUNT + 1, pi => Group2D.sizeProperty = pi, false, true)
+        public get size(): Size {
+            return this._size;
+        }
+
+        /**
+         * Get/Set the size of the group. If null the size of the group will be determine from its content.
+         * BEWARE: if the Group is a RenderableGroup and its content is cache the texture will be resized each time the group is getting bigger. For performance reason the opposite won't be true: the texture won't shrink if the group does.
+         */
+        public set size(val: Size) {
+            this._size = val;
+        }
+
+        public get viewportSize(): ISize {
+            return this._viewportSize;
+        }
+
+        @instanceLevelProperty(Prim2DBase.PRIM2DBASE_PROPCOUNT + 2, pi => Group2D.actualSizeProperty = pi)
+        /**
+         * Get the actual size of the group, if the size property is not null, this value will be the same, but if size is null, actualSize will return the size computed from the group's bounding content.
+         */
+        public get actualSize(): Size {
+            // The computed size will be floor on both width and height
+            let actualSize: Size;
+
+            // Return the size if set by the user
+            if (this._size) {
+                actualSize = new Size(Math.ceil(this._size.width), Math.ceil(this._size.height));
+            }
+
+            // Otherwise the size is computed based on the boundingInfo
+            else {
+                let m = this.boundingInfo.max();
+                actualSize = new Size(Math.ceil(m.x), Math.ceil(m.y));
+            }
+
+            // Compare the size with the one we previously had, if it differ we set the property dirty and trigger a GroupChanged to synchronize a displaySprite (if any)
+            if (!actualSize.equals(this._actualSize)) {
+                this._instanceDirtyFlags |= Group2D.actualSizeProperty.flagId;
+                this._actualSize = actualSize;
+                this.handleGroupChanged(Group2D.actualSizeProperty);
+            }
+
+            return actualSize;
+        }
+
+        /**
+         * Get/set the Cache Behavior, used in case the Canvas Cache Strategy is set to CACHESTRATEGY_ALLGROUPS. Can be either GROUPCACHEBEHAVIOR_CACHEINPARENTGROUP, GROUPCACHEBEHAVIOR_DONTCACHEOVERRIDE or GROUPCACHEBEHAVIOR_FOLLOWCACHESTRATEGY. See their documentation for more information.
+         * It is critical to understand than you HAVE TO play with this behavior in order to achieve a good performance/memory ratio. Caching all groups would certainly be the worst strategy of all.
+         */
+        public get cacheBehavior(): number {
+            return this._cacheBehavior;
+        }
+
+        public _addPrimToDirtyList(prim: Prim2DBase) {
+            this._primDirtyList.push(prim);
+        }
+
+        public _renderCachedCanvas(context: Render2DContext) {
+            this.updateGlobalTransVis(true);
+            this._prepareGroupRender(context);
+            this._groupRender(context);
+        }
+
+        protected updateLevelBoundingInfo() {
+            let size: Size;
+
+            // If the size is set by the user, the boundingInfo is computed from this value
+            if (this.size) {
+                size = this.size;
+            }
+            // Otherwise the group's level bounding info is "collapsed"
+            else {
+                size = new Size(0, 0);
+            }
+
+            BoundingInfo2D.CreateFromSizeToRef(size, this._levelBoundingInfo);
+        }
+
+        // Method called only on renderable groups to prepare the rendering
+        protected _prepareGroupRender(context: Render2DContext) {
+            let sortedDirtyList: Prim2DBase[] = null;
+
+            // Update the Global Transformation and visibility status of the changed primitives
+            if ((this._primDirtyList.length > 0) || context.forceRefreshPrimitive) {
+                sortedDirtyList = this._primDirtyList.sort((a, b) => a.hierarchyDepth - b.hierarchyDepth);
+                this.updateGlobalTransVisOf(sortedDirtyList, true);
+            }
+
+            // Setup the size of the rendering viewport
+            // In non cache mode, we're rendering directly to the rendering canvas, in this case we have to detect if the canvas size changed since the previous iteration, if it's the case all primitives must be prepared again because their transformation must be recompute
+            if (!this._isCachedGroup) {
+                // Compute the WebGL viewport's location/size
+                let t = this._globalTransform.getTranslation();
+                let s = this.actualSize.clone();
+                let rs = this.owner._renderingSize;
+                s.height = Math.min(s.height, rs.height - t.y);
+                s.width = Math.min(s.width, rs.width - t.x);
+                let x = t.x;
+                let y = t.y;
+
+                // The viewport where we're rendering must be the size of the canvas if this one fit in the rendering screen or clipped to the screen dimensions if needed
+                this._viewportPosition.x = x;
+                this._viewportPosition.y = y;
+                let vw = s.width;
+                let vh = s.height;
+
+                if (!this._viewportSize) {
+                    this._viewportSize = new Size(vw, vh);
+                } else {
+                    if (this._viewportSize.width !== vw || this._viewportSize.height !== vh) {
+                        context.forceRefreshPrimitive = true;
+                    }
+                    this._viewportSize.width = vw;
+                    this._viewportSize.height = vh;
+                }
+            }
+
+            // For a cachedGroup we also check of the group's actualSize is changing, if it's the case then the rendering zone will be change so we also have to dirty all primitives to prepare them again.
+            else {
+                let newSize = this.actualSize.clone();
+                if (!newSize.equals(this._viewportSize)) {
+                    context.forceRefreshPrimitive = true;
+                }
+                this._viewportSize = newSize;
+            }
+
+            if ((this._primDirtyList.length > 0) || context.forceRefreshPrimitive) {
+                // If the group is cached, set the dirty flag to true because of the incoming changes
+                this._cacheGroupDirty = this._isCachedGroup;
+
+                // If it's a force refresh, prepare all the children
+                if (context.forceRefreshPrimitive) {
+                    for (let p of this._children) {
+                        p._prepareRender(context);
+                    }
+                } else {
+                    // Each primitive that changed at least once was added into the primDirtyList, we have to sort this level using
+                    //  the hierarchyDepth in order to prepare primitives from top to bottom
+                    if (!sortedDirtyList) {
+                        sortedDirtyList = this._primDirtyList.sort((a, b) => a.hierarchyDepth - b.hierarchyDepth);
+                    }
+
+                    sortedDirtyList.forEach(p => {
+
+                        // We need to check if prepare is needed because even if the primitive is in the dirtyList, its parent primitive may also have been modified, then prepared, then recurse on its children primitives (this one for instance) if the changes where impacting them.
+                        // For instance: a Rect's position change, the position of its children primitives will also change so a prepare will be call on them. If a child was in the dirtyList we will avoid a second prepare by making this check.
+                        if (!p.isDisposed && p.needPrepare()) {
+                            p._prepareRender(context);
+                        }
+                    });
+
+                    // Everything is updated, clear the dirty list
+                    this._primDirtyList.splice(0);
+                }
+            }
+
+            // A renderable group has a list of direct children that are also renderable groups, we recurse on them to also prepare them
+            this._childrenRenderableGroups.forEach(g => {
+                g._prepareGroupRender(context);
+            });
+        }
+
+        protected _groupRender(context: Render2DContext) {
+            let engine = this.owner.engine;
+            let failedCount = 0;
+
+            // First recurse to children render group to render them (in their cache or on screen)
+            for (let childGroup of this._childrenRenderableGroups) {
+                childGroup._groupRender(context);
+            }
+
+            // Render the primitives if needed: either if we don't cache the content or if the content is cached but has changed
+            if (!this.isCachedGroup || this._cacheGroupDirty) {
+                if (this.isCachedGroup) {
+                    this._bindCacheTarget();
+                } else {
+                    var curVP = engine.setDirectViewport(this._viewportPosition.x, this._viewportPosition.y, this._viewportSize.width, this._viewportSize.height);
+                }
+
+                // For each different model of primitive to render
+                let totalRenderCount = 0;
+                this._renderGroupInstancesInfo.forEach((k, v) => {
+
+                    // This part will pack the dynamicfloatarray and update the instanced array WebGLBufffer
+                    // Skip it if instanced arrays are not supported
+                    if (this.owner.supportInstancedArray) {
+                        for (let i = 0; i < v._instancesPartsData.length; i++) {
+                            // If the instances of the model was changed, pack the data
+                            let array = v._instancesPartsData[i];
+                            let instanceData = array.pack();
+                            totalRenderCount += array.usedElementCount;
+
+                            // Compute the size the instance buffer should have
+                            let neededSize = array.usedElementCount * array.stride * 4;
+
+                            // Check if we have to (re)create the instancesBuffer because there's none or the size is too small
+                            if (!v._instancesPartsBuffer[i] || (v._instancesPartsBufferSize[i] < neededSize)) {
+                                if (v._instancesPartsBuffer[i]) {
+                                    engine.deleteInstancesBuffer(v._instancesPartsBuffer[i]);
+                                }
+                                v._instancesPartsBuffer[i] = engine.createInstancesBuffer(neededSize);
+                                v._instancesPartsBufferSize[i] = neededSize;
+                                v._dirtyInstancesData = false;
+
+                                // Update the WebGL buffer to match the new content of the instances data
+                                engine._gl.bufferSubData(engine._gl.ARRAY_BUFFER, 0, instanceData);
+                            } else if (v._dirtyInstancesData) {
+                                // Update the WebGL buffer to match the new content of the instances data
+                                engine._gl.bindBuffer(engine._gl.ARRAY_BUFFER, v._instancesPartsBuffer[i]);
+                                engine._gl.bufferSubData(engine._gl.ARRAY_BUFFER, 0, instanceData);
+
+                                v._dirtyInstancesData = false;
+                            }
+                        }
+                    }
+
+                    // Submit render only if we have something to render (everything may be hidden and the floatarray empty)
+                    if (!this.owner.supportInstancedArray || totalRenderCount > 0) {
+                        // render all the instances of this model, if the render method returns true then our instances are no longer dirty
+                        let renderFailed = !v._modelCache.render(v, context);
+
+                        // Update dirty flag/related
+                        v._dirtyInstancesData = renderFailed;
+                        failedCount += renderFailed ? 1 : 0;
+                    }
+                });
+
+                // The group's content is no longer dirty
+                this._cacheGroupDirty = failedCount !== 0;
+
+                if (this.isCachedGroup) {
+                    this._unbindCacheTarget();
+                } else {
+                    if (curVP) {
+                        engine.setViewport(curVP);
+                    }
+                }
+            }
+        }
+
+        private _bindCacheTarget() {
+            let curWidth: number;
+            let curHeight: number;
+
+            if (this._cacheNode) {
+                let size = this._cacheNode.contentSize;
+                let groupWidth = Math.ceil(this.actualSize.width);
+                let groupHeight = Math.ceil(this.actualSize.height);
+
+                if ((size.width < groupWidth) || (size.height < groupHeight)) {
+                    curWidth = Math.floor(size.width * 1.07);    // Grow 5% more to avoid frequent resizing for few pixels...
+                    curHeight = Math.floor(size.height * 1.07);
+                    //console.log(`[${this._globalTransformProcessStep}] Resize group ${this.id}, width: ${curWidth}, height: ${curHeight}`);
+                    this._cacheTexture.freeRect(this._cacheNode);
+                    this._cacheNode = null;
+                }
+            }
+
+            if (!this._cacheNode) {
+                // Check if we have to allocate a rendering zone in the global cache texture
+                var res = this.owner._allocateGroupCache(this, this.renderGroup, curWidth ? new Size(curWidth, curHeight) : null);
+                this._cacheNode = res.node;
+                this._cacheTexture = res.texture;
+                this._cacheRenderSprite = res.sprite;
+                let size = this._cacheNode.contentSize;
+            }
+
+            let n = this._cacheNode;
+            this._cacheTexture.bindTextureForPosSize(n.pos, this.actualSize, true);
+        }
+
+        private _unbindCacheTarget() {
+            if (this._cacheTexture) {
+                this._cacheTexture.unbindTexture();
+            }
+        }
+
+        protected handleGroupChanged(prop: Prim2DPropInfo) {
+            // This method is only for cachedGroup
+            if (!this.isCachedGroup || !this._cacheRenderSprite) {
+                return;
+            }
+
+            // For now we only support these property changes
+            // TODO: add more! :)
+            if (prop.id === Prim2DBase.positionProperty.id) {
+                this._cacheRenderSprite.position = this.position.clone();
+            } else if (prop.id === Prim2DBase.rotationProperty.id) {
+                this._cacheRenderSprite.rotation = this.rotation;
+            } else if (prop.id === Prim2DBase.scaleProperty.id) {
+                this._cacheRenderSprite.scale = this.scale;
+            } else if (prop.id === Group2D.actualSizeProperty.id) {
+                this._cacheRenderSprite.spriteSize = this.actualSize.clone();
+                //console.log(`[${this._globalTransformProcessStep}] Sync Sprite ${this.id}, width: ${this.actualSize.width}, height: ${this.actualSize.height}`);
+            }
+        }
+
+        private detectGroupStates() {
+            var isCanvas = this instanceof Canvas2D;
+            var canvasStrat = this.owner.cachingStrategy;
+
+            // In Don't Cache mode, only the canvas is renderable, all the other groups are logical. There are not a single cached group.
+            if (canvasStrat === Canvas2D.CACHESTRATEGY_DONTCACHE) {
+                this._isRenderableGroup = isCanvas;
+                this._isCachedGroup = false;
+            }
+
+            // In Canvas cached only mode, only the Canvas is cached and renderable, all other groups are logicals
+            else if (canvasStrat === Canvas2D.CACHESTRATEGY_CANVAS) {
+                if (isCanvas) {
+                    this._isRenderableGroup = true;
+                    this._isCachedGroup = true;
+                } else {
+                    this._isRenderableGroup = this.id === "__cachedCanvasGroup__";
+                    this._isCachedGroup = false;
+                }
+            }
+
+            // Top Level Groups cached only mode, the canvas is a renderable/not cached, its direct Groups are cached/renderable, all other group are logicals
+            else if (canvasStrat === Canvas2D.CACHESTRATEGY_TOPLEVELGROUPS) {
+                if (isCanvas) {
+                    this._isRenderableGroup = true;
+                    this._isCachedGroup = false;
+                } else {
+                    if (this.hierarchyDepth === 1) {
+                        this._isRenderableGroup = true;
+                        this._isCachedGroup = true;
+                    } else {
+                        this._isRenderableGroup = false;
+                        this._isCachedGroup = false;
+                    }
+                }
+            }
+
+            // All Group cached mode, all groups are renderable/cached, including the Canvas, groups with the behavior DONTCACHE are renderable/not cached, groups with CACHEINPARENT are logical ones
+            else if (canvasStrat === Canvas2D.CACHESTRATEGY_ALLGROUPS) {
+                var gcb = this.cacheBehavior;
+                if ((gcb === Group2D.GROUPCACHEBEHAVIOR_DONTCACHEOVERRIDE) || (gcb === Group2D.GROUPCACHEBEHAVIOR_CACHEINPARENTGROUP)) {
+                    this._isRenderableGroup = gcb === Group2D.GROUPCACHEBEHAVIOR_DONTCACHEOVERRIDE;
+                    this._isCachedGroup = false;
+                }
+
+                if (gcb === Group2D.GROUPCACHEBEHAVIOR_FOLLOWCACHESTRATEGY) {
+                    this._isRenderableGroup = true;
+                    this._isCachedGroup = true;
+                }
+            }
+
+            // If the group is tagged as renderable we add it to the renderable tree
+            if (this._isCachedGroup) {
+                let cur = this.parent;
+                while (cur) {
+                    if (cur instanceof Group2D && cur._isRenderableGroup) {
+                        cur._childrenRenderableGroups.push(this);
+                        break;
+                    }
+                    cur = cur.parent;
+                }
+            }
+        }
+
+        protected _isRenderableGroup: boolean;
+        protected _isCachedGroup: boolean;
+        private _cacheGroupDirty: boolean;
+        protected _childrenRenderableGroups: Array<Group2D>;
+        private _size: Size;
+        private _actualSize: Size;
+        private _cacheBehavior: number;
+        private _primDirtyList: Array<Prim2DBase>;
+        private _cacheNode: PackedRect;
+        private _cacheTexture: MapTexture;
+        private _cacheRenderSprite: Sprite2D;
+        private _viewportPosition: Vector2;
+        private _viewportSize: Size;
+
+        _renderGroupInstancesInfo: StringDictionary<GroupInstanceInfo>;
+    }
+
 }