--- conflicted
+++ resolved
@@ -1,4 +1,3 @@
-<<<<<<< HEAD
 import { serialize, SerializationHelper, serializeAsVector3 } from "../Misc/decorators";
 import { SmartArray } from "../Misc/smartArray";
 import { Tools } from "../Misc/tools";
@@ -14,7 +13,6 @@
 import { Logger } from "../Misc/logger";
 import { _TypeStore } from '../Misc/typeStore';
 import { _DevTools } from '../Misc/devTools';
-import { MultiviewRenderTarget } from '../Materials/Textures/renderTargetTexture';
 
 declare type PostProcess = import("../PostProcesses/postProcess").PostProcess;
 declare type RenderTargetTexture = import("../Materials/Textures/renderTargetTexture").RenderTargetTexture;
@@ -239,32 +237,6 @@
      * When set, the camera will render to this render target instead of the default canvas
      */
     public outputRenderTarget: Nullable<RenderTargetTexture> = null;
-
-    /**
-     * @hidden
-     * For cameras that cannot use multiview images to display directly. (e.g. webVR camera will render to multiview texture, then copy to each eye texture and go from there)
-     */
-    public _useMultiviewToSingleView = false;
-    /**
-     * @hidden
-     * For cameras that cannot use multiview images to display directly. (e.g. webVR camera will render to multiview texture, then copy to each eye texture and go from there)
-     */
-    public _multiviewTexture: Nullable<RenderTargetTexture> = null;
-
-    /**
-     * @hidden
-     * ensures the multiview texture of the camera exists and has the specified width/height
-     * @param width height to set on the multiview texture
-     * @param height width to set on the multiview texture
-     */
-    public _resizeOrCreateMultiviewTexture(width: number, height: number) {
-        if (!this._multiviewTexture) {
-            this._multiviewTexture = new MultiviewRenderTarget(this.getScene(), { width: width, height: height });
-        } else if (this._multiviewTexture.getRenderWidth() != width || this._multiviewTexture.getRenderHeight() != height) {
-            this._multiviewTexture.dispose();
-            this._multiviewTexture = new MultiviewRenderTarget(this.getScene(), { width: width, height: height });
-        }
-    }
 
     /**
      * Observable triggered when the camera view matrix has changed.
@@ -1266,1247 +1238,4 @@
 
         return camera;
     }
-}
-=======
-import { serialize, SerializationHelper, serializeAsVector3 } from "../Misc/decorators";
-import { SmartArray } from "../Misc/smartArray";
-import { Tools } from "../Misc/tools";
-import { Observable } from "../Misc/observable";
-import { Nullable } from "../types";
-import { CameraInputsManager } from "./cameraInputsManager";
-import { Scene } from "../scene";
-import { Matrix, Vector3, Viewport, Plane, Frustum } from "../Maths/math";
-import { Node } from "../node";
-import { Mesh } from "../Meshes/mesh";
-import { AbstractMesh } from "../Meshes/abstractMesh";
-import { ICullable } from "../Culling/boundingInfo";
-import { Logger } from "../Misc/logger";
-import { _TypeStore } from '../Misc/typeStore';
-import { _DevTools } from '../Misc/devTools';
-
-declare type PostProcess = import("../PostProcesses/postProcess").PostProcess;
-declare type RenderTargetTexture = import("../Materials/Textures/renderTargetTexture").RenderTargetTexture;
-declare type FreeCamera = import("./freeCamera").FreeCamera;
-declare type TargetCamera = import("./targetCamera").TargetCamera;
-declare type Ray = import("../Culling/ray").Ray;
-
-/**
- * This is the base class of all the camera used in the application.
- * @see http://doc.babylonjs.com/features/cameras
- */
-export class Camera extends Node {
-    /** @hidden */
-    public static _createDefaultParsedCamera = (name: string, scene: Scene): Camera => {
-        throw _DevTools.WarnImport("UniversalCamera");
-    }
-
-    /**
-     * This is the default projection mode used by the cameras.
-     * It helps recreating a feeling of perspective and better appreciate depth.
-     * This is the best way to simulate real life cameras.
-     */
-    public static readonly PERSPECTIVE_CAMERA = 0;
-    /**
-     * This helps creating camera with an orthographic mode.
-     * Orthographic is commonly used in engineering as a means to produce object specifications that communicate dimensions unambiguously, each line of 1 unit length (cm, meter..whatever) will appear to have the same length everywhere on the drawing. This allows the drafter to dimension only a subset of lines and let the reader know that other lines of that length on the drawing are also that length in reality. Every parallel line in the drawing is also parallel in the object.
-     */
-    public static readonly ORTHOGRAPHIC_CAMERA = 1;
-
-    /**
-     * This is the default FOV mode for perspective cameras.
-     * This setting aligns the upper and lower bounds of the viewport to the upper and lower bounds of the camera frustum.
-     */
-    public static readonly FOVMODE_VERTICAL_FIXED = 0;
-    /**
-     * This setting aligns the left and right bounds of the viewport to the left and right bounds of the camera frustum.
-     */
-    public static readonly FOVMODE_HORIZONTAL_FIXED = 1;
-
-    /**
-     * This specifies ther is no need for a camera rig.
-     * Basically only one eye is rendered corresponding to the camera.
-     */
-    public static readonly RIG_MODE_NONE = 0;
-    /**
-     * Simulates a camera Rig with one blue eye and one red eye.
-     * This can be use with 3d blue and red glasses.
-     */
-    public static readonly RIG_MODE_STEREOSCOPIC_ANAGLYPH = 10;
-    /**
-     * Defines that both eyes of the camera will be rendered side by side with a parallel target.
-     */
-    public static readonly RIG_MODE_STEREOSCOPIC_SIDEBYSIDE_PARALLEL = 11;
-    /**
-     * Defines that both eyes of the camera will be rendered side by side with a none parallel target.
-     */
-    public static readonly RIG_MODE_STEREOSCOPIC_SIDEBYSIDE_CROSSEYED = 12;
-    /**
-     * Defines that both eyes of the camera will be rendered over under each other.
-     */
-    public static readonly RIG_MODE_STEREOSCOPIC_OVERUNDER = 13;
-    /**
-     * Defines that both eyes of the camera should be renderered in a VR mode (carbox).
-     */
-    public static readonly RIG_MODE_VR = 20;
-    /**
-     * Defines that both eyes of the camera should be renderered in a VR mode (webVR).
-     */
-    public static readonly RIG_MODE_WEBVR = 21;
-    /**
-     * Custom rig mode allowing rig cameras to be populated manually with any number of cameras
-     */
-    public static readonly RIG_MODE_CUSTOM = 22;
-
-    /**
-     * Defines if by default attaching controls should prevent the default javascript event to continue.
-     */
-    public static ForceAttachControlToAlwaysPreventDefault = false;
-
-    /**
-     * Define the input manager associated with the camera.
-     */
-    public inputs: CameraInputsManager<Camera>;
-
-    /** @hidden */
-    @serializeAsVector3("position")
-    public _position = Vector3.Zero();
-
-    /**
-     * Define the current local position of the camera in the scene
-     */
-    public get position(): Vector3 {
-        return this._position;
-    }
-
-    public set position(newPosition: Vector3) {
-        this._position = newPosition;
-    }
-
-    /**
-     * The vector the camera should consider as up.
-     * (default is Vector3(0, 1, 0) aka Vector3.Up())
-     */
-    @serializeAsVector3()
-    public upVector = Vector3.Up();
-
-    /**
-     * Define the current limit on the left side for an orthographic camera
-     * In scene unit
-     */
-    @serialize()
-    public orthoLeft: Nullable<number> = null;
-
-    /**
-     * Define the current limit on the right side for an orthographic camera
-     * In scene unit
-     */
-    @serialize()
-    public orthoRight: Nullable<number> = null;
-
-    /**
-     * Define the current limit on the bottom side for an orthographic camera
-     * In scene unit
-     */
-    @serialize()
-    public orthoBottom: Nullable<number> = null;
-
-    /**
-     * Define the current limit on the top side for an orthographic camera
-     * In scene unit
-     */
-    @serialize()
-    public orthoTop: Nullable<number> = null;
-
-    /**
-     * Field Of View is set in Radians. (default is 0.8)
-     */
-    @serialize()
-    public fov = 0.8;
-
-    /**
-     * Define the minimum distance the camera can see from.
-     * This is important to note that the depth buffer are not infinite and the closer it starts
-     * the more your scene might encounter depth fighting issue.
-     */
-    @serialize()
-    public minZ = 1;
-
-    /**
-     * Define the maximum distance the camera can see to.
-     * This is important to note that the depth buffer are not infinite and the further it end
-     * the more your scene might encounter depth fighting issue.
-     */
-    @serialize()
-    public maxZ = 10000.0;
-
-    /**
-     * Define the default inertia of the camera.
-     * This helps giving a smooth feeling to the camera movement.
-     */
-    @serialize()
-    public inertia = 0.9;
-
-    /**
-     * Define the mode of the camera (Camera.PERSPECTIVE_CAMERA or Camera.PERSPECTIVE_ORTHOGRAPHIC)
-     */
-    @serialize()
-    public mode = Camera.PERSPECTIVE_CAMERA;
-
-    /**
-     * Define wether the camera is intermediate.
-     * This is useful to not present the output directly to the screen in case of rig without post process for instance
-     */
-    public isIntermediate = false;
-
-    /**
-     * Define the viewport of the camera.
-     * This correspond to the portion of the screen the camera will render to in normalized 0 to 1 unit.
-     */
-    public viewport = new Viewport(0, 0, 1.0, 1.0);
-
-    /**
-     * Restricts the camera to viewing objects with the same layerMask.
-     * A camera with a layerMask of 1 will render mesh.layerMask & camera.layerMask!== 0
-     */
-    @serialize()
-    public layerMask: number = 0x0FFFFFFF;
-
-    /**
-     * fovMode sets the camera frustum bounds to the viewport bounds. (default is FOVMODE_VERTICAL_FIXED)
-     */
-    @serialize()
-    public fovMode: number = Camera.FOVMODE_VERTICAL_FIXED;
-
-    /**
-     * Rig mode of the camera.
-     * This is useful to create the camera with two "eyes" instead of one to create VR or stereoscopic scenes.
-     * This is normally controlled byt the camera themselves as internal use.
-     */
-    @serialize()
-    public cameraRigMode = Camera.RIG_MODE_NONE;
-
-    /**
-     * Defines the distance between both "eyes" in case of a RIG
-     */
-    @serialize()
-    public interaxialDistance: number;
-
-    /**
-     * Defines if stereoscopic rendering is done side by side or over under.
-     */
-    @serialize()
-    public isStereoscopicSideBySide: boolean;
-
-    /**
-     * Defines the list of custom render target which are rendered to and then used as the input to this camera's render. Eg. display another camera view on a TV in the main scene
-     * This is pretty helpfull if you wish to make a camera render to a texture you could reuse somewhere
-     * else in the scene.
-     */
-    public customRenderTargets = new Array<RenderTargetTexture>();
-    /**
-     * When set, the camera will render to this render target instead of the default canvas
-     */
-    public outputRenderTarget: Nullable<RenderTargetTexture> = null;
-
-    /**
-     * Observable triggered when the camera view matrix has changed.
-     */
-    public onViewMatrixChangedObservable = new Observable<Camera>();
-    /**
-     * Observable triggered when the camera Projection matrix has changed.
-     */
-    public onProjectionMatrixChangedObservable = new Observable<Camera>();
-    /**
-     * Observable triggered when the inputs have been processed.
-     */
-    public onAfterCheckInputsObservable = new Observable<Camera>();
-    /**
-     * Observable triggered when reset has been called and applied to the camera.
-     */
-    public onRestoreStateObservable = new Observable<Camera>();
-
-    /** @hidden */
-    public _cameraRigParams: any;
-    /** @hidden */
-    public _rigCameras = new Array<Camera>();
-    /** @hidden */
-    public _rigPostProcess: Nullable<PostProcess>;
-
-    protected _webvrViewMatrix = Matrix.Identity();
-    /** @hidden */
-    public _skipRendering = false;
-
-    /** @hidden */
-    public _projectionMatrix = new Matrix();
-
-    /** @hidden */
-    public _postProcesses = new Array<Nullable<PostProcess>>();
-
-    /** @hidden */
-    public _activeMeshes = new SmartArray<AbstractMesh>(256);
-
-    protected _globalPosition = Vector3.Zero();
-
-    /** hidden */
-    public _computedViewMatrix = Matrix.Identity();
-    private _doNotComputeProjectionMatrix = false;
-    private _transformMatrix = Matrix.Zero();
-    private _frustumPlanes: Plane[];
-    private _refreshFrustumPlanes = true;
-    private _storedFov: number;
-    private _stateStored: boolean;
-
-    /**
-     * Instantiates a new camera object.
-     * This should not be used directly but through the inherited cameras: ArcRotate, Free...
-     * @see http://doc.babylonjs.com/features/cameras
-     * @param name Defines the name of the camera in the scene
-     * @param position Defines the position of the camera
-     * @param scene Defines the scene the camera belongs too
-     * @param setActiveOnSceneIfNoneActive Defines if the camera should be set as active after creation if no other camera have been defined in the scene
-     */
-    constructor(name: string, position: Vector3, scene: Scene, setActiveOnSceneIfNoneActive = true) {
-        super(name, scene);
-
-        this.getScene().addCamera(this);
-
-        if (setActiveOnSceneIfNoneActive && !this.getScene().activeCamera) {
-            this.getScene().activeCamera = this;
-        }
-
-        this.position = position;
-    }
-
-    /**
-     * Store current camera state (fov, position, etc..)
-     * @returns the camera
-     */
-    public storeState(): Camera {
-        this._stateStored = true;
-        this._storedFov = this.fov;
-
-        return this;
-    }
-
-    /**
-     * Restores the camera state values if it has been stored. You must call storeState() first
-     */
-    protected _restoreStateValues(): boolean {
-        if (!this._stateStored) {
-            return false;
-        }
-
-        this.fov = this._storedFov;
-
-        return true;
-    }
-
-    /**
-     * Restored camera state. You must call storeState() first.
-     * @returns true if restored and false otherwise
-     */
-    public restoreState(): boolean {
-        if (this._restoreStateValues()) {
-            this.onRestoreStateObservable.notifyObservers(this);
-            return true;
-        }
-
-        return false;
-    }
-
-    /**
-     * Gets the class name of the camera.
-     * @returns the class name
-     */
-    public getClassName(): string {
-        return "Camera";
-    }
-
-    /** @hidden */
-    public readonly _isCamera = true;
-
-    /**
-     * Gets a string representation of the camera useful for debug purpose.
-     * @param fullDetails Defines that a more verboe level of logging is required
-     * @returns the string representation
-     */
-    public toString(fullDetails?: boolean): string {
-        var ret = "Name: " + this.name;
-        ret += ", type: " + this.getClassName();
-        if (this.animations) {
-            for (var i = 0; i < this.animations.length; i++) {
-                ret += ", animation[0]: " + this.animations[i].toString(fullDetails);
-            }
-        }
-        if (fullDetails) {
-        }
-        return ret;
-    }
-
-    /**
-     * Gets the current world space position of the camera.
-     */
-    public get globalPosition(): Vector3 {
-        return this._globalPosition;
-    }
-
-    /**
-     * Gets the list of active meshes this frame (meshes no culled or excluded by lod s in the frame)
-     * @returns the active meshe list
-     */
-    public getActiveMeshes(): SmartArray<AbstractMesh> {
-        return this._activeMeshes;
-    }
-
-    /**
-     * Check wether a mesh is part of the current active mesh list of the camera
-     * @param mesh Defines the mesh to check
-     * @returns true if active, false otherwise
-     */
-    public isActiveMesh(mesh: Mesh): boolean {
-        return (this._activeMeshes.indexOf(mesh) !== -1);
-    }
-
-    /**
-     * Is this camera ready to be used/rendered
-     * @param completeCheck defines if a complete check (including post processes) has to be done (false by default)
-     * @return true if the camera is ready
-     */
-    public isReady(completeCheck = false): boolean {
-        if (completeCheck) {
-            for (var pp of this._postProcesses) {
-                if (pp && !pp.isReady()) {
-                    return false;
-                }
-            }
-        }
-        return super.isReady(completeCheck);
-    }
-
-    /** @hidden */
-    public _initCache() {
-        super._initCache();
-
-        this._cache.position = new Vector3(Number.MAX_VALUE, Number.MAX_VALUE, Number.MAX_VALUE);
-        this._cache.upVector = new Vector3(Number.MAX_VALUE, Number.MAX_VALUE, Number.MAX_VALUE);
-
-        this._cache.mode = undefined;
-        this._cache.minZ = undefined;
-        this._cache.maxZ = undefined;
-
-        this._cache.fov = undefined;
-        this._cache.fovMode = undefined;
-        this._cache.aspectRatio = undefined;
-
-        this._cache.orthoLeft = undefined;
-        this._cache.orthoRight = undefined;
-        this._cache.orthoBottom = undefined;
-        this._cache.orthoTop = undefined;
-        this._cache.renderWidth = undefined;
-        this._cache.renderHeight = undefined;
-    }
-
-    /** @hidden */
-    public _updateCache(ignoreParentClass?: boolean): void {
-        if (!ignoreParentClass) {
-            super._updateCache();
-        }
-
-        this._cache.position.copyFrom(this.position);
-        this._cache.upVector.copyFrom(this.upVector);
-    }
-
-    /** @hidden */
-    public _isSynchronized(): boolean {
-        return this._isSynchronizedViewMatrix() && this._isSynchronizedProjectionMatrix();
-    }
-
-    /** @hidden */
-    public _isSynchronizedViewMatrix(): boolean {
-        if (!super._isSynchronized()) {
-            return false;
-        }
-
-        return this._cache.position.equals(this.position)
-            && this._cache.upVector.equals(this.upVector)
-            && this.isSynchronizedWithParent();
-    }
-
-    /** @hidden */
-    public _isSynchronizedProjectionMatrix(): boolean {
-        var check = this._cache.mode === this.mode
-            && this._cache.minZ === this.minZ
-            && this._cache.maxZ === this.maxZ;
-
-        if (!check) {
-            return false;
-        }
-
-        var engine = this.getEngine();
-
-        if (this.mode === Camera.PERSPECTIVE_CAMERA) {
-            check = this._cache.fov === this.fov
-                && this._cache.fovMode === this.fovMode
-                && this._cache.aspectRatio === engine.getAspectRatio(this);
-        }
-        else {
-            check = this._cache.orthoLeft === this.orthoLeft
-                && this._cache.orthoRight === this.orthoRight
-                && this._cache.orthoBottom === this.orthoBottom
-                && this._cache.orthoTop === this.orthoTop
-                && this._cache.renderWidth === engine.getRenderWidth()
-                && this._cache.renderHeight === engine.getRenderHeight();
-        }
-
-        return check;
-    }
-
-    /**
-     * Attach the input controls to a specific dom element to get the input from.
-     * @param element Defines the element the controls should be listened from
-     * @param noPreventDefault Defines whether event caught by the controls should call preventdefault() (https://developer.mozilla.org/en-US/docs/Web/API/Event/preventDefault)
-     */
-    public attachControl(element: HTMLElement, noPreventDefault?: boolean): void {
-    }
-
-    /**
-     * Detach the current controls from the specified dom element.
-     * @param element Defines the element to stop listening the inputs from
-     */
-    public detachControl(element: HTMLElement): void {
-    }
-
-    /**
-     * Update the camera state according to the different inputs gathered during the frame.
-     */
-    public update(): void {
-        this._checkInputs();
-        if (this.cameraRigMode !== Camera.RIG_MODE_NONE) {
-            this._updateRigCameras();
-        }
-    }
-
-    /** @hidden */
-    public _checkInputs(): void {
-        this.onAfterCheckInputsObservable.notifyObservers(this);
-    }
-
-    /** @hidden */
-    public get rigCameras(): Camera[] {
-        return this._rigCameras;
-    }
-
-    /**
-     * Gets the post process used by the rig cameras
-     */
-    public get rigPostProcess(): Nullable<PostProcess> {
-        return this._rigPostProcess;
-    }
-
-    /**
-     * Internal, gets the first post proces.
-     * @returns the first post process to be run on this camera.
-     */
-    public _getFirstPostProcess(): Nullable<PostProcess> {
-        for (var ppIndex = 0; ppIndex < this._postProcesses.length; ppIndex++) {
-            if (this._postProcesses[ppIndex] !== null) {
-                return this._postProcesses[ppIndex];
-            }
-        }
-        return null;
-    }
-
-    private _cascadePostProcessesToRigCams(): void {
-        // invalidate framebuffer
-        var firstPostProcess = this._getFirstPostProcess();
-        if (firstPostProcess) {
-            firstPostProcess.markTextureDirty();
-        }
-
-        // glue the rigPostProcess to the end of the user postprocesses & assign to each sub-camera
-        for (var i = 0, len = this._rigCameras.length; i < len; i++) {
-            var cam = this._rigCameras[i];
-            var rigPostProcess = cam._rigPostProcess;
-
-            // for VR rig, there does not have to be a post process
-            if (rigPostProcess) {
-                var isPass = rigPostProcess.getEffectName() === "pass";
-                if (isPass) {
-                    // any rig which has a PassPostProcess for rig[0], cannot be isIntermediate when there are also user postProcesses
-                    cam.isIntermediate = this._postProcesses.length === 0;
-                }
-                cam._postProcesses = this._postProcesses.slice(0).concat(rigPostProcess);
-                rigPostProcess.markTextureDirty();
-
-            } else {
-                cam._postProcesses = this._postProcesses.slice(0);
-            }
-        }
-    }
-
-    /**
-     * Attach a post process to the camera.
-     * @see http://doc.babylonjs.com/how_to/how_to_use_postprocesses#attach-postprocess
-     * @param postProcess The post process to attach to the camera
-     * @param insertAt The position of the post process in case several of them are in use in the scene
-     * @returns the position the post process has been inserted at
-     */
-    public attachPostProcess(postProcess: PostProcess, insertAt: Nullable<number> = null): number {
-        if (!postProcess.isReusable() && this._postProcesses.indexOf(postProcess) > -1) {
-            Logger.Error("You're trying to reuse a post process not defined as reusable.");
-            return 0;
-        }
-
-        if (insertAt == null || insertAt < 0) {
-            this._postProcesses.push(postProcess);
-        } else if (this._postProcesses[insertAt] === null) {
-            this._postProcesses[insertAt] = postProcess;
-        } else {
-            this._postProcesses.splice(insertAt, 0, postProcess);
-        }
-        this._cascadePostProcessesToRigCams(); // also ensures framebuffer invalidated
-        return this._postProcesses.indexOf(postProcess);
-    }
-
-    /**
-     * Detach a post process to the camera.
-     * @see http://doc.babylonjs.com/how_to/how_to_use_postprocesses#attach-postprocess
-     * @param postProcess The post process to detach from the camera
-     */
-    public detachPostProcess(postProcess: PostProcess): void {
-        var idx = this._postProcesses.indexOf(postProcess);
-        if (idx !== -1) {
-            this._postProcesses[idx] = null;
-        }
-        this._cascadePostProcessesToRigCams(); // also ensures framebuffer invalidated
-    }
-
-    /**
-     * Gets the current world matrix of the camera
-     */
-    public getWorldMatrix(): Matrix {
-        if (this._isSynchronizedViewMatrix()) {
-            return this._worldMatrix;
-        }
-
-        // Getting the the view matrix will also compute the world matrix.
-        this.getViewMatrix();
-
-        return this._worldMatrix;
-    }
-
-    /** @hidden */
-    public _getViewMatrix(): Matrix {
-        return Matrix.Identity();
-    }
-
-    /**
-     * Gets the current view matrix of the camera.
-     * @param force forces the camera to recompute the matrix without looking at the cached state
-     * @returns the view matrix
-     */
-    public getViewMatrix(force?: boolean): Matrix {
-        if (!force && this._isSynchronizedViewMatrix()) {
-            return this._computedViewMatrix;
-        }
-
-        this.updateCache();
-        this._computedViewMatrix = this._getViewMatrix();
-        this._currentRenderId = this.getScene().getRenderId();
-        this._childUpdateId++;
-
-        this._refreshFrustumPlanes = true;
-
-        if (this._cameraRigParams && this._cameraRigParams.vrPreViewMatrix) {
-            this._computedViewMatrix.multiplyToRef(this._cameraRigParams.vrPreViewMatrix, this._computedViewMatrix);
-        }
-
-        this.onViewMatrixChangedObservable.notifyObservers(this);
-
-        this._computedViewMatrix.invertToRef(this._worldMatrix);
-
-        return this._computedViewMatrix;
-    }
-
-    /**
-     * Freeze the projection matrix.
-     * It will prevent the cache check of the camera projection compute and can speed up perf
-     * if no parameter of the camera are meant to change
-     * @param projection Defines manually a projection if necessary
-     */
-    public freezeProjectionMatrix(projection?: Matrix): void {
-        this._doNotComputeProjectionMatrix = true;
-        if (projection !== undefined) {
-            this._projectionMatrix = projection;
-        }
-    }
-
-    /**
-     * Unfreeze the projection matrix if it has previously been freezed by freezeProjectionMatrix.
-     */
-    public unfreezeProjectionMatrix(): void {
-        this._doNotComputeProjectionMatrix = false;
-    }
-
-    /**
-     * Gets the current projection matrix of the camera.
-     * @param force forces the camera to recompute the matrix without looking at the cached state
-     * @returns the projection matrix
-     */
-    public getProjectionMatrix(force?: boolean): Matrix {
-        if (this._doNotComputeProjectionMatrix || (!force && this._isSynchronizedProjectionMatrix())) {
-            return this._projectionMatrix;
-        }
-
-        // Cache
-        this._cache.mode = this.mode;
-        this._cache.minZ = this.minZ;
-        this._cache.maxZ = this.maxZ;
-
-        // Matrix
-        this._refreshFrustumPlanes = true;
-
-        var engine = this.getEngine();
-        var scene = this.getScene();
-        if (this.mode === Camera.PERSPECTIVE_CAMERA) {
-            this._cache.fov = this.fov;
-            this._cache.fovMode = this.fovMode;
-            this._cache.aspectRatio = engine.getAspectRatio(this);
-
-            if (this.minZ <= 0) {
-                this.minZ = 0.1;
-            }
-
-            if (scene.useRightHandedSystem) {
-                Matrix.PerspectiveFovRHToRef(this.fov,
-                    engine.getAspectRatio(this),
-                    this.minZ,
-                    this.maxZ,
-                    this._projectionMatrix,
-                    this.fovMode === Camera.FOVMODE_VERTICAL_FIXED);
-            } else {
-                Matrix.PerspectiveFovLHToRef(this.fov,
-                    engine.getAspectRatio(this),
-                    this.minZ,
-                    this.maxZ,
-                    this._projectionMatrix,
-                    this.fovMode === Camera.FOVMODE_VERTICAL_FIXED);
-            }
-        } else {
-            var halfWidth = engine.getRenderWidth() / 2.0;
-            var halfHeight = engine.getRenderHeight() / 2.0;
-            if (scene.useRightHandedSystem) {
-                Matrix.OrthoOffCenterRHToRef(this.orthoLeft || -halfWidth,
-                    this.orthoRight || halfWidth,
-                    this.orthoBottom || -halfHeight,
-                    this.orthoTop || halfHeight,
-                    this.minZ,
-                    this.maxZ,
-                    this._projectionMatrix);
-            } else {
-                Matrix.OrthoOffCenterLHToRef(this.orthoLeft || -halfWidth,
-                    this.orthoRight || halfWidth,
-                    this.orthoBottom || -halfHeight,
-                    this.orthoTop || halfHeight,
-                    this.minZ,
-                    this.maxZ,
-                    this._projectionMatrix);
-            }
-
-            this._cache.orthoLeft = this.orthoLeft;
-            this._cache.orthoRight = this.orthoRight;
-            this._cache.orthoBottom = this.orthoBottom;
-            this._cache.orthoTop = this.orthoTop;
-            this._cache.renderWidth = engine.getRenderWidth();
-            this._cache.renderHeight = engine.getRenderHeight();
-        }
-
-        this.onProjectionMatrixChangedObservable.notifyObservers(this);
-
-        return this._projectionMatrix;
-    }
-
-    /**
-     * Gets the transformation matrix (ie. the multiplication of view by projection matrices)
-     * @returns a Matrix
-     */
-    public getTransformationMatrix(): Matrix {
-        this._computedViewMatrix.multiplyToRef(this._projectionMatrix, this._transformMatrix);
-        return this._transformMatrix;
-    }
-
-    private _updateFrustumPlanes(): void {
-        if (!this._refreshFrustumPlanes) {
-            return;
-        }
-
-        this.getTransformationMatrix();
-
-        if (!this._frustumPlanes) {
-            this._frustumPlanes = Frustum.GetPlanes(this._transformMatrix);
-        } else {
-            Frustum.GetPlanesToRef(this._transformMatrix, this._frustumPlanes);
-        }
-
-        this._refreshFrustumPlanes = false;
-    }
-
-    /**
-     * Checks if a cullable object (mesh...) is in the camera frustum
-     * This checks the bounding box center. See isCompletelyInFrustum for a full bounding check
-     * @param target The object to check
-     * @returns true if the object is in frustum otherwise false
-     */
-    public isInFrustum(target: ICullable): boolean {
-        this._updateFrustumPlanes();
-
-        return target.isInFrustum(this._frustumPlanes);
-    }
-
-    /**
-     * Checks if a cullable object (mesh...) is in the camera frustum
-     * Unlike isInFrustum this cheks the full bounding box
-     * @param target The object to check
-     * @returns true if the object is in frustum otherwise false
-     */
-    public isCompletelyInFrustum(target: ICullable): boolean {
-        this._updateFrustumPlanes();
-
-        return target.isCompletelyInFrustum(this._frustumPlanes);
-    }
-
-    /**
-     * Gets a ray in the forward direction from the camera.
-     * @param length Defines the length of the ray to create
-     * @param transform Defines the transform to apply to the ray, by default the world matrx is used to create a workd space ray
-     * @param origin Defines the start point of the ray which defaults to the camera position
-     * @returns the forward ray
-     */
-    public getForwardRay(length = 100, transform?: Matrix, origin?: Vector3): Ray {
-        throw _DevTools.WarnImport("Ray");
-    }
-
-    /**
-     * Releases resources associated with this node.
-     * @param doNotRecurse Set to true to not recurse into each children (recurse into each children by default)
-     * @param disposeMaterialAndTextures Set to true to also dispose referenced materials and textures (false by default)
-     */
-    public dispose(doNotRecurse?: boolean, disposeMaterialAndTextures = false): void {
-        // Observables
-        this.onViewMatrixChangedObservable.clear();
-        this.onProjectionMatrixChangedObservable.clear();
-        this.onAfterCheckInputsObservable.clear();
-        this.onRestoreStateObservable.clear();
-
-        // Inputs
-        if (this.inputs) {
-            this.inputs.clear();
-        }
-
-        // Animations
-        this.getScene().stopAnimation(this);
-
-        // Remove from scene
-        this.getScene().removeCamera(this);
-        while (this._rigCameras.length > 0) {
-            let camera = this._rigCameras.pop();
-            if (camera) {
-                camera.dispose();
-            }
-        }
-
-        // Postprocesses
-        if (this._rigPostProcess) {
-            this._rigPostProcess.dispose(this);
-            this._rigPostProcess = null;
-            this._postProcesses = [];
-        }
-        else if (this.cameraRigMode !== Camera.RIG_MODE_NONE) {
-            this._rigPostProcess = null;
-            this._postProcesses = [];
-        } else {
-            var i = this._postProcesses.length;
-            while (--i >= 0) {
-                var postProcess = this._postProcesses[i];
-                if (postProcess) {
-                    postProcess.dispose(this);
-                }
-            }
-        }
-
-        // Render targets
-        var i = this.customRenderTargets.length;
-        while (--i >= 0) {
-            this.customRenderTargets[i].dispose();
-        }
-        this.customRenderTargets = [];
-
-        // Active Meshes
-        this._activeMeshes.dispose();
-
-        super.dispose(doNotRecurse, disposeMaterialAndTextures);
-    }
-
-    /** @hidden */
-    public _isLeftCamera = false;
-    /**
-     * Gets the left camera of a rig setup in case of Rigged Camera
-     */
-    public get isLeftCamera(): boolean {
-        return this._isLeftCamera;
-    }
-
-    /** @hidden */
-    public _isRightCamera = true;
-    /**
-     * Gets the right camera of a rig setup in case of Rigged Camera
-     */
-    public get isRightCamera(): boolean {
-        return this._isRightCamera;
-    }
-
-    /**
-     * Gets the left camera of a rig setup in case of Rigged Camera
-     */
-    public get leftCamera(): Nullable<FreeCamera> {
-        if (this._rigCameras.length < 1) {
-            return null;
-        }
-        return (<FreeCamera>this._rigCameras[0]);
-    }
-
-    /**
-     * Gets the right camera of a rig setup in case of Rigged Camera
-     */
-    public get rightCamera(): Nullable<FreeCamera> {
-        if (this._rigCameras.length < 2) {
-            return null;
-        }
-        return (<FreeCamera>this._rigCameras[1]);
-    }
-
-    /**
-     * Gets the left camera target of a rig setup in case of Rigged Camera
-     * @returns the target position
-     */
-    public getLeftTarget(): Nullable<Vector3> {
-        if (this._rigCameras.length < 1) {
-            return null;
-        }
-        return (<TargetCamera>this._rigCameras[0]).getTarget();
-    }
-
-    /**
-     * Gets the right camera target of a rig setup in case of Rigged Camera
-     * @returns the target position
-     */
-    public getRightTarget(): Nullable<Vector3> {
-        if (this._rigCameras.length < 2) {
-            return null;
-        }
-        return (<TargetCamera>this._rigCameras[1]).getTarget();
-    }
-
-    /**
-     * @hidden
-     */
-    public setCameraRigMode(mode: number, rigParams: any): void {
-        if (this.cameraRigMode === mode) {
-            return;
-        }
-
-        while (this._rigCameras.length > 0) {
-            let camera = this._rigCameras.pop();
-
-            if (camera) {
-                camera.dispose();
-            }
-        }
-        this.cameraRigMode = mode;
-        this._cameraRigParams = {};
-        //we have to implement stereo camera calcultating left and right viewpoints from interaxialDistance and target,
-        //not from a given angle as it is now, but until that complete code rewriting provisional stereoHalfAngle value is introduced
-        this._cameraRigParams.interaxialDistance = rigParams.interaxialDistance || 0.0637;
-        this._cameraRigParams.stereoHalfAngle = Tools.ToRadians(this._cameraRigParams.interaxialDistance / 0.0637);
-
-        // create the rig cameras, unless none
-        if (this.cameraRigMode !== Camera.RIG_MODE_NONE) {
-            let leftCamera = this.createRigCamera(this.name + "_L", 0);
-            if (leftCamera) {
-                leftCamera._isLeftCamera = true;
-            }
-            let rightCamera = this.createRigCamera(this.name + "_R", 1);
-            if (rightCamera) {
-                rightCamera._isRightCamera = true;
-            }
-            if (leftCamera && rightCamera) {
-                this._rigCameras.push(leftCamera);
-                this._rigCameras.push(rightCamera);
-            }
-        }
-
-        switch (this.cameraRigMode) {
-            case Camera.RIG_MODE_STEREOSCOPIC_ANAGLYPH:
-                Camera._setStereoscopicAnaglyphRigMode(this);
-                break;
-            case Camera.RIG_MODE_STEREOSCOPIC_SIDEBYSIDE_PARALLEL:
-            case Camera.RIG_MODE_STEREOSCOPIC_SIDEBYSIDE_CROSSEYED:
-            case Camera.RIG_MODE_STEREOSCOPIC_OVERUNDER:
-                Camera._setStereoscopicRigMode(this);
-                break;
-            case Camera.RIG_MODE_VR:
-                Camera._setVRRigMode(this, rigParams);
-                break;
-            case Camera.RIG_MODE_WEBVR:
-                Camera._setWebVRRigMode(this, rigParams);
-                break;
-        }
-
-        this._cascadePostProcessesToRigCams();
-        this.update();
-    }
-
-    /** @hidden */
-    public static _setStereoscopicRigMode(camera: Camera) {
-        throw "Import Cameras/RigModes/stereoscopicRigMode before using stereoscopic rig mode";
-    }
-
-    /** @hidden */
-    public static _setStereoscopicAnaglyphRigMode(camera: Camera) {
-        throw "Import Cameras/RigModes/stereoscopicAnaglyphRigMode before using stereoscopic anaglyph rig mode";
-    }
-
-    /** @hidden */
-    public static _setVRRigMode(camera: Camera, rigParams: any) {
-        throw "Import Cameras/RigModes/vrRigMode before using VR rig mode";
-    }
-
-    /** @hidden */
-    public static _setWebVRRigMode(camera: Camera, rigParams: any) {
-        throw "Import Cameras/RigModes/WebVRRigMode before using Web VR rig mode";
-    }
-
-    /** @hidden */
-    public _getVRProjectionMatrix(): Matrix {
-        Matrix.PerspectiveFovLHToRef(this._cameraRigParams.vrMetrics.aspectRatioFov, this._cameraRigParams.vrMetrics.aspectRatio, this.minZ, this.maxZ, this._cameraRigParams.vrWorkMatrix);
-        this._cameraRigParams.vrWorkMatrix.multiplyToRef(this._cameraRigParams.vrHMatrix, this._projectionMatrix);
-        return this._projectionMatrix;
-    }
-
-    protected _updateCameraRotationMatrix() {
-        //Here for WebVR
-    }
-
-    protected _updateWebVRCameraRotationMatrix() {
-        //Here for WebVR
-    }
-
-    /**
-     * This function MUST be overwritten by the different WebVR cameras available.
-     * The context in which it is running is the RIG camera. So 'this' is the TargetCamera, left or right.
-     * @hidden
-     */
-    public _getWebVRProjectionMatrix(): Matrix {
-        return Matrix.Identity();
-    }
-
-    /**
-     * This function MUST be overwritten by the different WebVR cameras available.
-     * The context in which it is running is the RIG camera. So 'this' is the TargetCamera, left or right.
-     * @hidden
-     */
-    public _getWebVRViewMatrix(): Matrix {
-        return Matrix.Identity();
-    }
-
-    /** @hidden */
-    public setCameraRigParameter(name: string, value: any) {
-        if (!this._cameraRigParams) {
-            this._cameraRigParams = {};
-        }
-        this._cameraRigParams[name] = value;
-        //provisionnally:
-        if (name === "interaxialDistance") {
-            this._cameraRigParams.stereoHalfAngle = Tools.ToRadians(value / 0.0637);
-        }
-    }
-
-    /**
-     * needs to be overridden by children so sub has required properties to be copied
-     * @hidden
-     */
-    public createRigCamera(name: string, cameraIndex: number): Nullable<Camera> {
-        return null;
-    }
-
-    /**
-     * May need to be overridden by children
-     * @hidden
-     */
-    public _updateRigCameras() {
-        for (var i = 0; i < this._rigCameras.length; i++) {
-            this._rigCameras[i].minZ = this.minZ;
-            this._rigCameras[i].maxZ = this.maxZ;
-            this._rigCameras[i].fov = this.fov;
-            this._rigCameras[i].upVector.copyFrom(this.upVector);
-        }
-
-        // only update viewport when ANAGLYPH
-        if (this.cameraRigMode === Camera.RIG_MODE_STEREOSCOPIC_ANAGLYPH) {
-            this._rigCameras[0].viewport = this._rigCameras[1].viewport = this.viewport;
-        }
-    }
-
-    /** @hidden */
-    public _setupInputs() {
-    }
-
-    /**
-     * Serialiaze the camera setup to a json represention
-     * @returns the JSON representation
-     */
-    public serialize(): any {
-        var serializationObject = SerializationHelper.Serialize(this);
-
-        // Type
-        serializationObject.type = this.getClassName();
-
-        // Parent
-        if (this.parent) {
-            serializationObject.parentId = this.parent.id;
-        }
-
-        if (this.inputs) {
-            this.inputs.serialize(serializationObject);
-        }
-        // Animations
-        SerializationHelper.AppendSerializedAnimations(this, serializationObject);
-        serializationObject.ranges = this.serializeAnimationRanges();
-
-        return serializationObject;
-    }
-
-    /**
-     * Clones the current camera.
-     * @param name The cloned camera name
-     * @returns the cloned camera
-     */
-    public clone(name: string): Camera {
-        return SerializationHelper.Clone(Camera.GetConstructorFromName(this.getClassName(), name, this.getScene(), this.interaxialDistance, this.isStereoscopicSideBySide), this);
-    }
-
-    /**
-     * Gets the direction of the camera relative to a given local axis.
-     * @param localAxis Defines the reference axis to provide a relative direction.
-     * @return the direction
-     */
-    public getDirection(localAxis: Vector3): Vector3 {
-        var result = Vector3.Zero();
-
-        this.getDirectionToRef(localAxis, result);
-
-        return result;
-    }
-
-    /**
-     * Gets the direction of the camera relative to a given local axis into a passed vector.
-     * @param localAxis Defines the reference axis to provide a relative direction.
-     * @param result Defines the vector to store the result in
-     */
-    public getDirectionToRef(localAxis: Vector3, result: Vector3): void {
-        Vector3.TransformNormalToRef(localAxis, this.getWorldMatrix(), result);
-    }
-
-    /**
-     * Gets a camera constructor for a given camera type
-     * @param type The type of the camera to construct (should be equal to one of the camera class name)
-     * @param name The name of the camera the result will be able to instantiate
-     * @param scene The scene the result will construct the camera in
-     * @param interaxial_distance In case of stereoscopic setup, the distance between both eyes
-     * @param isStereoscopicSideBySide In case of stereoscopic setup, should the sereo be side b side
-     * @returns a factory method to construc the camera
-     */
-    static GetConstructorFromName(type: string, name: string, scene: Scene, interaxial_distance: number = 0, isStereoscopicSideBySide: boolean = true): () => Camera {
-        let constructorFunc = Node.Construct(type, name, scene, {
-            interaxial_distance: interaxial_distance,
-            isStereoscopicSideBySide: isStereoscopicSideBySide
-        });
-
-        if (constructorFunc) {
-            return <() => Camera>constructorFunc;
-        }
-
-        // Default to universal camera
-        return () => Camera._createDefaultParsedCamera(name, scene);
-    }
-
-    /**
-     * Compute the world  matrix of the camera.
-     * @returns the camera workd matrix
-     */
-    public computeWorldMatrix(): Matrix {
-        return this.getWorldMatrix();
-    }
-
-    /**
-     * Parse a JSON and creates the camera from the parsed information
-     * @param parsedCamera The JSON to parse
-     * @param scene The scene to instantiate the camera in
-     * @returns the newly constructed camera
-     */
-    public static Parse(parsedCamera: any, scene: Scene): Camera {
-        var type = parsedCamera.type;
-        var construct = Camera.GetConstructorFromName(type, parsedCamera.name, scene, parsedCamera.interaxial_distance, parsedCamera.isStereoscopicSideBySide);
-
-        var camera = SerializationHelper.Parse(construct, parsedCamera, scene);
-
-        // Parent
-        if (parsedCamera.parentId) {
-            camera._waitingParentId = parsedCamera.parentId;
-        }
-
-        //If camera has an input manager, let it parse inputs settings
-        if (camera.inputs) {
-            camera.inputs.parse(parsedCamera);
-
-            camera._setupInputs();
-        }
-
-        if ((<any>camera).setPosition) { // need to force position
-            camera.position.copyFromFloats(0, 0, 0);
-            (<any>camera).setPosition(Vector3.FromArray(parsedCamera.position));
-        }
-
-        // Target
-        if (parsedCamera.target) {
-            if ((<any>camera).setTarget) {
-                (<any>camera).setTarget(Vector3.FromArray(parsedCamera.target));
-            }
-        }
-
-        // Apply 3d rig, when found
-        if (parsedCamera.cameraRigMode) {
-            var rigParams = (parsedCamera.interaxial_distance) ? { interaxialDistance: parsedCamera.interaxial_distance } : {};
-            camera.setCameraRigMode(parsedCamera.cameraRigMode, rigParams);
-        }
-
-        // Animations
-        if (parsedCamera.animations) {
-            for (var animationIndex = 0; animationIndex < parsedCamera.animations.length; animationIndex++) {
-                var parsedAnimation = parsedCamera.animations[animationIndex];
-                const internalClass = _TypeStore.GetClass("BABYLON.Animation");
-                if (internalClass) {
-                    camera.animations.push(internalClass.Parse(parsedAnimation));
-                }
-            }
-            Node.ParseAnimationRanges(camera, parsedCamera, scene);
-        }
-
-        if (parsedCamera.autoAnimate) {
-            scene.beginAnimation(camera, parsedCamera.autoAnimateFrom, parsedCamera.autoAnimateTo, parsedCamera.autoAnimateLoop, parsedCamera.autoAnimateSpeed || 1.0);
-        }
-
-        return camera;
-    }
-}
->>>>>>> 59769d3f
+}