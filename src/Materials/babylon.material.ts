﻿module BABYLON {
    export class MaterialDefines {
        _keys: string[];

        public isEqual(other: MaterialDefines): boolean {
            for (var index = 0; index < this._keys.length; index++) {
                var prop = this._keys[index];

                if (this[prop] !== other[prop]) {
                    return false;
                }
            }

            return true;
        }

        public cloneTo(other: MaterialDefines): void {
            for (var index = 0; index < this._keys.length; index++) {
                var prop = this._keys[index];

                other[prop] = this[prop];
            }
        }

        public reset(): void {
            for (var index = 0; index < this._keys.length; index++) {
                var prop = this._keys[index];

                if (typeof (this[prop]) === "number") {
                    this[prop] = 0;

                } else {
                    this[prop] = false;
                }
            }
        }

        public toString(): string {
            var result = "";
            for (var index = 0; index < this._keys.length; index++) {
                var prop = this._keys[index];

                if (typeof (this[prop]) === "number") {
                    result += "#define " + prop + " " + this[prop] + "\n";

                } else if (this[prop]) {
                    result += "#define " + prop + "\n";
                }
            }

            return result;
        }
    }

    export class Material {
        private static _TriangleFillMode = 0;
        private static _WireFrameFillMode = 1;
        private static _PointFillMode = 2;

        public static get TriangleFillMode(): number {
            return Material._TriangleFillMode;
        }

        public static get WireFrameFillMode(): number {
            return Material._WireFrameFillMode;
        }

        public static get PointFillMode(): number {
            return Material._PointFillMode;
        }

        private static _ClockWiseSideOrientation = 0;
        private static _CounterClockWiseSideOrientation = 1;

        public static get ClockWiseSideOrientation(): number {
            return Material._ClockWiseSideOrientation;
        }

        public static get CounterClockWiseSideOrientation(): number {
            return Material._CounterClockWiseSideOrientation;
        }

        public id: string;
        public checkReadyOnEveryCall = false;
        public checkReadyOnlyOnce = false;
        public state = "";
        public alpha = 1.0;
        public backFaceCulling = true;
        public sideOrientation = Material.CounterClockWiseSideOrientation;
        public onCompiled: (effect: Effect) => void;
        public onError: (effect: Effect, errors: string) => void;
        public onDispose: () => void;
        public onBind: (material: Material, mesh: Mesh) => void;
        public getRenderTargetTextures: () => SmartArray<RenderTargetTexture>;
        public alphaMode = Engine.ALPHA_COMBINE;
        public disableDepthWrite = false;
        public fogEnabled = true;

        public _effect: Effect;
        public _wasPreviouslyReady = false;
        private _scene: Scene;
        private _fillMode = Material.TriangleFillMode;
        private _cachedDepthWriteState: boolean;

        public pointSize = 1.0;

        public zOffset = 0;

        public get wireframe(): boolean {
            return this._fillMode === Material.WireFrameFillMode;
        }

        public set wireframe(value: boolean) {
            this._fillMode = (value ? Material.WireFrameFillMode : Material.TriangleFillMode);
        }

        public get pointsCloud(): boolean {
            return this._fillMode === Material.PointFillMode;
        }

        public set pointsCloud(value: boolean) {
            this._fillMode = (value ? Material.PointFillMode : Material.TriangleFillMode);
        }

        public get fillMode(): number {
            return this._fillMode;
        }

        public set fillMode(value: number) {
            this._fillMode = value;
        }

        constructor(public name: string, scene: Scene, doNotAdd?: boolean) {
            this.id = name;

            this._scene = scene;

            if (!doNotAdd) {
                scene.materials.push(this);
            }
        }

        public isReady(mesh?: AbstractMesh, useInstances?: boolean): boolean {
            return true;
        }

        public getEffect(): Effect {
            return this._effect;
        }

        public getScene(): Scene {
            return this._scene;
        }

        public needAlphaBlending(): boolean {
            return (this.alpha < 1.0);
        }

        public needAlphaTesting(): boolean {
            return false;
        }

        public getAlphaTestTexture(): BaseTexture {
            return null;
        }

        public trackCreation(onCompiled: (effect: Effect) => void, onError: (effect: Effect, errors: string) => void) {
        }

        public markDirty(): void {
            this._wasPreviouslyReady = false;
        }

        public _preBind(): void {
            var engine = this._scene.getEngine();

            engine.enableEffect(this._effect);
            engine.setState(this.backFaceCulling, this.zOffset, false, this.sideOrientation === Material.ClockWiseSideOrientation);
        }

        public bind(world: Matrix, mesh?: Mesh): void {
            this._scene._cachedMaterial = this;

            if (this.onBind) {
                this.onBind(this, mesh);
            }

            if (this.disableDepthWrite) {
                var engine = this._scene.getEngine();
                this._cachedDepthWriteState = engine.getDepthWrite();
                engine.setDepthWrite(false);
            }
        }

        public bindOnlyWorldMatrix(world: Matrix): void {
        }

        public unbind(): void {
            if (this.disableDepthWrite) {
                var engine = this._scene.getEngine();
                engine.setDepthWrite(this._cachedDepthWriteState);
            }
        }

        public clone(name: string): Material {
            return null;
        }

        public getBindedMeshes(): AbstractMesh[] {
            var result = new Array<AbstractMesh>();

            for (var index = 0; index < this._scene.meshes.length; index++) {
                var mesh = this._scene.meshes[index];

                if (mesh.material === this) {
                    result.push(mesh);
                }
            }

            return result;
        }

        public dispose(forceDisposeEffect?: boolean): void {
            // Animations
            this.getScene().stopAnimation(this);

            // Remove from scene
            var index = this._scene.materials.indexOf(this);
            if (index >= 0) {
                this._scene.materials.splice(index, 1);
            }

            // Shader are kept in cache for further use but we can get rid of this by using forceDisposeEffect
            if (forceDisposeEffect && this._effect) {
                this._scene.getEngine()._releaseEffect(this._effect);
                this._effect = null;
            }

            // Remove from meshes
            for (index = 0; index < this._scene.meshes.length; index++) {
                var mesh = this._scene.meshes[index];

                if (mesh.material === this) {
                    mesh.material = null;
                }
            }

            // Callback
            if (this.onDispose) {
                this.onDispose();
            }
        }

        public copyTo(other: Material): void {
            other.checkReadyOnlyOnce = this.checkReadyOnlyOnce;
            other.checkReadyOnEveryCall = this.checkReadyOnEveryCall;
            other.alpha = this.alpha;
            other.fillMode = this.fillMode;
            other.backFaceCulling = this.backFaceCulling;
            other.fogEnabled = this.fogEnabled;
            other.wireframe = this.wireframe;
            other.zOffset = this.zOffset;
            other.alphaMode = this.alphaMode;
            other.sideOrientation = this.sideOrientation;
            other.disableDepthWrite = this.disableDepthWrite;
            other.pointSize = this.pointSize;
            other.pointsCloud = this.pointsCloud;
        }

<<<<<<< HEAD
        public static ParseMaterial(parsedMaterial: any, scene: Scene, rootUrl: string) {
            if (!parsedMaterial.customType) {
                return StandardMaterial.Parse(parsedMaterial, scene, rootUrl);
            }

            //TODO this is where custom materials are inspected and parsed.
            return null;
=======
        public serialize(): any {
            var serializationObject: any = {};

            serializationObject.name = this.name;
            serializationObject.alpha = this.alpha;

            serializationObject.id = this.id;
            serializationObject.tags = Tags.GetTags(this);
            serializationObject.backFaceCulling = this.backFaceCulling;

            return serializationObject;
>>>>>>> 75b208cc
        }
    }
} <|MERGE_RESOLUTION|>--- conflicted
+++ resolved
@@ -267,7 +267,19 @@
             other.pointsCloud = this.pointsCloud;
         }
 
-<<<<<<< HEAD
+        public serialize(): any {
+            var serializationObject: any = {};
+
+            serializationObject.name = this.name;
+            serializationObject.alpha = this.alpha;
+
+            serializationObject.id = this.id;
+            serializationObject.tags = Tags.GetTags(this);
+            serializationObject.backFaceCulling = this.backFaceCulling;
+
+            return serializationObject;
+        }
+
         public static ParseMaterial(parsedMaterial: any, scene: Scene, rootUrl: string) {
             if (!parsedMaterial.customType) {
                 return StandardMaterial.Parse(parsedMaterial, scene, rootUrl);
@@ -275,19 +287,6 @@
 
             //TODO this is where custom materials are inspected and parsed.
             return null;
-=======
-        public serialize(): any {
-            var serializationObject: any = {};
-
-            serializationObject.name = this.name;
-            serializationObject.alpha = this.alpha;
-
-            serializationObject.id = this.id;
-            serializationObject.tags = Tags.GetTags(this);
-            serializationObject.backFaceCulling = this.backFaceCulling;
-
-            return serializationObject;
->>>>>>> 75b208cc
         }
     }
 } 