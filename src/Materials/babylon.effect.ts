--- conflicted
+++ resolved
@@ -1,628 +1,624 @@
-﻿module BABYLON {
-    export class EffectFallbacks {
-        private _defines = {};
-
-        private _currentRank = 32;
-        private _maxRank = -1;
-
-        private _mesh: AbstractMesh;
-        private _meshRank: number;
-
-        public addFallback(rank: number, define: string): void {
-            if (!this._defines[rank]) {
-                if (rank < this._currentRank) {
-                    this._currentRank = rank;
-                }
-
-                if (rank > this._maxRank) {
-                    this._maxRank = rank;
-                }
-
-                this._defines[rank] = new Array<String>();
-            }
-
-            this._defines[rank].push(define);
-        }
-
-        public addCPUSkinningFallback(rank: number, mesh: BABYLON.AbstractMesh) {
-            this._meshRank = rank;
-            this._mesh = mesh;
-
-            if (rank > this._maxRank) {
-                this._maxRank = rank;
-            }
-        }
-
-        public get isMoreFallbacks(): boolean {
-            return this._currentRank <= this._maxRank;
-        }
-
-        public reduce(currentDefines: string): string {
-
-            var currentFallbacks = this._defines[this._currentRank];
-
-            for (var index = 0; index < currentFallbacks.length; index++) {
-                currentDefines = currentDefines.replace("#define " + currentFallbacks[index], "");
-            }
-
-            if (this._mesh && this._currentRank === this._meshRank) {
-                this._mesh.computeBonesUsingShaders = false;
-                currentDefines = currentDefines.replace("#define NUM_BONE_INFLUENCERS " + this._mesh.numBoneInfluencers, "#define NUM_BONE_INFLUENCERS 0");
-                Tools.Log("Falling back to CPU skinning for " + this._mesh.name);
-            }
-
-            this._currentRank++;
-
-            return currentDefines;
-        }
-    }
-
-    export class Effect {
-        public name: any;
-        public defines: string;
-        public onCompiled: (effect: Effect) => void;
-        public onError: (effect: Effect, errors: string) => void;
-        public onBind: (effect: Effect) => void;
-
-        private _engine: Engine;
-        private _uniformsNames: string[];
-        private _samplers: string[];
-        private _isReady = false;
-        private _compilationError = "";
-        private _attributesNames: string[];
-        private _attributes: number[];
-        private _uniforms: WebGLUniformLocation[];
-        public _key: string;
-        private _indexParameters: any;
-
-        private _program: WebGLProgram;
-        private _valueCache: { [key: string]: any } = {};
-
-        constructor(baseName: any, attributesNames: string[], uniformsNames: string[], samplers: string[], engine, defines?: string, fallbacks?: EffectFallbacks, onCompiled?: (effect: Effect) => void, onError?: (effect: Effect, errors: string) => void, indexParameters?: any) {
-            this._engine = engine;
-            this.name = baseName;
-            this.defines = defines;
-            this._uniformsNames = uniformsNames.concat(samplers);
-            this._samplers = samplers;
-            this._attributesNames = attributesNames;
-
-            this.onError = onError;
-            this.onCompiled = onCompiled;
-
-            this._indexParameters = indexParameters;
-
-            var vertexSource;
-            var fragmentSource;
-
-            if (baseName.vertexElement) {
-                vertexSource = document.getElementById(baseName.vertexElement);
-
-                if (!vertexSource) {
-                    vertexSource = baseName.vertexElement;
-                }
-            } else {
-                vertexSource = baseName.vertex || baseName;
-            }
-
-            if (baseName.fragmentElement) {
-                fragmentSource = document.getElementById(baseName.fragmentElement);
-
-                if (!fragmentSource) {
-                    fragmentSource = baseName.fragmentElement;
-                }
-            } else {
-                fragmentSource = baseName.fragment || baseName;
-            }
-
-            this._loadVertexShader(vertexSource, vertexCode => {
-                this._processIncludes(vertexCode, vertexCodeWithIncludes => {
-                    this._loadFragmentShader(fragmentSource, (fragmentCode) => {
-                        this._processIncludes(fragmentCode, fragmentCodeWithIncludes => {
-                            this._prepareEffect(vertexCodeWithIncludes, fragmentCodeWithIncludes, attributesNames, defines, fallbacks);
-                        });
-                    });
-                });
-            });
-        }
-
-        // Properties
-        public isReady(): boolean {
-            return this._isReady;
-        }
-
-        public getProgram(): WebGLProgram {
-            return this._program;
-        }
-
-        public getAttributesNames(): string[] {
-            return this._attributesNames;
-        }
-
-        public getAttributeLocation(index: number): number {
-            return this._attributes[index];
-        }
-
-        public getAttributeLocationByName(name: string): number {
-            var index = this._attributesNames.indexOf(name);
-
-            return this._attributes[index];
-        }
-
-        public getAttributesCount(): number {
-            return this._attributes.length;
-        }
-
-        public getUniformIndex(uniformName: string): number {
-            return this._uniformsNames.indexOf(uniformName);
-        }
-
-        public getUniform(uniformName: string): WebGLUniformLocation {
-            return this._uniforms[this._uniformsNames.indexOf(uniformName)];
-        }
-
-        public getSamplers(): string[] {
-            return this._samplers;
-        }
-
-        public getCompilationError(): string {
-            return this._compilationError;
-        }
-
-        // Methods
-        public _loadVertexShader(vertex: any, callback: (data: any) => void): void {
-            // DOM element ?
-            if (vertex instanceof HTMLElement) {
-                var vertexCode = Tools.GetDOMTextContent(vertex);
-                callback(vertexCode);
-                return;
-            }
-
-            // Is in local store ?
-            if (Effect.ShadersStore[vertex + "VertexShader"]) {
-                callback(Effect.ShadersStore[vertex + "VertexShader"]);
-                return;
-            }
-
-            var vertexShaderUrl;
-
-            if (vertex[0] === "." || vertex[0] === "/" || vertex.indexOf("http") > -1) {
-                vertexShaderUrl = vertex;
-            } else {
-                vertexShaderUrl = Engine.ShadersRepository + vertex;
-            }
-
-            // Vertex shader
-            Tools.LoadFile(vertexShaderUrl + ".vertex.fx", callback);
-        }
-
-        public _loadFragmentShader(fragment: any, callback: (data: any) => void): void {
-            // DOM element ?
-            if (fragment instanceof HTMLElement) {
-                var fragmentCode = Tools.GetDOMTextContent(fragment);
-                callback(fragmentCode);
-                return;
-            }
-
-            // Is in local store ?
-            if (Effect.ShadersStore[fragment + "PixelShader"]) {
-                callback(Effect.ShadersStore[fragment + "PixelShader"]);
-                return;
-            }
-
-            if (Effect.ShadersStore[fragment + "FragmentShader"]) {
-                callback(Effect.ShadersStore[fragment + "FragmentShader"]);
-                return;
-            }
-
-            var fragmentShaderUrl;
-
-            if (fragment[0] === "." || fragment[0] === "/" || fragment.indexOf("http") > -1) {
-                fragmentShaderUrl = fragment;
-            } else {
-                fragmentShaderUrl = Engine.ShadersRepository + fragment;
-            }
-
-            // Fragment shader
-            Tools.LoadFile(fragmentShaderUrl + ".fragment.fx", callback);
-        }
-
-        private _dumpShadersName(): void {
-            if (this.name.vertexElement) {
-                Tools.Error("Vertex shader:" + this.name.vertexElement);
-                Tools.Error("Fragment shader:" + this.name.fragmentElement);
-            } else if (this.name.vertex) {
-                Tools.Error("Vertex shader:" + this.name.vertex);
-                Tools.Error("Fragment shader:" + this.name.fragment);
-            } else {
-                Tools.Error("Vertex shader:" + this.name);
-                Tools.Error("Fragment shader:" + this.name);
-            }
-        }
-
-        private _processIncludes(sourceCode: string, callback: (data: any) => void): void {
-            var regex = /#include<(.+)>(\((.*)\))*(\[(.*)\])*/g;
-            var match = regex.exec(sourceCode);
-
-            var returnValue = new String(sourceCode);
-
-            while (match != null) {
-                var includeFile = match[1];
-
-                if (Effect.IncludesShadersStore[includeFile]) {
-                    // Substitution
-                    var includeContent = Effect.IncludesShadersStore[includeFile];
-                    if (match[2]) {
-                        var splits = match[3].split(",");
-                      
-                        for (var index = 0; index < splits.length; index += 2) {
-                            var source = new RegExp(splits[index], "g");
-                            var dest = splits[index + 1];
-
-                            includeContent = includeContent.replace(source, dest);
-                        }
-                    }
-
-                    if (match[4]) {
-                        var indexString = match[5];
-
-                        if (indexString.indexOf("..") !== -1) {
-                            var indexSplits = indexString.split("..");
-                            var minIndex = parseInt(indexSplits[0]);
-                            var maxIndex = parseInt(indexSplits[1]);
-                            var sourceIncludeContent = includeContent.slice(0);
-                            includeContent = "";
-
-                            if (isNaN(maxIndex)) {
-                                maxIndex = this._indexParameters[indexSplits[1]];
-                            }
-
-                            for (var i = minIndex; i <= maxIndex; i++) {
-                                includeContent += sourceIncludeContent.replace(/\{X\}/g, i) + "\n";
-                            }
-                        } else {
-                            includeContent = includeContent.replace(/\{X\}/g, indexString);
-                        }
-                    }
-
-                    // Replace
-                    returnValue = returnValue.replace(match[0], includeContent);
-                } else {
-                    var includeShaderUrl = Engine.ShadersRepository + "ShadersInclude/" + includeFile + ".fx";
-
-                    Tools.LoadFile(includeShaderUrl, (fileContent) => {
-                        Effect.IncludesShadersStore[includeFile] = fileContent;
-                        this._processIncludes(<string>returnValue, callback)
-                    });
-                    return;
-                }
-
-                match = regex.exec(sourceCode);
-            }
-
-            callback(returnValue);
-        }
-
-        private _processPrecision(source: string): string {
-            if (source.indexOf("precision highp float") === -1) {
-                if (!this._engine.getCaps().highPrecisionShaderSupported) {
-                    source = "precision mediump float;\n" + source;
-                } else {
-                    source = "precision highp float;\n" + source;
-                }
-            } else {
-                if (!this._engine.getCaps().highPrecisionShaderSupported) { // Moving highp to mediump
-                    source = source.replace("precision highp float", "precision mediump float");
-                }
-            }
-
-            return source;
-        }
-
-        private _prepareEffect(vertexSourceCode: string, fragmentSourceCode: string, attributesNames: string[], defines: string, fallbacks?: EffectFallbacks): void {
-            try {
-                var engine = this._engine;
-
-                // Precision
-                vertexSourceCode = this._processPrecision(vertexSourceCode);
-                fragmentSourceCode = this._processPrecision(fragmentSourceCode);
-                
-                this._program = engine.createShaderProgram(vertexSourceCode, fragmentSourceCode, defines);
-
-                this._uniforms = engine.getUniforms(this._program, this._uniformsNames);
-                this._attributes = engine.getAttributes(this._program, attributesNames);
-
-                for (var index = 0; index < this._samplers.length; index++) {
-                    var sampler = this.getUniform(this._samplers[index]);
-
-                    if (sampler == null) {
-                        this._samplers.splice(index, 1);
-                        index--;
-                    }
-                }
-                engine.bindSamplers(this);
-
-                this._isReady = true;
-                if (this.onCompiled) {
-                    this.onCompiled(this);
-                }
-            } catch (e) {
-<<<<<<< HEAD
-                // Let's go through fallbacks then
-=======
-                // Let's go through fallbacks
->>>>>>> 5778a70b
-                if (fallbacks && fallbacks.isMoreFallbacks) {
-                    Tools.Error("Unable to compile effect with current defines. Trying next fallback.");
-                    this._dumpShadersName();
-                    defines = fallbacks.reduce(defines);
-                    this._prepareEffect(vertexSourceCode, fragmentSourceCode, attributesNames, defines, fallbacks);
-                } else { // Sorry we did everything we can
-                    Tools.Error("Unable to compile effect: ");
-                    this._dumpShadersName();
-                    Tools.Error("Defines: " + defines);
-                    Tools.Error("Error: " + e.message);
-                    this._compilationError = e.message;
-
-                    if (this.onError) {
-                        this.onError(this, this._compilationError);
-                    }
-                }
-            }
-        }
-
-        public get isSupported(): boolean {
-            return this._compilationError === "";
-        }
-
-        public _bindTexture(channel: string, texture: WebGLTexture): void {
-            this._engine._bindTexture(this._samplers.indexOf(channel), texture);
-        }
-
-        public setTexture(channel: string, texture: BaseTexture): void {
-            this._engine.setTexture(this._samplers.indexOf(channel), texture);
-        }
-
-        public setTextureFromPostProcess(channel: string, postProcess: PostProcess): void {
-            this._engine.setTextureFromPostProcess(this._samplers.indexOf(channel), postProcess);
-        }
-
-        public _cacheMatrix(uniformName: string, matrix: Matrix): boolean {
-            var changed = false;
-            var cache: Matrix = this._valueCache[uniformName];
-            if (!cache || !(cache instanceof Matrix)) {
-                changed = true;
-                cache = new Matrix();
-            }
-
-            var tm = cache.m;
-            var om = matrix.m;
-            for (var index = 0; index < 16; index++) {
-                if (tm[index] !== om[index]) { 
-                    tm[index] = om[index];
-                    changed = true;
-                }
-            }
-
-            this._valueCache[uniformName] = cache;
-            return changed;
-        }
-
-        public _cacheFloat2(uniformName: string, x: number, y: number): boolean {
-            var cache = this._valueCache[uniformName];
-            if (!cache) {
-                cache = [x, y];
-                this._valueCache[uniformName] = cache;
-                return true;
-            }
-
-            var changed = false;
-            if (cache[0] !== x) {
-                cache[0] = x;
-                changed = true;
-            }
-            if (cache[1] !== y) {
-                cache[1] = y;
-                changed = true;
-            }
-
-            this._valueCache[uniformName] = cache;
-            return changed;
-        }
-
-        public _cacheFloat3(uniformName: string, x: number, y: number, z: number): boolean {
-            var cache = this._valueCache[uniformName];
-            if (!cache) {
-                cache = [x, y, z];
-                this._valueCache[uniformName] = cache;
-                return true;
-            }
-
-            var changed = false;
-            if (cache[0] !== x) {
-                cache[0] = x;
-                changed = true;
-            }
-            if (cache[1] !== y) {
-                cache[1] = y;
-                changed = true;
-            }
-            if (cache[2] !== z) {
-                cache[2] = z;
-                changed = true;
-            }
-
-            this._valueCache[uniformName] = cache;
-            return changed;
-        }
-
-        public _cacheFloat4(uniformName: string, x: number, y: number, z: number, w: number): boolean {
-            var cache = this._valueCache[uniformName];
-            if (!cache) {
-                cache = [x, y, z, w];
-                this._valueCache[uniformName] = cache;
-                return true;
-            }
-
-            var changed = false;
-            if (cache[0] !== x) {
-                cache[0] = x;
-                changed = true;
-            }
-            if (cache[1] !== y) {
-                cache[1] = y;
-                changed = true;
-            }
-            if (cache[2] !== z) {
-                cache[2] = z;
-                changed = true;
-            }
-            if (cache[3] !== w) {
-                cache[3] = w;
-                changed = true;
-            }
-
-            this._valueCache[uniformName] = cache;
-            return changed;
-        }
-
-        public setArray(uniformName: string, array: number[]): Effect {
-            this._valueCache[uniformName] = null;
-            this._engine.setArray(this.getUniform(uniformName), array);
-
-            return this;
-        }
-
-        public setArray2(uniformName: string, array: number[]): Effect {
-            this._valueCache[uniformName] = null;
-            this._engine.setArray2(this.getUniform(uniformName), array);
-
-            return this;
-        }
-
-        public setArray3(uniformName: string, array: number[]): Effect {
-            this._valueCache[uniformName] = null;
-            this._engine.setArray3(this.getUniform(uniformName), array);
-
-            return this;
-        }
-
-        public setArray4(uniformName: string, array: number[]): Effect {
-            this._valueCache[uniformName] = null;
-            this._engine.setArray4(this.getUniform(uniformName), array);
-
-            return this;
-        }
-
-        public setMatrices(uniformName: string, matrices: Float32Array): Effect {
-            this._valueCache[uniformName] = null;
-            this._engine.setMatrices(this.getUniform(uniformName), matrices);
-
-            return this;
-        }
-
-        public setMatrix(uniformName: string, matrix: Matrix): Effect {
-            if (this._cacheMatrix(uniformName, matrix)) {
-                this._engine.setMatrix(this.getUniform(uniformName), matrix);
-            }
-            return this;
-        }
-
-        public setMatrix3x3(uniformName: string, matrix: Float32Array): Effect {
-            this._valueCache[uniformName] = null;
-            this._engine.setMatrix3x3(this.getUniform(uniformName), matrix);
-
-            return this;
-        }
-
-        public setMatrix2x2(uniformName: string, matrix: Float32Array): Effect {
-            this._valueCache[uniformName] = null;
-            this._engine.setMatrix2x2(this.getUniform(uniformName), matrix);
-
-            return this;
-        }
-
-        public setFloat(uniformName: string, value: number): Effect {
-            var cache = this._valueCache[uniformName];
-            if (cache && cache === value)
-                return this;
-
-            this._valueCache[uniformName] = value;
-
-            this._engine.setFloat(this.getUniform(uniformName), value);
-
-            return this;
-        }
-
-        public setBool(uniformName: string, bool: boolean): Effect {
-            var cache = this._valueCache[uniformName];
-            if (cache && cache === bool)
-                return this;
-
-            this._valueCache[uniformName] = bool;
-
-            this._engine.setBool(this.getUniform(uniformName), bool ? 1 : 0);
-
-            return this;
-        }
-
-        public setVector2(uniformName: string, vector2: Vector2): Effect {
-            if (this._cacheFloat2(uniformName, vector2.x, vector2.y)) {
-                this._engine.setFloat2(this.getUniform(uniformName), vector2.x, vector2.y);
-            }
-            return this;
-        }
-
-        public setFloat2(uniformName: string, x: number, y: number): Effect {
-            if (this._cacheFloat2(uniformName, x, y)) {
-                this._engine.setFloat2(this.getUniform(uniformName), x, y);
-            }
-            return this;
-        }
-
-        public setVector3(uniformName: string, vector3: Vector3): Effect {
-            if (this._cacheFloat3(uniformName, vector3.x, vector3.y, vector3.z)) {
-                this._engine.setFloat3(this.getUniform(uniformName), vector3.x, vector3.y, vector3.z);
-            }
-            return this;
-        }
-
-        public setFloat3(uniformName: string, x: number, y: number, z: number): Effect {
-            if (this._cacheFloat3(uniformName, x, y, z)) {
-                this._engine.setFloat3(this.getUniform(uniformName), x, y, z);
-            }
-            return this;
-        }
-
-        public setVector4(uniformName: string, vector4: Vector4): Effect {
-            if (this._cacheFloat4(uniformName, vector4.x, vector4.y, vector4.z, vector4.w)) {
-                this._engine.setFloat4(this.getUniform(uniformName), vector4.x, vector4.y, vector4.z, vector4.w);
-            }
-            return this;
-        }
-
-        public setFloat4(uniformName: string, x: number, y: number, z: number, w: number): Effect {
-            if (this._cacheFloat4(uniformName, x, y, z, w)) {
-                this._engine.setFloat4(this.getUniform(uniformName), x, y, z, w);
-            }
-            return this;
-        }
-
-        public setColor3(uniformName: string, color3: Color3): Effect {
-            if (this._cacheFloat3(uniformName, color3.r, color3.g, color3.b)) {
-                this._engine.setColor3(this.getUniform(uniformName), color3);
-            }
-            return this;
-        }
-
-        public setColor4(uniformName: string, color3: Color3, alpha: number): Effect {
-            if (this._cacheFloat4(uniformName, color3.r, color3.g, color3.b, alpha)) {
-                this._engine.setColor4(this.getUniform(uniformName), color3, alpha);
-            }
-            return this;
-        }
-
-        // Statics
-        public static ShadersStore = {};
-        public static IncludesShadersStore = {};
-    }
-} 
+﻿module BABYLON {
+    export class EffectFallbacks {
+        private _defines = {};
+
+        private _currentRank = 32;
+        private _maxRank = -1;
+
+        private _mesh: AbstractMesh;
+        private _meshRank: number;
+
+        public addFallback(rank: number, define: string): void {
+            if (!this._defines[rank]) {
+                if (rank < this._currentRank) {
+                    this._currentRank = rank;
+                }
+
+                if (rank > this._maxRank) {
+                    this._maxRank = rank;
+                }
+
+                this._defines[rank] = new Array<String>();
+            }
+
+            this._defines[rank].push(define);
+        }
+
+        public addCPUSkinningFallback(rank: number, mesh: BABYLON.AbstractMesh) {
+            this._meshRank = rank;
+            this._mesh = mesh;
+
+            if (rank > this._maxRank) {
+                this._maxRank = rank;
+            }
+        }
+
+        public get isMoreFallbacks(): boolean {
+            return this._currentRank <= this._maxRank;
+        }
+
+        public reduce(currentDefines: string): string {
+
+            var currentFallbacks = this._defines[this._currentRank];
+
+            for (var index = 0; index < currentFallbacks.length; index++) {
+                currentDefines = currentDefines.replace("#define " + currentFallbacks[index], "");
+            }
+
+            if (this._mesh && this._currentRank === this._meshRank) {
+                this._mesh.computeBonesUsingShaders = false;
+                currentDefines = currentDefines.replace("#define NUM_BONE_INFLUENCERS " + this._mesh.numBoneInfluencers, "#define NUM_BONE_INFLUENCERS 0");
+                Tools.Log("Falling back to CPU skinning for " + this._mesh.name);
+            }
+
+            this._currentRank++;
+
+            return currentDefines;
+        }
+    }
+
+    export class Effect {
+        public name: any;
+        public defines: string;
+        public onCompiled: (effect: Effect) => void;
+        public onError: (effect: Effect, errors: string) => void;
+        public onBind: (effect: Effect) => void;
+
+        private _engine: Engine;
+        private _uniformsNames: string[];
+        private _samplers: string[];
+        private _isReady = false;
+        private _compilationError = "";
+        private _attributesNames: string[];
+        private _attributes: number[];
+        private _uniforms: WebGLUniformLocation[];
+        public _key: string;
+        private _indexParameters: any;
+
+        private _program: WebGLProgram;
+        private _valueCache: { [key: string]: any } = {};
+
+        constructor(baseName: any, attributesNames: string[], uniformsNames: string[], samplers: string[], engine, defines?: string, fallbacks?: EffectFallbacks, onCompiled?: (effect: Effect) => void, onError?: (effect: Effect, errors: string) => void, indexParameters?: any) {
+            this._engine = engine;
+            this.name = baseName;
+            this.defines = defines;
+            this._uniformsNames = uniformsNames.concat(samplers);
+            this._samplers = samplers;
+            this._attributesNames = attributesNames;
+
+            this.onError = onError;
+            this.onCompiled = onCompiled;
+
+            this._indexParameters = indexParameters;
+
+            var vertexSource;
+            var fragmentSource;
+
+            if (baseName.vertexElement) {
+                vertexSource = document.getElementById(baseName.vertexElement);
+
+                if (!vertexSource) {
+                    vertexSource = baseName.vertexElement;
+                }
+            } else {
+                vertexSource = baseName.vertex || baseName;
+            }
+
+            if (baseName.fragmentElement) {
+                fragmentSource = document.getElementById(baseName.fragmentElement);
+
+                if (!fragmentSource) {
+                    fragmentSource = baseName.fragmentElement;
+                }
+            } else {
+                fragmentSource = baseName.fragment || baseName;
+            }
+
+            this._loadVertexShader(vertexSource, vertexCode => {
+                this._processIncludes(vertexCode, vertexCodeWithIncludes => {
+                    this._loadFragmentShader(fragmentSource, (fragmentCode) => {
+                        this._processIncludes(fragmentCode, fragmentCodeWithIncludes => {
+                            this._prepareEffect(vertexCodeWithIncludes, fragmentCodeWithIncludes, attributesNames, defines, fallbacks);
+                        });
+                    });
+                });
+            });
+        }
+
+        // Properties
+        public isReady(): boolean {
+            return this._isReady;
+        }
+
+        public getProgram(): WebGLProgram {
+            return this._program;
+        }
+
+        public getAttributesNames(): string[] {
+            return this._attributesNames;
+        }
+
+        public getAttributeLocation(index: number): number {
+            return this._attributes[index];
+        }
+
+        public getAttributeLocationByName(name: string): number {
+            var index = this._attributesNames.indexOf(name);
+
+            return this._attributes[index];
+        }
+
+        public getAttributesCount(): number {
+            return this._attributes.length;
+        }
+
+        public getUniformIndex(uniformName: string): number {
+            return this._uniformsNames.indexOf(uniformName);
+        }
+
+        public getUniform(uniformName: string): WebGLUniformLocation {
+            return this._uniforms[this._uniformsNames.indexOf(uniformName)];
+        }
+
+        public getSamplers(): string[] {
+            return this._samplers;
+        }
+
+        public getCompilationError(): string {
+            return this._compilationError;
+        }
+
+        // Methods
+        public _loadVertexShader(vertex: any, callback: (data: any) => void): void {
+            // DOM element ?
+            if (vertex instanceof HTMLElement) {
+                var vertexCode = Tools.GetDOMTextContent(vertex);
+                callback(vertexCode);
+                return;
+            }
+
+            // Is in local store ?
+            if (Effect.ShadersStore[vertex + "VertexShader"]) {
+                callback(Effect.ShadersStore[vertex + "VertexShader"]);
+                return;
+            }
+
+            var vertexShaderUrl;
+
+            if (vertex[0] === "." || vertex[0] === "/" || vertex.indexOf("http") > -1) {
+                vertexShaderUrl = vertex;
+            } else {
+                vertexShaderUrl = Engine.ShadersRepository + vertex;
+            }
+
+            // Vertex shader
+            Tools.LoadFile(vertexShaderUrl + ".vertex.fx", callback);
+        }
+
+        public _loadFragmentShader(fragment: any, callback: (data: any) => void): void {
+            // DOM element ?
+            if (fragment instanceof HTMLElement) {
+                var fragmentCode = Tools.GetDOMTextContent(fragment);
+                callback(fragmentCode);
+                return;
+            }
+
+            // Is in local store ?
+            if (Effect.ShadersStore[fragment + "PixelShader"]) {
+                callback(Effect.ShadersStore[fragment + "PixelShader"]);
+                return;
+            }
+
+            if (Effect.ShadersStore[fragment + "FragmentShader"]) {
+                callback(Effect.ShadersStore[fragment + "FragmentShader"]);
+                return;
+            }
+
+            var fragmentShaderUrl;
+
+            if (fragment[0] === "." || fragment[0] === "/" || fragment.indexOf("http") > -1) {
+                fragmentShaderUrl = fragment;
+            } else {
+                fragmentShaderUrl = Engine.ShadersRepository + fragment;
+            }
+
+            // Fragment shader
+            Tools.LoadFile(fragmentShaderUrl + ".fragment.fx", callback);
+        }
+
+        private _dumpShadersName(): void {
+            if (this.name.vertexElement) {
+                Tools.Error("Vertex shader:" + this.name.vertexElement);
+                Tools.Error("Fragment shader:" + this.name.fragmentElement);
+            } else if (this.name.vertex) {
+                Tools.Error("Vertex shader:" + this.name.vertex);
+                Tools.Error("Fragment shader:" + this.name.fragment);
+            } else {
+                Tools.Error("Vertex shader:" + this.name);
+                Tools.Error("Fragment shader:" + this.name);
+            }
+        }
+
+        private _processIncludes(sourceCode: string, callback: (data: any) => void): void {
+            var regex = /#include<(.+)>(\((.*)\))*(\[(.*)\])*/g;
+            var match = regex.exec(sourceCode);
+
+            var returnValue = new String(sourceCode);
+
+            while (match != null) {
+                var includeFile = match[1];
+
+                if (Effect.IncludesShadersStore[includeFile]) {
+                    // Substitution
+                    var includeContent = Effect.IncludesShadersStore[includeFile];
+                    if (match[2]) {
+                        var splits = match[3].split(",");
+                      
+                        for (var index = 0; index < splits.length; index += 2) {
+                            var source = new RegExp(splits[index], "g");
+                            var dest = splits[index + 1];
+
+                            includeContent = includeContent.replace(source, dest);
+                        }
+                    }
+
+                    if (match[4]) {
+                        var indexString = match[5];
+
+                        if (indexString.indexOf("..") !== -1) {
+                            var indexSplits = indexString.split("..");
+                            var minIndex = parseInt(indexSplits[0]);
+                            var maxIndex = parseInt(indexSplits[1]);
+                            var sourceIncludeContent = includeContent.slice(0);
+                            includeContent = "";
+
+                            if (isNaN(maxIndex)) {
+                                maxIndex = this._indexParameters[indexSplits[1]];
+                            }
+
+                            for (var i = minIndex; i <= maxIndex; i++) {
+                                includeContent += sourceIncludeContent.replace(/\{X\}/g, i) + "\n";
+                            }
+                        } else {
+                            includeContent = includeContent.replace(/\{X\}/g, indexString);
+                        }
+                    }
+
+                    // Replace
+                    returnValue = returnValue.replace(match[0], includeContent);
+                } else {
+                    var includeShaderUrl = Engine.ShadersRepository + "ShadersInclude/" + includeFile + ".fx";
+
+                    Tools.LoadFile(includeShaderUrl, (fileContent) => {
+                        Effect.IncludesShadersStore[includeFile] = fileContent;
+                        this._processIncludes(<string>returnValue, callback)
+                    });
+                    return;
+                }
+
+                match = regex.exec(sourceCode);
+            }
+
+            callback(returnValue);
+        }
+
+        private _processPrecision(source: string): string {
+            if (source.indexOf("precision highp float") === -1) {
+                if (!this._engine.getCaps().highPrecisionShaderSupported) {
+                    source = "precision mediump float;\n" + source;
+                } else {
+                    source = "precision highp float;\n" + source;
+                }
+            } else {
+                if (!this._engine.getCaps().highPrecisionShaderSupported) { // Moving highp to mediump
+                    source = source.replace("precision highp float", "precision mediump float");
+                }
+            }
+
+            return source;
+        }
+
+        private _prepareEffect(vertexSourceCode: string, fragmentSourceCode: string, attributesNames: string[], defines: string, fallbacks?: EffectFallbacks): void {
+            try {
+                var engine = this._engine;
+
+                // Precision
+                vertexSourceCode = this._processPrecision(vertexSourceCode);
+                fragmentSourceCode = this._processPrecision(fragmentSourceCode);
+                
+                this._program = engine.createShaderProgram(vertexSourceCode, fragmentSourceCode, defines);
+
+                this._uniforms = engine.getUniforms(this._program, this._uniformsNames);
+                this._attributes = engine.getAttributes(this._program, attributesNames);
+
+                for (var index = 0; index < this._samplers.length; index++) {
+                    var sampler = this.getUniform(this._samplers[index]);
+
+                    if (sampler == null) {
+                        this._samplers.splice(index, 1);
+                        index--;
+                    }
+                }
+                engine.bindSamplers(this);
+
+                this._isReady = true;
+                if (this.onCompiled) {
+                    this.onCompiled(this);
+                }
+            } catch (e) {
+                // Let's go through fallbacks
+                if (fallbacks && fallbacks.isMoreFallbacks) {
+                    Tools.Error("Unable to compile effect with current defines. Trying next fallback.");
+                    this._dumpShadersName();
+                    defines = fallbacks.reduce(defines);
+                    this._prepareEffect(vertexSourceCode, fragmentSourceCode, attributesNames, defines, fallbacks);
+                } else { // Sorry we did everything we can
+                    Tools.Error("Unable to compile effect: ");
+                    this._dumpShadersName();
+                    Tools.Error("Defines: " + defines);
+                    Tools.Error("Error: " + e.message);
+                    this._compilationError = e.message;
+
+                    if (this.onError) {
+                        this.onError(this, this._compilationError);
+                    }
+                }
+            }
+        }
+
+        public get isSupported(): boolean {
+            return this._compilationError === "";
+        }
+
+        public _bindTexture(channel: string, texture: WebGLTexture): void {
+            this._engine._bindTexture(this._samplers.indexOf(channel), texture);
+        }
+
+        public setTexture(channel: string, texture: BaseTexture): void {
+            this._engine.setTexture(this._samplers.indexOf(channel), texture);
+        }
+
+        public setTextureFromPostProcess(channel: string, postProcess: PostProcess): void {
+            this._engine.setTextureFromPostProcess(this._samplers.indexOf(channel), postProcess);
+        }
+
+        public _cacheMatrix(uniformName: string, matrix: Matrix): boolean {
+            var changed = false;
+            var cache: Matrix = this._valueCache[uniformName];
+            if (!cache || !(cache instanceof Matrix)) {
+                changed = true;
+                cache = new Matrix();
+            }
+
+            var tm = cache.m;
+            var om = matrix.m;
+            for (var index = 0; index < 16; index++) {
+                if (tm[index] !== om[index]) { 
+                    tm[index] = om[index];
+                    changed = true;
+                }
+            }
+
+            this._valueCache[uniformName] = cache;
+            return changed;
+        }
+
+        public _cacheFloat2(uniformName: string, x: number, y: number): boolean {
+            var cache = this._valueCache[uniformName];
+            if (!cache) {
+                cache = [x, y];
+                this._valueCache[uniformName] = cache;
+                return true;
+            }
+
+            var changed = false;
+            if (cache[0] !== x) {
+                cache[0] = x;
+                changed = true;
+            }
+            if (cache[1] !== y) {
+                cache[1] = y;
+                changed = true;
+            }
+
+            this._valueCache[uniformName] = cache;
+            return changed;
+        }
+
+        public _cacheFloat3(uniformName: string, x: number, y: number, z: number): boolean {
+            var cache = this._valueCache[uniformName];
+            if (!cache) {
+                cache = [x, y, z];
+                this._valueCache[uniformName] = cache;
+                return true;
+            }
+
+            var changed = false;
+            if (cache[0] !== x) {
+                cache[0] = x;
+                changed = true;
+            }
+            if (cache[1] !== y) {
+                cache[1] = y;
+                changed = true;
+            }
+            if (cache[2] !== z) {
+                cache[2] = z;
+                changed = true;
+            }
+
+            this._valueCache[uniformName] = cache;
+            return changed;
+        }
+
+        public _cacheFloat4(uniformName: string, x: number, y: number, z: number, w: number): boolean {
+            var cache = this._valueCache[uniformName];
+            if (!cache) {
+                cache = [x, y, z, w];
+                this._valueCache[uniformName] = cache;
+                return true;
+            }
+
+            var changed = false;
+            if (cache[0] !== x) {
+                cache[0] = x;
+                changed = true;
+            }
+            if (cache[1] !== y) {
+                cache[1] = y;
+                changed = true;
+            }
+            if (cache[2] !== z) {
+                cache[2] = z;
+                changed = true;
+            }
+            if (cache[3] !== w) {
+                cache[3] = w;
+                changed = true;
+            }
+
+            this._valueCache[uniformName] = cache;
+            return changed;
+        }
+
+        public setArray(uniformName: string, array: number[]): Effect {
+            this._valueCache[uniformName] = null;
+            this._engine.setArray(this.getUniform(uniformName), array);
+
+            return this;
+        }
+
+        public setArray2(uniformName: string, array: number[]): Effect {
+            this._valueCache[uniformName] = null;
+            this._engine.setArray2(this.getUniform(uniformName), array);
+
+            return this;
+        }
+
+        public setArray3(uniformName: string, array: number[]): Effect {
+            this._valueCache[uniformName] = null;
+            this._engine.setArray3(this.getUniform(uniformName), array);
+
+            return this;
+        }
+
+        public setArray4(uniformName: string, array: number[]): Effect {
+            this._valueCache[uniformName] = null;
+            this._engine.setArray4(this.getUniform(uniformName), array);
+
+            return this;
+        }
+
+        public setMatrices(uniformName: string, matrices: Float32Array): Effect {
+            this._valueCache[uniformName] = null;
+            this._engine.setMatrices(this.getUniform(uniformName), matrices);
+
+            return this;
+        }
+
+        public setMatrix(uniformName: string, matrix: Matrix): Effect {
+            if (this._cacheMatrix(uniformName, matrix)) {
+                this._engine.setMatrix(this.getUniform(uniformName), matrix);
+            }
+            return this;
+        }
+
+        public setMatrix3x3(uniformName: string, matrix: Float32Array): Effect {
+            this._valueCache[uniformName] = null;
+            this._engine.setMatrix3x3(this.getUniform(uniformName), matrix);
+
+            return this;
+        }
+
+        public setMatrix2x2(uniformName: string, matrix: Float32Array): Effect {
+            this._valueCache[uniformName] = null;
+            this._engine.setMatrix2x2(this.getUniform(uniformName), matrix);
+
+            return this;
+        }
+
+        public setFloat(uniformName: string, value: number): Effect {
+            var cache = this._valueCache[uniformName];
+            if (cache && cache === value)
+                return this;
+
+            this._valueCache[uniformName] = value;
+
+            this._engine.setFloat(this.getUniform(uniformName), value);
+
+            return this;
+        }
+
+        public setBool(uniformName: string, bool: boolean): Effect {
+            var cache = this._valueCache[uniformName];
+            if (cache && cache === bool)
+                return this;
+
+            this._valueCache[uniformName] = bool;
+
+            this._engine.setBool(this.getUniform(uniformName), bool ? 1 : 0);
+
+            return this;
+        }
+
+        public setVector2(uniformName: string, vector2: Vector2): Effect {
+            if (this._cacheFloat2(uniformName, vector2.x, vector2.y)) {
+                this._engine.setFloat2(this.getUniform(uniformName), vector2.x, vector2.y);
+            }
+            return this;
+        }
+
+        public setFloat2(uniformName: string, x: number, y: number): Effect {
+            if (this._cacheFloat2(uniformName, x, y)) {
+                this._engine.setFloat2(this.getUniform(uniformName), x, y);
+            }
+            return this;
+        }
+
+        public setVector3(uniformName: string, vector3: Vector3): Effect {
+            if (this._cacheFloat3(uniformName, vector3.x, vector3.y, vector3.z)) {
+                this._engine.setFloat3(this.getUniform(uniformName), vector3.x, vector3.y, vector3.z);
+            }
+            return this;
+        }
+
+        public setFloat3(uniformName: string, x: number, y: number, z: number): Effect {
+            if (this._cacheFloat3(uniformName, x, y, z)) {
+                this._engine.setFloat3(this.getUniform(uniformName), x, y, z);
+            }
+            return this;
+        }
+
+        public setVector4(uniformName: string, vector4: Vector4): Effect {
+            if (this._cacheFloat4(uniformName, vector4.x, vector4.y, vector4.z, vector4.w)) {
+                this._engine.setFloat4(this.getUniform(uniformName), vector4.x, vector4.y, vector4.z, vector4.w);
+            }
+            return this;
+        }
+
+        public setFloat4(uniformName: string, x: number, y: number, z: number, w: number): Effect {
+            if (this._cacheFloat4(uniformName, x, y, z, w)) {
+                this._engine.setFloat4(this.getUniform(uniformName), x, y, z, w);
+            }
+            return this;
+        }
+
+        public setColor3(uniformName: string, color3: Color3): Effect {
+            if (this._cacheFloat3(uniformName, color3.r, color3.g, color3.b)) {
+                this._engine.setColor3(this.getUniform(uniformName), color3);
+            }
+            return this;
+        }
+
+        public setColor4(uniformName: string, color3: Color3, alpha: number): Effect {
+            if (this._cacheFloat4(uniformName, color3.r, color3.g, color3.b, alpha)) {
+                this._engine.setColor4(this.getUniform(uniformName), color3, alpha);
+            }
+            return this;
+        }
+
+        // Statics
+        public static ShadersStore = {};
+        public static IncludesShadersStore = {};
+    }
+} 