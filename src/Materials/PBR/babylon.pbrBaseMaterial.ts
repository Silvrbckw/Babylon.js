--- conflicted
+++ resolved
@@ -1,1898 +1,1742 @@
-﻿module BABYLON {
-    /**
-     * Manages the defines for the PBR Material.
-     */
-    class PBRMaterialDefines extends MaterialDefines implements IImageProcessingConfigurationDefines {
-        public PBR = true;
-
-        public MAINUV1 = false;
-        public MAINUV2 = false;
-        public UV1 = false;
-        public UV2 = false;
-
-        public ALBEDO = false;
-        public ALBEDODIRECTUV = 0;
-        public VERTEXCOLOR = false;
-
-        public AMBIENT = false;
-        public AMBIENTDIRECTUV = 0;
-        public AMBIENTINGRAYSCALE = false;
-
-        public OPACITY = false;
-        public VERTEXALPHA = false;
-        public OPACITYDIRECTUV = 0;
-        public OPACITYRGB = false;
-        public ALPHATEST = false;
-        public DEPTHPREPASS = false;
-        public ALPHABLEND = false;
-        public ALPHAFROMALBEDO = false;
-        public ALPHATESTVALUE = 0.5;
-        public SPECULAROVERALPHA = false;
-        public RADIANCEOVERALPHA = false;
-        public ALPHAFRESNEL = false;
-        public LINEARALPHAFRESNEL = false;
-        public PREMULTIPLYALPHA = false;
-
-        public EMISSIVE = false;
-        public EMISSIVEDIRECTUV = 0;
-
-        public REFLECTIVITY = false;
-        public REFLECTIVITYDIRECTUV = 0;
-        public SPECULARTERM = false;
-
-        public MICROSURFACEFROMREFLECTIVITYMAP = false;
-        public MICROSURFACEAUTOMATIC = false;
-        public LODBASEDMICROSFURACE = false;
-        public MICROSURFACEMAP = false;
-        public MICROSURFACEMAPDIRECTUV = 0;
-
-        public METALLICWORKFLOW = false;
-        public ROUGHNESSSTOREINMETALMAPALPHA = false;
-        public ROUGHNESSSTOREINMETALMAPGREEN = false;
-        public METALLNESSSTOREINMETALMAPBLUE = false;
-        public AOSTOREINMETALMAPRED = false;
-        public ENVIRONMENTBRDF = false;
-
-        public NORMAL = false;
-        public TANGENT = false;
-        public BUMP = false;
-        public BUMPDIRECTUV = 0;
-        public OBJECTSPACE_NORMALMAP = false;
-        public PARALLAX = false;
-        public PARALLAXOCCLUSION = false;
-        public NORMALXYSCALE = true;
-
-        public LIGHTMAP = false;
-        public LIGHTMAPDIRECTUV = 0;
-        public USELIGHTMAPASSHADOWMAP = false;
-
-        public REFLECTION = false;
-        public REFLECTIONMAP_3D = false;
-        public REFLECTIONMAP_SPHERICAL = false;
-        public REFLECTIONMAP_PLANAR = false;
-        public REFLECTIONMAP_CUBIC = false;
-        public USE_LOCAL_REFLECTIONMAP_CUBIC = false;        
-        public REFLECTIONMAP_PROJECTION = false;
-        public REFLECTIONMAP_SKYBOX = false;
-        public REFLECTIONMAP_EXPLICIT = false;
-        public REFLECTIONMAP_EQUIRECTANGULAR = false;
-        public REFLECTIONMAP_EQUIRECTANGULAR_FIXED = false;
-        public REFLECTIONMAP_MIRROREDEQUIRECTANGULAR_FIXED = false;
-        public INVERTCUBICMAP = false;
-        public USESPHERICALFROMREFLECTIONMAP = false;
-        public USESPHERICALINVERTEX = false;
-        public REFLECTIONMAP_OPPOSITEZ = false;
-        public LODINREFLECTIONALPHA = false;
-        public GAMMAREFLECTION = false;
-        public RADIANCEOCCLUSION = false;
-        public HORIZONOCCLUSION = false;
-
-        public REFRACTION = false;
-        public REFRACTIONMAP_3D = false;
-        public REFRACTIONMAP_OPPOSITEZ = false;
-        public LODINREFRACTIONALPHA = false;
-        public GAMMAREFRACTION = false;
-        public LINKREFRACTIONTOTRANSPARENCY = false;
-
-        public INSTANCES = false;
-
-        public NUM_BONE_INFLUENCERS = 0;
-        public BonesPerMesh = 0;
-
-        public NONUNIFORMSCALING = false;
-
-        public MORPHTARGETS = false;
-        public MORPHTARGETS_NORMAL = false;
-        public MORPHTARGETS_TANGENT = false;
-        public NUM_MORPH_INFLUENCERS = 0;
-
-        public IMAGEPROCESSING = false;
-        public VIGNETTE = false;
-        public VIGNETTEBLENDMODEMULTIPLY = false;
-        public VIGNETTEBLENDMODEOPAQUE = false;
-        public TONEMAPPING = false;
-        public CONTRAST = false;
-        public COLORCURVES = false;
-        public COLORGRADING = false;
-        public COLORGRADING3D = false;
-        public SAMPLER3DGREENDEPTH = false;
-        public SAMPLER3DBGRMAP = false;
-        public IMAGEPROCESSINGPOSTPROCESS = false;
-        public EXPOSURE = false;
-
-        public USEPHYSICALLIGHTFALLOFF = false;
-        public TWOSIDEDLIGHTING = false;
-        public SHADOWFLOAT = false;
-        public CLIPPLANE = false;
-        public POINTSIZE = false;
-        public FOG = false;
-        public LOGARITHMICDEPTH = false;
-
-        public FORCENORMALFORWARD = false;
-
-        /**
-         * Initializes the PBR Material defines.
-         */
-        constructor() {
-            super();
-            this.rebuild();
-        }
-
-        /**
-         * Resets the PBR Material defines.
-         */
-        public reset(): void {
-            super.reset();
-            this.ALPHATESTVALUE = 0.5;
-            this.PBR = true;
-        }
-    }
-
-    /**
-     * The Physically based material base class of BJS.
-     * 
-     * This offers the main features of a standard PBR material.
-     * For more information, please refer to the documentation : 
-     * http://doc.babylonjs.com/extensions/Physically_Based_Rendering
-     */
-    export abstract class PBRBaseMaterial extends PushMaterial {
-
-        /**
-         * Intensity of the direct lights e.g. the four lights available in your scene.
-         * This impacts both the direct diffuse and specular highlights.
-         */
-        protected _directIntensity: number = 1.0;
-
-        /**
-         * Intensity of the emissive part of the material.
-         * This helps controlling the emissive effect without modifying the emissive color.
-         */
-        protected _emissiveIntensity: number = 1.0;
-
-        /**
-         * Intensity of the environment e.g. how much the environment will light the object
-         * either through harmonics for rough material or through the refelction for shiny ones.
-         */
-        protected _environmentIntensity: number = 1.0;
-
-        /**
-         * This is a special control allowing the reduction of the specular highlights coming from the 
-         * four lights of the scene. Those highlights may not be needed in full environment lighting.
-         */
-        protected _specularIntensity: number = 1.0;
-
-        /**
-         * This stores the direct, emissive, environment, and specular light intensities into a Vector4.
-         */
-        private _lightingInfos: Vector4 = new Vector4(this._directIntensity, this._emissiveIntensity, this._environmentIntensity, this._specularIntensity);
-
-        /**
-         * Debug Control allowing disabling the bump map on this material.
-         */
-        protected _disableBumpMap: boolean = false;
-
-        /**
-         * AKA Diffuse Texture in standard nomenclature.
-         */
-        protected _albedoTexture: BaseTexture;
-
-        /**
-         * AKA Occlusion Texture in other nomenclature.
-         */
-        protected _ambientTexture: BaseTexture;
-
-        /**
-         * AKA Occlusion Texture Intensity in other nomenclature.
-         */
-        protected _ambientTextureStrength: number = 1.0;
-
-        /**
-         * Stores the alpha values in a texture.
-         */
-        protected _opacityTexture: BaseTexture;
-
-        /**
-         * Stores the reflection values in a texture.
-         */
-        protected _reflectionTexture: BaseTexture;
-
-        /**
-         * Stores the refraction values in a texture.
-         */
-        protected _refractionTexture: BaseTexture;
-
-        /**
-         * Stores the emissive values in a texture.
-         */
-        protected _emissiveTexture: BaseTexture;
-
-        /**
-         * AKA Specular texture in other nomenclature.
-         */
-        protected _reflectivityTexture: BaseTexture;
-
-        /**
-         * Used to switch from specular/glossiness to metallic/roughness workflow.
-         */
-        protected _metallicTexture: BaseTexture;
-
-        /**
-         * Specifies the metallic scalar of the metallic/roughness workflow.
-         * Can also be used to scale the metalness values of the metallic texture.
-         */
-        protected _metallic: number;
-
-        /**
-         * Specifies the roughness scalar of the metallic/roughness workflow.
-         * Can also be used to scale the roughness values of the metallic texture.
-         */
-        protected _roughness: number;
-
-        /**
-         * Used to enable roughness/glossiness fetch from a separate chanel depending on the current mode.
-         * Gray Scale represents roughness in metallic mode and glossiness in specular mode.
-         */
-        protected _microSurfaceTexture: BaseTexture;
-
-        /**
-         * Stores surface normal data used to displace a mesh in a texture.
-         */
-        protected _bumpTexture: BaseTexture;
-
-        /**
-         * Stores the pre-calculated light information of a mesh in a texture.
-         */
-        protected _lightmapTexture: BaseTexture;
-
-        /**
-         * The color of a material in ambient lighting.
-         */
-        protected _ambientColor = new Color3(0, 0, 0);
-
-        /**
-         * AKA Diffuse Color in other nomenclature.
-         */
-        protected _albedoColor = new Color3(1, 1, 1);
-
-        /**
-         * AKA Specular Color in other nomenclature.
-         */
-        protected _reflectivityColor = new Color3(1, 1, 1);
-
-        /**
-         * The color applied when light is reflected from a material.
-         */
-        protected _reflectionColor = new Color3(1, 1, 1);
-
-        /**
-         * The color applied when light is emitted from a material.
-         */
-        protected _emissiveColor = new Color3(0, 0, 0);
-
-        /**
-         * AKA Glossiness in other nomenclature.
-         */
-        protected _microSurface = 0.9;
-
-        /**
-         * source material index of refraction (IOR)' / 'destination material IOR.
-         */
-        protected _indexOfRefraction = 0.66;
-
-        /**
-         * Controls if refraction needs to be inverted on Y. This could be usefull for procedural texture.
-         */
-        protected _invertRefractionY = false;
-
-        /**
-         * This parameters will make the material used its opacity to control how much it is refracting aginst not.
-         * Materials half opaque for instance using refraction could benefit from this control.
-         */
-        protected _linkRefractionWithTransparency = false;
-
-        /**
-         * Specifies that the material will use the light map as a show map.
-         */
-        protected _useLightmapAsShadowmap = false;
-
-        /**
-         * This parameters will enable/disable Horizon occlusion to prevent normal maps to look shiny when the normal
-         * makes the reflect vector face the model (under horizon).
-         */
-        protected _useHorizonOcclusion = true;
-
-        /**
-         * This parameters will enable/disable radiance occlusion by preventing the radiance to lit
-         * too much the area relying on ambient texture to define their ambient occlusion.
-         */
-        protected _useRadianceOcclusion = true;
-
-        /**
-         * Specifies that the alpha is coming form the albedo channel alpha channel for alpha blending.
-         */
-        protected _useAlphaFromAlbedoTexture = false;
-
-        /**
-         * Specifies that the material will keeps the specular highlights over a transparent surface (only the most limunous ones).
-         * A car glass is a good exemple of that. When sun reflects on it you can not see what is behind.
-         */
-        protected _useSpecularOverAlpha = true;
-
-        /**
-         * Specifies if the reflectivity texture contains the glossiness information in its alpha channel.
-         */
-        protected _useMicroSurfaceFromReflectivityMapAlpha = false;
-
-        /**
-         * Specifies if the metallic texture contains the roughness information in its alpha channel.
-         */
-        protected _useRoughnessFromMetallicTextureAlpha = true;
-
-        /**
-         * Specifies if the metallic texture contains the roughness information in its green channel.
-         */
-        protected _useRoughnessFromMetallicTextureGreen = false;
-
-        /**
-         * Specifies if the metallic texture contains the metallness information in its blue channel.
-         */
-        protected _useMetallnessFromMetallicTextureBlue = false;
-
-        /**
-         * Specifies if the metallic texture contains the ambient occlusion information in its red channel.
-         */
-        protected _useAmbientOcclusionFromMetallicTextureRed = false;
-
-        /**
-         * Specifies if the ambient texture contains the ambient occlusion information in its red channel only.
-         */
-        protected _useAmbientInGrayScale = false;
-
-        /**
-         * In case the reflectivity map does not contain the microsurface information in its alpha channel,
-         * The material will try to infer what glossiness each pixel should be.
-         */
-        protected _useAutoMicroSurfaceFromReflectivityMap = false;
-
-        /**
-         * BJS is using an harcoded light falloff based on a manually sets up range.
-         * In PBR, one way to represents the fallof is to use the inverse squared root algorythm.
-         * This parameter can help you switch back to the BJS mode in order to create scenes using both materials.
-         */
-        protected _usePhysicalLightFalloff = true;
-
-        /**
-         * Specifies that the material will keeps the reflection highlights over a transparent surface (only the most limunous ones).
-         * A car glass is a good exemple of that. When the street lights reflects on it you can not see what is behind.
-         */
-        protected _useRadianceOverAlpha = true;
-
-        /**
-         * Allows using an object space normal map (instead of tangent space).
-         */
-        protected _useObjectSpaceNormalMap = false;
-
-        /**
-         * Allows using the bump map in parallax mode.
-         */
-        protected _useParallax = false;
-
-        /**
-         * Allows using the bump map in parallax occlusion mode.
-         */
-        protected _useParallaxOcclusion = false;
-
-        /**
-         * Controls the scale bias of the parallax mode.
-         */
-        protected _parallaxScaleBias = 0.05;
-
-        /**
-         * If sets to true, disables all the lights affecting the material.
-         */
-        protected _disableLighting = false;
-
-        /**
-         * Number of Simultaneous lights allowed on the material.
-         */
-        protected _maxSimultaneousLights = 4;
-
-        /**
-         * If sets to true, x component of normal map value will be inverted (x = 1.0 - x).
-         */
-        protected _invertNormalMapX = false;
-
-        /**
-         * If sets to true, y component of normal map value will be inverted (y = 1.0 - y).
-         */
-        protected _invertNormalMapY = false;
-
-        /**
-         * If sets to true and backfaceCulling is false, normals will be flipped on the backside.
-         */
-        protected _twoSidedLighting = false;
-
-        /**
-         * Defines the alpha limits in alpha test mode.
-         */
-        protected _alphaCutOff = 0.4;
-
-        /**
-         * Enforces alpha test in opaque or blend mode in order to improve the performances of some situations.
-         */
-        protected _forceAlphaTest = false;
-
-        /**
-         * A fresnel is applied to the alpha of the model to ensure grazing angles edges are not alpha tested.
-         * And/Or occlude the blended part. (alpha is converted to gamma to compute the fresnel)
-         */
-        protected _useAlphaFresnel = false;
-
-        /**
-         * A fresnel is applied to the alpha of the model to ensure grazing angles edges are not alpha tested.
-         * And/Or occlude the blended part. (alpha stays linear to compute the fresnel)
-         */
-        protected _useLinearAlphaFresnel = false;
-
-        /**
-         * The transparency mode of the material.
-         */
-        protected _transparencyMode: Nullable<number> = null;
-
-        /**
-         * Specifies the environment BRDF texture used to comput the scale and offset roughness values
-         * from cos thetav and roughness: 
-         * http://blog.selfshadow.com/publications/s2013-shading-course/karis/s2013_pbs_epic_notes_v2.pdf
-         */
-        protected _environmentBRDFTexture: Nullable<BaseTexture> = null;
-
-        /**
-         * Force the shader to compute irradiance in the fragment shader in order to take bump in account.
-         */
-        protected _forceIrradianceInFragment = false;
-
-        /**
-         * Force normal to face away from face.
-         */
-        protected _forceNormalForward = false;
-
-        /**
-         * Force metallic workflow.
-         */
-        protected _forceMetallicWorkflow = false;
-
-        /**
-         * Default configuration related to image processing available in the PBR Material.
-         */
-        @serializeAsImageProcessingConfiguration()
-        protected _imageProcessingConfiguration: ImageProcessingConfiguration;
-
-        /**
-         * Keep track of the image processing observer to allow dispose and replace.
-         */
-        private _imageProcessingObserver: Nullable<Observer<ImageProcessingConfiguration>>;
-
-        /**
-         * Attaches a new image processing configuration to the PBR Material.
-         * @param configuration 
-         */
-        protected _attachImageProcessingConfiguration(configuration: Nullable<ImageProcessingConfiguration>): void {
-            if (configuration === this._imageProcessingConfiguration) {
-                return;
-            }
-
-            // Detaches observer.
-            if (this._imageProcessingConfiguration && this._imageProcessingObserver) {
-                this._imageProcessingConfiguration.onUpdateParameters.remove(this._imageProcessingObserver);
-            }
-
-            // Pick the scene configuration if needed.
-            if (!configuration) {
-                this._imageProcessingConfiguration = this.getScene().imageProcessingConfiguration;
-            }
-            else {
-                this._imageProcessingConfiguration = configuration;
-            }
-
-            // Attaches observer.
-            this._imageProcessingObserver = this._imageProcessingConfiguration.onUpdateParameters.add(conf => {
-                this._markAllSubMeshesAsImageProcessingDirty();
-            });
-        }
-
-        /**
-         * Stores the available render targets.
-         */
-        private _renderTargets = new SmartArray<RenderTargetTexture>(16);
-
-        /**
-         * Sets the global ambient color for the material used in lighting calculations.
-         */
-        private _globalAmbientColor = new Color3(0, 0, 0);
-
-        /**
-         * Enables the use of logarithmic depth buffers, which is good for wide depth buffers.
-         */
-        private _useLogarithmicDepth: boolean;
-
-        /**
-         * Instantiates a new PBRMaterial instance.
-         * 
-         * @param name The material name
-         * @param scene The scene the material will be use in.
-         */
-        constructor(name: string, scene: Scene) {
-            super(name, scene);
-
-            // Setup the default processing configuration to the scene.
-            this._attachImageProcessingConfiguration(null);
-
-            this.getRenderTargetTextures = (): SmartArray<RenderTargetTexture> => {
-                this._renderTargets.reset();
-
-                if (StandardMaterial.ReflectionTextureEnabled && this._reflectionTexture && this._reflectionTexture.isRenderTarget) {
-                    this._renderTargets.push(<RenderTargetTexture>this._reflectionTexture);
-                }
-
-                if (StandardMaterial.RefractionTextureEnabled && this._refractionTexture && this._refractionTexture.isRenderTarget) {
-                    this._renderTargets.push(<RenderTargetTexture>this._refractionTexture);
-                }
-
-                return this._renderTargets;
-            }
-
-            this._environmentBRDFTexture = TextureTools.GetEnvironmentBRDFTexture(scene);
-        }
-
-        /**
-         * Gets the name of the material class.
-         */
-        public getClassName(): string {
-            return "PBRBaseMaterial";
-        }
-
-        /**
-         * Enabled the use of logarithmic depth buffers, which is good for wide depth buffers.
-         */
-        @serialize()
-        public get useLogarithmicDepth(): boolean {
-            return this._useLogarithmicDepth;
-        }
-
-        /**
-         * Enabled the use of logarithmic depth buffers, which is good for wide depth buffers.
-         */
-        public set useLogarithmicDepth(value: boolean) {
-            this._useLogarithmicDepth = value && this.getScene().getEngine().getCaps().fragmentDepthSupported;
-        }
-
-        /**
-         * Gets the current transparency mode.
-         */
-        @serialize()
-        public get transparencyMode(): Nullable<number> {
-            return this._transparencyMode;
-        }
-
-        /**
-         * Sets the transparency mode of the material.
-         */
-        public set transparencyMode(value: Nullable<number>) {
-            if (this._transparencyMode === value) {
-                return;
-            }
-
-            this._transparencyMode = value;
-
-            this._forceAlphaTest = (value === PBRMaterial.PBRMATERIAL_ALPHATESTANDBLEND);
-
-            this._markAllSubMeshesAsTexturesAndMiscDirty();
-        }
-
-        /**
-         * Returns true if alpha blending should be disabled.
-         */
-        private get _disableAlphaBlending(): boolean {
-            return (this._linkRefractionWithTransparency ||
-                this._transparencyMode === PBRMaterial.PBRMATERIAL_OPAQUE ||
-                this._transparencyMode === PBRMaterial.PBRMATERIAL_ALPHATEST);
-        }
-
-        /**
-         * Specifies whether or not this material should be rendered in alpha blend mode.
-         */
-        public needAlphaBlending(): boolean {
-            if (this._disableAlphaBlending) {
-                return false;
-            }
-
-            return (this.alpha < 1.0) || (this._opacityTexture != null) || this._shouldUseAlphaFromAlbedoTexture();
-        }
-
-        /**
-         * Specifies if the mesh will require alpha blending.
-         * @param mesh - BJS mesh.
-         */
-        public needAlphaBlendingForMesh(mesh: AbstractMesh): boolean {
-            if (this._disableAlphaBlending) {
-                return false;
-            }
-
-            return super.needAlphaBlendingForMesh(mesh);
-        }
-
-        /**
-         * Specifies whether or not this material should be rendered in alpha test mode.
-         */
-        public needAlphaTesting(): boolean {
-            if (this._forceAlphaTest) {
-                return true;
-            }
-
-            if (this._linkRefractionWithTransparency) {
-                return false;
-            }
-
-            return this._albedoTexture != null && this._albedoTexture.hasAlpha && (this._transparencyMode == null || this._transparencyMode === PBRMaterial.PBRMATERIAL_ALPHATEST);
-        }
-
-        /**
-         * Specifies whether or not the alpha value of the albedo texture should be used for alpha blending.
-         */
-        protected _shouldUseAlphaFromAlbedoTexture(): boolean {
-            return this._albedoTexture != null && this._albedoTexture.hasAlpha && this._useAlphaFromAlbedoTexture && this._transparencyMode !== PBRMaterial.PBRMATERIAL_OPAQUE;
-        }
-
-        /**
-         * Gets the texture used for the alpha test.
-         */
-        public getAlphaTestTexture(): BaseTexture {
-            return this._albedoTexture;
-        }
-
-        /**
-         * Stores the reflectivity values based on metallic roughness workflow.
-         */
-        private static _scaledReflectivity = new Color3();
-
-        /**
-         * Specifies that the submesh is ready to be used.
-         * @param mesh - BJS mesh.
-         * @param subMesh - A submesh of the BJS mesh.  Used to check if it is ready. 
-         * @param useInstances - Specifies that instances should be used.
-         * @returns - boolean indicating that the submesh is ready or not.
-         */
-        public isReadyForSubMesh(mesh: AbstractMesh, subMesh: SubMesh, useInstances?: boolean): boolean {
-            if (subMesh.effect && this.isFrozen) {
-                if (this._wasPreviouslyReady) {
-                    return true;
-                }
-            }
-
-            if (!subMesh._materialDefines) {
-                subMesh._materialDefines = new PBRMaterialDefines();
-            }
-
-            const defines = <PBRMaterialDefines>subMesh._materialDefines;
-            if (!this.checkReadyOnEveryCall && subMesh.effect) {
-                if (defines._renderId === this.getScene().getRenderId()) {
-                    return true;
-                }
-            }
-
-            const scene = this.getScene();
-            const engine = scene.getEngine();
-
-            if (defines._areTexturesDirty) {
-                if (scene.texturesEnabled) {
-                    if (this._albedoTexture && StandardMaterial.DiffuseTextureEnabled) {
-                        if (!this._albedoTexture.isReadyOrNotBlocking()) {
-                            return false;
-                        }
-                    }
-
-                    if (this._ambientTexture && StandardMaterial.AmbientTextureEnabled) {
-                        if (!this._ambientTexture.isReadyOrNotBlocking()) {
-                            return false;
-                        }
-                    }
-
-                    if (this._opacityTexture && StandardMaterial.OpacityTextureEnabled) {
-                        if (!this._opacityTexture.isReadyOrNotBlocking()) {
-                            return false;
-                        }
-                    }
-
-                    var reflectionTexture = this._getReflectionTexture();
-                    if (reflectionTexture && StandardMaterial.ReflectionTextureEnabled) {
-                        if (!reflectionTexture.isReadyOrNotBlocking()) {
-                            return false;
-                        }
-                    }
-
-                    if (this._lightmapTexture && StandardMaterial.LightmapTextureEnabled) {
-                        if (!this._lightmapTexture.isReadyOrNotBlocking()) {
-                            return false;
-                        }
-                    }
-
-                    if (this._emissiveTexture && StandardMaterial.EmissiveTextureEnabled) {
-                        if (!this._emissiveTexture.isReadyOrNotBlocking()) {
-                            return false;
-                        }
-                    }
-
-                    if (StandardMaterial.SpecularTextureEnabled) {
-                        if (this._metallicTexture) {
-                            if (!this._metallicTexture.isReadyOrNotBlocking()) {
-                                return false;
-                            }
-                        }
-                        else if (this._reflectivityTexture) {
-                            if (!this._reflectivityTexture.isReadyOrNotBlocking()) {
-                                return false;
-                            }
-                        }
-
-                        if (this._microSurfaceTexture) {
-                            if (!this._microSurfaceTexture.isReadyOrNotBlocking()) {
-                                return false;
-                            }
-                        }
-                    }
-
-                    if (engine.getCaps().standardDerivatives && this._bumpTexture && StandardMaterial.BumpTextureEnabled && !this._disableBumpMap) {
-                        // Bump texture cannot be not blocking.
-                        if (!this._bumpTexture.isReady()) {
-                            return false;
-                        }
-                    }
-
-                    var refractionTexture = this._getRefractionTexture();
-                    if (refractionTexture && StandardMaterial.RefractionTextureEnabled) {
-                        if (!refractionTexture.isReadyOrNotBlocking()) {
-                            return false;
-                        }
-                    }
-
-                    if (this._environmentBRDFTexture && StandardMaterial.ReflectionTextureEnabled) {
-                        // This is blocking.
-                        if (!this._environmentBRDFTexture.isReady()) {
-                            return false;
-                        }
-                    }
-                }
-            }
-
-            if (defines._areImageProcessingDirty) {
-                if (!this._imageProcessingConfiguration.isReady()) {
-                    return false;
-                }
-            }
-
-            if (!engine.getCaps().standardDerivatives) {
-                let bufferMesh = null;
-                if (mesh.getClassName() === "InstancedMesh") {
-                    bufferMesh = (mesh as InstancedMesh).sourceMesh;
-                }
-                else if (mesh.getClassName() === "Mesh") {
-                    bufferMesh = mesh as Mesh;
-                }
-
-                if (bufferMesh && bufferMesh.geometry && bufferMesh.geometry.isReady() && !bufferMesh.geometry.isVerticesDataPresent(VertexBuffer.NormalKind)) {
-                    bufferMesh.createNormals(true);
-                    Tools.Warn("PBRMaterial: Normals have been created for the mesh: " + bufferMesh.name);
-                }
-            }
-
-            const effect = this._prepareEffect(mesh, defines, this.onCompiled, this.onError, useInstances);
-            if (effect) {
-                scene.resetCachedMaterial();
-                subMesh.setEffect(effect, defines);
-                this.buildUniformLayout();
-            }
-
-            if (!subMesh.effect || !subMesh.effect.isReady()) {
-                return false;
-            }
-
-            defines._renderId = scene.getRenderId();
-            this._wasPreviouslyReady = true;
-
-            return true;
-        }
-
-        private _prepareEffect(mesh: AbstractMesh, defines: PBRMaterialDefines, onCompiled: Nullable<(effect: Effect) => void> = null, onError: Nullable<(effect: Effect, errors: string) => void> = null, useInstances: Nullable<boolean> = null, useClipPlane: Nullable<boolean> = null): Nullable<Effect> {
-            this._prepareDefines(mesh, defines, useInstances, useClipPlane);
-            if (!defines.isDirty) {
-                return null;
-            }
-
-            defines.markAsProcessed();
-
-            const scene = this.getScene();
-            const engine = scene.getEngine();
-
-            // Fallbacks
-            var fallbacks = new EffectFallbacks();
-            var fallbackRank = 0;
-            if (defines.USESPHERICALINVERTEX) {
-                fallbacks.addFallback(fallbackRank++, "USESPHERICALINVERTEX");
-            }
-
-            if (defines.FOG) {
-                fallbacks.addFallback(fallbackRank, "FOG");
-            }
-            if (defines.POINTSIZE) {
-                fallbacks.addFallback(fallbackRank, "POINTSIZE");
-            }
-            if (defines.LOGARITHMICDEPTH) {
-                fallbacks.addFallback(fallbackRank, "LOGARITHMICDEPTH");
-            }
-            if (defines.PARALLAX) {
-                fallbacks.addFallback(fallbackRank, "PARALLAX");
-            }
-            if (defines.PARALLAXOCCLUSION) {
-                fallbacks.addFallback(fallbackRank++, "PARALLAXOCCLUSION");
-            }
-
-            if (defines.ENVIRONMENTBRDF) {
-                fallbacks.addFallback(fallbackRank++, "ENVIRONMENTBRDF");
-            }
-
-            if (defines.TANGENT) {
-                fallbacks.addFallback(fallbackRank++, "TANGENT");
-            }
-
-            if (defines.BUMP) {
-                fallbacks.addFallback(fallbackRank++, "BUMP");
-            }
-
-            fallbackRank = MaterialHelper.HandleFallbacksForShadows(defines, fallbacks, this._maxSimultaneousLights, fallbackRank++);
-
-            if (defines.SPECULARTERM) {
-                fallbacks.addFallback(fallbackRank++, "SPECULARTERM");
-            }
-
-            if (defines.USESPHERICALFROMREFLECTIONMAP) {
-                fallbacks.addFallback(fallbackRank++, "USESPHERICALFROMREFLECTIONMAP");
-            }
-
-            if (defines.LIGHTMAP) {
-                fallbacks.addFallback(fallbackRank++, "LIGHTMAP");
-            }
-
-            if (defines.NORMAL) {
-                fallbacks.addFallback(fallbackRank++, "NORMAL");
-            }
-
-            if (defines.AMBIENT) {
-                fallbacks.addFallback(fallbackRank++, "AMBIENT");
-            }
-
-            if (defines.EMISSIVE) {
-                fallbacks.addFallback(fallbackRank++, "EMISSIVE");
-            }
-
-            if (defines.VERTEXCOLOR) {
-                fallbacks.addFallback(fallbackRank++, "VERTEXCOLOR");
-            }
-
-            if (defines.NUM_BONE_INFLUENCERS > 0) {
-                fallbacks.addCPUSkinningFallback(fallbackRank++, mesh);
-            }
-
-            if (defines.MORPHTARGETS) {
-                fallbacks.addFallback(fallbackRank++, "MORPHTARGETS");
-            }
-
-            //Attributes
-            var attribs = [VertexBuffer.PositionKind];
-
-            if (defines.NORMAL) {
-                attribs.push(VertexBuffer.NormalKind);
-            }
-
-            if (defines.TANGENT) {
-                attribs.push(VertexBuffer.TangentKind);
-            }
-
-            if (defines.UV1) {
-                attribs.push(VertexBuffer.UVKind);
-            }
-
-            if (defines.UV2) {
-                attribs.push(VertexBuffer.UV2Kind);
-            }
-
-            if (defines.VERTEXCOLOR) {
-                attribs.push(VertexBuffer.ColorKind);
-            }
-
-            MaterialHelper.PrepareAttributesForBones(attribs, mesh, defines, fallbacks);
-            MaterialHelper.PrepareAttributesForInstances(attribs, defines);
-            MaterialHelper.PrepareAttributesForMorphTargets(attribs, mesh, defines);
-
-            var uniforms = ["world", "view", "viewProjection", "vEyePosition", "vLightsType", "vAmbientColor", "vAlbedoColor", "vReflectivityColor", "vEmissiveColor", "vReflectionColor",
-                "vFogInfos", "vFogColor", "pointSize",
-                "vAlbedoInfos", "vAmbientInfos", "vOpacityInfos", "vReflectionInfos", "vReflectionPosition", "vReflectionSize", "vEmissiveInfos", "vReflectivityInfos", 
-                "vMicroSurfaceSamplerInfos", "vBumpInfos", "vLightmapInfos", "vRefractionInfos",
-                "mBones",
-                "vClipPlane", "albedoMatrix", "ambientMatrix", "opacityMatrix", "reflectionMatrix", "emissiveMatrix", "reflectivityMatrix", "microSurfaceSamplerMatrix", "bumpMatrix", "lightmapMatrix", "refractionMatrix",
-                "vLightingIntensity",
-                "logarithmicDepthConstant",
-                "vSphericalX", "vSphericalY", "vSphericalZ",
-                "vSphericalXX", "vSphericalYY", "vSphericalZZ",
-                "vSphericalXY", "vSphericalYZ", "vSphericalZX",
-                "vReflectionMicrosurfaceInfos", "vRefractionMicrosurfaceInfos",
-                "vTangentSpaceParams"
-            ];
-
-            var samplers = ["albedoSampler", "reflectivitySampler", "ambientSampler", "emissiveSampler",
-                "bumpSampler", "lightmapSampler", "opacitySampler",
-                "refractionSampler", "refractionSamplerLow", "refractionSamplerHigh",
-                "reflectionSampler", "reflectionSamplerLow", "reflectionSamplerHigh",
-                "microSurfaceSampler", "environmentBrdfSampler"];
-            var uniformBuffers = ["Material", "Scene"];
-
-            ImageProcessingConfiguration.PrepareUniforms(uniforms, defines);
-            ImageProcessingConfiguration.PrepareSamplers(samplers, defines);
-
-            MaterialHelper.PrepareUniformsAndSamplersList(<EffectCreationOptions>{
-                uniformsNames: uniforms,
-                uniformBuffersNames: uniformBuffers,
-                samplers: samplers,
-                defines: defines,
-                maxSimultaneousLights: this._maxSimultaneousLights
-            });
-
-            var join = defines.toString();
-            return engine.createEffect("pbr", <EffectCreationOptions>{
-                attributes: attribs,
-                uniformsNames: uniforms,
-                uniformBuffersNames: uniformBuffers,
-                samplers: samplers,
-                defines: join,
-                fallbacks: fallbacks,
-                onCompiled: onCompiled,
-                onError: onError,
-                indexParameters: { maxSimultaneousLights: this._maxSimultaneousLights, maxSimultaneousMorphTargets: defines.NUM_MORPH_INFLUENCERS }
-            }, engine);
-        }
-
-        private _prepareDefines(mesh: AbstractMesh, defines: PBRMaterialDefines, useInstances: Nullable<boolean> = null, useClipPlane: Nullable<boolean> = null): void {
-            const scene = this.getScene();
-            const engine = scene.getEngine();
-
-            // Lights
-            MaterialHelper.PrepareDefinesForLights(scene, mesh, defines, true, this._maxSimultaneousLights, this._disableLighting);
-            defines._needNormals = true;
-
-            // Textures
-            if (defines._areTexturesDirty) {
-                defines._needUVs = false;
-                if (scene.texturesEnabled) {
-                    if (scene.getEngine().getCaps().textureLOD) {
-                        defines.LODBASEDMICROSFURACE = true;
-                    }
-
-                    if (this._albedoTexture && StandardMaterial.DiffuseTextureEnabled) {
-                        MaterialHelper.PrepareDefinesForMergedUV(this._albedoTexture, defines, "ALBEDO");
-                    } else {
-                        defines.ALBEDO = false;
-                    }
-
-                    if (this._ambientTexture && StandardMaterial.AmbientTextureEnabled) {
-                        MaterialHelper.PrepareDefinesForMergedUV(this._ambientTexture, defines, "AMBIENT");
-                        defines.AMBIENTINGRAYSCALE = this._useAmbientInGrayScale;
-                    } else {
-                        defines.AMBIENT = false;
-                    }
-
-                    if (this._opacityTexture && StandardMaterial.OpacityTextureEnabled) {
-                        MaterialHelper.PrepareDefinesForMergedUV(this._opacityTexture, defines, "OPACITY");
-                        defines.OPACITYRGB = this._opacityTexture.getAlphaFromRGB;
-                    } else {
-                        defines.OPACITY = false;
-                    }
-
-                    var reflectionTexture = this._getReflectionTexture();
-                    if (reflectionTexture && StandardMaterial.ReflectionTextureEnabled) {
-                        defines.REFLECTION = true;
-                        defines.GAMMAREFLECTION = reflectionTexture.gammaSpace;
-                        defines.REFLECTIONMAP_OPPOSITEZ = this.getScene().useRightHandedSystem ? !reflectionTexture.invertZ : reflectionTexture.invertZ;
-                        defines.LODINREFLECTIONALPHA = reflectionTexture.lodLevelInAlpha;
-
-                        if (reflectionTexture.coordinatesMode === Texture.INVCUBIC_MODE) {
-                            defines.INVERTCUBICMAP = true;
-                        }
-
-                        defines.REFLECTIONMAP_3D = reflectionTexture.isCube;
-
-                        switch (reflectionTexture.coordinatesMode) {
-                            case Texture.CUBIC_MODE:
-                            case Texture.INVCUBIC_MODE:
-                                defines.REFLECTIONMAP_CUBIC = true;
-                                defines.USE_LOCAL_REFLECTIONMAP_CUBIC = (<any>reflectionTexture).boundingBoxSize ? true : false;
-                                break;
-                            case Texture.EXPLICIT_MODE:
-                                defines.REFLECTIONMAP_EXPLICIT = true;
-                                break;
-                            case Texture.PLANAR_MODE:
-                                defines.REFLECTIONMAP_PLANAR = true;
-                                break;
-                            case Texture.PROJECTION_MODE:
-                                defines.REFLECTIONMAP_PROJECTION = true;
-                                break;
-                            case Texture.SKYBOX_MODE:
-                                defines.REFLECTIONMAP_SKYBOX = true;
-                                break;
-                            case Texture.SPHERICAL_MODE:
-                                defines.REFLECTIONMAP_SPHERICAL = true;
-                                break;
-                            case Texture.EQUIRECTANGULAR_MODE:
-                                defines.REFLECTIONMAP_EQUIRECTANGULAR = true;
-                                break;
-                            case Texture.FIXED_EQUIRECTANGULAR_MODE:
-                                defines.REFLECTIONMAP_EQUIRECTANGULAR_FIXED = true;
-                                break;
-                            case Texture.FIXED_EQUIRECTANGULAR_MIRRORED_MODE:
-                                defines.REFLECTIONMAP_MIRROREDEQUIRECTANGULAR_FIXED = true;
-                                break;
-                        }
-
-                        if (reflectionTexture.coordinatesMode !== Texture.SKYBOX_MODE) {
-                            if (reflectionTexture.sphericalPolynomial) {
-                                defines.USESPHERICALFROMREFLECTIONMAP = true;
-                                if (this._forceIrradianceInFragment || scene.getEngine().getCaps().maxVaryingVectors <= 8) {
-                                    defines.USESPHERICALINVERTEX = false;
-                                }
-                                else {
-                                    defines.USESPHERICALINVERTEX = true;
-                                }
-                            }
-                        }
-                    } else {
-                        defines.REFLECTION = false;
-                        defines.REFLECTIONMAP_3D = false;
-                        defines.REFLECTIONMAP_SPHERICAL = false;
-                        defines.REFLECTIONMAP_PLANAR = false;
-                        defines.REFLECTIONMAP_CUBIC = false;
-                        defines.USE_LOCAL_REFLECTIONMAP_CUBIC = false;
-                        defines.REFLECTIONMAP_PROJECTION = false;
-                        defines.REFLECTIONMAP_SKYBOX = false;
-                        defines.REFLECTIONMAP_EXPLICIT = false;
-                        defines.REFLECTIONMAP_EQUIRECTANGULAR = false;
-                        defines.REFLECTIONMAP_EQUIRECTANGULAR_FIXED = false;
-                        defines.REFLECTIONMAP_MIRROREDEQUIRECTANGULAR_FIXED = false;
-                        defines.INVERTCUBICMAP = false;
-                        defines.USESPHERICALFROMREFLECTIONMAP = false;
-                        defines.USESPHERICALINVERTEX = false;
-                        defines.REFLECTIONMAP_OPPOSITEZ = false;
-                        defines.LODINREFLECTIONALPHA = false;
-                        defines.GAMMAREFLECTION = false;
-                    }
-
-                    if (this._lightmapTexture && StandardMaterial.LightmapTextureEnabled) {
-                        MaterialHelper.PrepareDefinesForMergedUV(this._lightmapTexture, defines, "LIGHTMAP");
-                        defines.USELIGHTMAPASSHADOWMAP = this._useLightmapAsShadowmap;
-                    } else {
-                        defines.LIGHTMAP = false;
-                    }
-
-                    if (this._emissiveTexture && StandardMaterial.EmissiveTextureEnabled) {
-                        MaterialHelper.PrepareDefinesForMergedUV(this._emissiveTexture, defines, "EMISSIVE");
-                    } else {
-                        defines.EMISSIVE = false;
-                    }
-
-                    if (StandardMaterial.SpecularTextureEnabled) {
-                        if (this._metallicTexture) {
-                            MaterialHelper.PrepareDefinesForMergedUV(this._metallicTexture, defines, "REFLECTIVITY");
-                            defines.METALLICWORKFLOW = true;
-                            defines.ROUGHNESSSTOREINMETALMAPALPHA = this._useRoughnessFromMetallicTextureAlpha;
-                            defines.ROUGHNESSSTOREINMETALMAPGREEN = !this._useRoughnessFromMetallicTextureAlpha && this._useRoughnessFromMetallicTextureGreen;
-                            defines.METALLNESSSTOREINMETALMAPBLUE = this._useMetallnessFromMetallicTextureBlue;
-                            defines.AOSTOREINMETALMAPRED = this._useAmbientOcclusionFromMetallicTextureRed;
-                        }
-                        else if (this._reflectivityTexture) {
-                            defines.METALLICWORKFLOW = false;
-                            MaterialHelper.PrepareDefinesForMergedUV(this._reflectivityTexture, defines, "REFLECTIVITY");
-                            defines.MICROSURFACEFROMREFLECTIVITYMAP = this._useMicroSurfaceFromReflectivityMapAlpha;
-                            defines.MICROSURFACEAUTOMATIC = this._useAutoMicroSurfaceFromReflectivityMap;
-                        } else {
-                            defines.METALLICWORKFLOW = false;
-                            defines.REFLECTIVITY = false;
-                        }
-
-                        if (this._microSurfaceTexture) {
-                            MaterialHelper.PrepareDefinesForMergedUV(this._microSurfaceTexture, defines, "MICROSURFACEMAP");
-                        } else {
-                            defines.MICROSURFACEMAP = false;
-                        }
-                    } else {
-                        defines.REFLECTIVITY = false;
-                        defines.MICROSURFACEMAP = false;
-                    }
-
-                    if (scene.getEngine().getCaps().standardDerivatives && this._bumpTexture && StandardMaterial.BumpTextureEnabled && !this._disableBumpMap) {
-                        MaterialHelper.PrepareDefinesForMergedUV(this._bumpTexture, defines, "BUMP");
-
-                        if (this._useParallax && this._albedoTexture && StandardMaterial.DiffuseTextureEnabled) {
-                            defines.PARALLAX = true;
-                            defines.PARALLAXOCCLUSION = !!this._useParallaxOcclusion;
-                        }
-                        else {
-                            defines.PARALLAX = false;
-                        }
-                        
-                        defines.OBJECTSPACE_NORMALMAP = this._useObjectSpaceNormalMap;
-                    } else {
-                        defines.BUMP = false;
-                    }                
-
-                    var refractionTexture = this._getRefractionTexture();
-                    if (refractionTexture && StandardMaterial.RefractionTextureEnabled) {
-                        defines.REFRACTION = true;
-                        defines.REFRACTIONMAP_3D = refractionTexture.isCube;
-                        defines.GAMMAREFRACTION = refractionTexture.gammaSpace;
-                        defines.REFRACTIONMAP_OPPOSITEZ = refractionTexture.invertZ;
-                        defines.LODINREFRACTIONALPHA = refractionTexture.lodLevelInAlpha;
-
-                        if (this._linkRefractionWithTransparency) {
-                            defines.LINKREFRACTIONTOTRANSPARENCY = true;
-                        }
-                    } else {
-                        defines.REFRACTION = false;
-                    }
-
-                    if (this._environmentBRDFTexture && StandardMaterial.ReflectionTextureEnabled) {
-                        defines.ENVIRONMENTBRDF = true;
-                    } else {
-                        defines.ENVIRONMENTBRDF = false;
-                    }
-
-                    if (this._shouldUseAlphaFromAlbedoTexture()) {
-                        defines.ALPHAFROMALBEDO = true;
-                    } else {
-                        defines.ALPHAFROMALBEDO = false;
-                    }
-                }
-
-                defines.SPECULAROVERALPHA = this._useSpecularOverAlpha;
-
-                defines.USEPHYSICALLIGHTFALLOFF = this._usePhysicalLightFalloff;
-
-                defines.RADIANCEOVERALPHA = this._useRadianceOverAlpha;
-
-                if (this._forceMetallicWorkflow || (this._metallic !== undefined && this._metallic !== null) || (this._roughness !== undefined && this._roughness !== null)) {
-                    defines.METALLICWORKFLOW = true;
-                } else {
-                    defines.METALLICWORKFLOW = false;
-                }
-
-                if (!this.backFaceCulling && this._twoSidedLighting) {
-                    defines.TWOSIDEDLIGHTING = true;
-                } else {
-                    defines.TWOSIDEDLIGHTING = false;
-                }
-
-                defines.ALPHATESTVALUE = this._alphaCutOff;
-                defines.PREMULTIPLYALPHA = (this.alphaMode === Engine.ALPHA_PREMULTIPLIED || this.alphaMode === Engine.ALPHA_PREMULTIPLIED_PORTERDUFF);
-                defines.ALPHABLEND = this.needAlphaBlendingForMesh(mesh);
-                defines.ALPHAFRESNEL = this._useAlphaFresnel || this._useLinearAlphaFresnel;
-                defines.LINEARALPHAFRESNEL = this._useLinearAlphaFresnel;
-            }
-
-            if (defines._areImageProcessingDirty) {
-                this._imageProcessingConfiguration.prepareDefines(defines);
-            }
-
-            defines.FORCENORMALFORWARD = this._forceNormalForward;
-
-            defines.RADIANCEOCCLUSION = this._useRadianceOcclusion;
-
-            defines.HORIZONOCCLUSION = this._useHorizonOcclusion;
-
-            // Misc.
-            MaterialHelper.PrepareDefinesForMisc(mesh, scene, this._useLogarithmicDepth, this.pointsCloud, this.fogEnabled, this._shouldTurnAlphaTestOn(mesh) || this._forceAlphaTest, defines);
-
-            // Values that need to be evaluated on every frame
-            MaterialHelper.PrepareDefinesForFrameBoundValues(scene, engine, defines, useInstances ? true : false, useClipPlane);
-
-            // Attribs
-            MaterialHelper.PrepareDefinesForAttributes(mesh, defines, true, true, true, this._transparencyMode !== PBRMaterial.PBRMATERIAL_OPAQUE);
-        }
-
-        /**
-         * Force shader compilation
-         */
-        public forceCompilation(mesh: AbstractMesh, onCompiled?: (material: Material) => void, options?: Partial<{ clipPlane: boolean }>): void {
-            let localOptions = {
-                clipPlane: false,
-                ...options
-            };
-
-            const defines = new PBRMaterialDefines();
-            const effect = this._prepareEffect(mesh, defines, undefined, undefined, undefined, localOptions.clipPlane)!;
-            if (effect.isReady()) {
-                if (onCompiled) {
-                    onCompiled(this);
-                }
-            }
-<<<<<<< HEAD
-
-            // Get correct effect
-            if (defines.isDirty) {
-                defines.markAsProcessed();
-                scene.resetCachedMaterial();
-
-                // Fallbacks
-                var fallbacks = new EffectFallbacks();
-                var fallbackRank = 0;
-                if (defines.USESPHERICALINVERTEX) {
-                    fallbacks.addFallback(fallbackRank++, "USESPHERICALINVERTEX");
-                }
-
-                if (defines.FOG) {
-                    fallbacks.addFallback(fallbackRank, "FOG");
-                }
-                if (defines.POINTSIZE) {
-                    fallbacks.addFallback(fallbackRank, "POINTSIZE");
-                }
-                if (defines.LOGARITHMICDEPTH) {
-                    fallbacks.addFallback(fallbackRank, "LOGARITHMICDEPTH");
-                }
-                if (defines.PARALLAX) {
-                    fallbacks.addFallback(fallbackRank, "PARALLAX");
-                }
-                if (defines.PARALLAXOCCLUSION) {
-                    fallbacks.addFallback(fallbackRank++, "PARALLAXOCCLUSION");
-                }
-
-                if (defines.ENVIRONMENTBRDF) {
-                    fallbacks.addFallback(fallbackRank++, "ENVIRONMENTBRDF");
-                }
-
-                if (defines.TANGENT) {
-                    fallbacks.addFallback(fallbackRank++, "TANGENT");
-                }
-
-                if (defines.BUMP) {
-                    fallbacks.addFallback(fallbackRank++, "BUMP");
-                }
-
-                fallbackRank = MaterialHelper.HandleFallbacksForShadows(defines, fallbacks, this._maxSimultaneousLights, fallbackRank++);
-
-                if (defines.SPECULARTERM) {
-                    fallbacks.addFallback(fallbackRank++, "SPECULARTERM");
-                }
-
-                if (defines.USESPHERICALFROMREFLECTIONMAP) {
-                    fallbacks.addFallback(fallbackRank++, "USESPHERICALFROMREFLECTIONMAP");
-                }
-
-                if (defines.LIGHTMAP) {
-                    fallbacks.addFallback(fallbackRank++, "LIGHTMAP");
-                }
-
-                if (defines.NORMAL) {
-                    fallbacks.addFallback(fallbackRank++, "NORMAL");
-                }
-
-                if (defines.AMBIENT) {
-                    fallbacks.addFallback(fallbackRank++, "AMBIENT");
-                }
-
-                if (defines.EMISSIVE) {
-                    fallbacks.addFallback(fallbackRank++, "EMISSIVE");
-                }
-
-                if (defines.VERTEXCOLOR) {
-                    fallbacks.addFallback(fallbackRank++, "VERTEXCOLOR");
-                }
-
-                if (defines.NUM_BONE_INFLUENCERS > 0) {
-                    fallbacks.addCPUSkinningFallback(fallbackRank++, mesh);
-                }
-
-                if (defines.MORPHTARGETS) {
-                    fallbacks.addFallback(fallbackRank++, "MORPHTARGETS");
-                }
-
-                //Attributes
-                var attribs = [VertexBuffer.PositionKind];
-
-                if (defines.NORMAL) {
-                    attribs.push(VertexBuffer.NormalKind);
-                }
-
-                if (defines.TANGENT) {
-                    attribs.push(VertexBuffer.TangentKind);
-                }
-
-                if (defines.UV1) {
-                    attribs.push(VertexBuffer.UVKind);
-                }
-
-                if (defines.UV2) {
-                    attribs.push(VertexBuffer.UV2Kind);
-                }
-
-                if (defines.VERTEXCOLOR) {
-                    attribs.push(VertexBuffer.ColorKind);
-                }
-
-                MaterialHelper.PrepareAttributesForBones(attribs, mesh, defines, fallbacks);
-                MaterialHelper.PrepareAttributesForInstances(attribs, defines);
-                MaterialHelper.PrepareAttributesForMorphTargets(attribs, mesh, defines);
-
-                var uniforms = ["world", "view", "viewProjection", "vEyePosition", "vLightsType", "vAmbientColor", "vAlbedoColor", "vReflectivityColor", "vEmissiveColor", "vReflectionColor",
-                    "vFogInfos", "vFogColor", "pointSize",
-                    "vAlbedoInfos", "vAmbientInfos", "vOpacityInfos", "vReflectionInfos", "vEmissiveInfos", "vReflectivityInfos", "vMicroSurfaceSamplerInfos", "vBumpInfos", "vLightmapInfos", "vRefractionInfos",
-                    "mBones",
-                    "vClipPlane", "albedoMatrix", "ambientMatrix", "opacityMatrix", "reflectionMatrix", "emissiveMatrix", "reflectivityMatrix", "normalMatrix", "microSurfaceSamplerMatrix", "bumpMatrix", "lightmapMatrix", "refractionMatrix",
-                    "vLightingIntensity",
-                    "logarithmicDepthConstant",
-                    "vSphericalX", "vSphericalY", "vSphericalZ",
-                    "vSphericalXX", "vSphericalYY", "vSphericalZZ",
-                    "vSphericalXY", "vSphericalYZ", "vSphericalZX",
-                    "vReflectionMicrosurfaceInfos", "vRefractionMicrosurfaceInfos",
-                    "vTangentSpaceParams"
-                ];
-
-                var samplers = ["albedoSampler", "reflectivitySampler", "ambientSampler", "emissiveSampler",
-                    "bumpSampler", "lightmapSampler", "opacitySampler",
-                    "refractionSampler", "refractionSamplerLow", "refractionSamplerHigh",
-                    "reflectionSampler", "reflectionSamplerLow", "reflectionSamplerHigh",
-                    "microSurfaceSampler", "environmentBrdfSampler"];
-                var uniformBuffers = ["Material", "Scene"];
-
-                ImageProcessingConfiguration.PrepareUniforms(uniforms, defines);
-                ImageProcessingConfiguration.PrepareSamplers(samplers, defines);
-
-                MaterialHelper.PrepareUniformsAndSamplersList(<EffectCreationOptions>{
-                    uniformsNames: uniforms,
-                    uniformBuffersNames: uniformBuffers,
-                    samplers: samplers,
-                    defines: defines,
-                    maxSimultaneousLights: this._maxSimultaneousLights
-                });
-
-                var onCompiled = (effect: Effect) => {
-                    if (this.onCompiled) {
-                        this.onCompiled(effect);
-=======
-            else {
-                effect.onCompileObservable.add(() => {
-                    if (onCompiled) {
-                        onCompiled(this);
->>>>>>> 0f601154
-                    }
-                });
-            }
-        }
-
-        /**
-         * Initializes the uniform buffer layout for the shader.
-         */
-        public buildUniformLayout(): void {
-            // Order is important !
-            this._uniformBuffer.addUniform("vAlbedoInfos", 2);
-            this._uniformBuffer.addUniform("vAmbientInfos", 3);
-            this._uniformBuffer.addUniform("vOpacityInfos", 2);
-            this._uniformBuffer.addUniform("vEmissiveInfos", 2);
-            this._uniformBuffer.addUniform("vLightmapInfos", 2);
-            this._uniformBuffer.addUniform("vReflectivityInfos", 3);
-            this._uniformBuffer.addUniform("vMicroSurfaceSamplerInfos", 2);
-            this._uniformBuffer.addUniform("vRefractionInfos", 4);
-            this._uniformBuffer.addUniform("vReflectionInfos", 2);
-            this._uniformBuffer.addUniform("vReflectionPosition", 3);
-            this._uniformBuffer.addUniform("vReflectionSize", 3);
-            this._uniformBuffer.addUniform("vBumpInfos", 3);
-            this._uniformBuffer.addUniform("albedoMatrix", 16);
-            this._uniformBuffer.addUniform("ambientMatrix", 16);
-            this._uniformBuffer.addUniform("opacityMatrix", 16);
-            this._uniformBuffer.addUniform("emissiveMatrix", 16);
-            this._uniformBuffer.addUniform("lightmapMatrix", 16);
-            this._uniformBuffer.addUniform("reflectivityMatrix", 16);
-            this._uniformBuffer.addUniform("microSurfaceSamplerMatrix", 16);
-            this._uniformBuffer.addUniform("bumpMatrix", 16);
-            this._uniformBuffer.addUniform("vTangentSpaceParams", 2);
-            this._uniformBuffer.addUniform("refractionMatrix", 16);
-            this._uniformBuffer.addUniform("reflectionMatrix", 16);
-
-            this._uniformBuffer.addUniform("vReflectionColor", 3);
-            this._uniformBuffer.addUniform("vAlbedoColor", 4);
-            this._uniformBuffer.addUniform("vLightingIntensity", 4);
-
-            this._uniformBuffer.addUniform("vRefractionMicrosurfaceInfos", 3);
-            this._uniformBuffer.addUniform("vReflectionMicrosurfaceInfos", 3);
-            this._uniformBuffer.addUniform("vReflectivityColor", 4);
-            this._uniformBuffer.addUniform("vEmissiveColor", 3);
-
-            this._uniformBuffer.addUniform("pointSize", 1);
-            this._uniformBuffer.create();
-        }
-
-        /**
-         * Unbinds the textures.
-         */
-        public unbind(): void {
-            if (this._reflectionTexture && this._reflectionTexture.isRenderTarget) {
-                this._uniformBuffer.setTexture("reflectionSampler", null);
-            }
-
-            if (this._refractionTexture && this._refractionTexture.isRenderTarget) {
-                this._uniformBuffer.setTexture("refractionSampler", null);
-            }
-
-            super.unbind();
-        }
-<<<<<<< HEAD
-        
-=======
-
-        /**
-         * Binds to the world matrix.
-         * @param world - The world matrix.
-         */
-        public bindOnlyWorldMatrix(world: Matrix): void {
-            this._activeEffect.setMatrix("world", world);
-        }
-
-        /**
-         * Binds the submesh data.
-         * @param world - The world matrix.
-         * @param mesh - The BJS mesh.
-         * @param subMesh - A submesh of the BJS mesh.
-         */
->>>>>>> 0f601154
-        public bindForSubMesh(world: Matrix, mesh: Mesh, subMesh: SubMesh): void {
-            var scene = this.getScene();
-
-            var defines = <PBRMaterialDefines>subMesh._materialDefines;
-            if (!defines) {
-                return;
-            }
-
-            var effect = subMesh.effect;
-
-            if (!effect) {
-                return;
-            }
-
-            this._activeEffect = effect;
-
-            // Matrices
-            this.bindOnlyWorldMatrix(world);
-
-            // Normal Matrix
-            if (defines.OBJECTSPACE_NORMALMAP)
-            {
-                var normalMatrix = world.toNormalMatrix();
-                this.bindOnlyNormalMatrix(normalMatrix);                
-            }
-
-            let mustRebind = this._mustRebind(scene, effect, mesh.visibility);
-
-            // Bones
-            MaterialHelper.BindBonesParameters(mesh, this._activeEffect);
-
-            let reflectionTexture: Nullable<BaseTexture> = null;
-            if (mustRebind) {
-                this._uniformBuffer.bindToEffect(effect, "Material");
-
-                this.bindViewProjection(effect);
-                reflectionTexture = this._getReflectionTexture();
-                var refractionTexture = this._getRefractionTexture();
-
-                if (!this._uniformBuffer.useUbo || !this.isFrozen || !this._uniformBuffer.isSync) {
-
-                    // Texture uniforms
-                    if (scene.texturesEnabled) {
-                        if (this._albedoTexture && StandardMaterial.DiffuseTextureEnabled) {
-                            this._uniformBuffer.updateFloat2("vAlbedoInfos", this._albedoTexture.coordinatesIndex, this._albedoTexture.level);
-                            MaterialHelper.BindTextureMatrix(this._albedoTexture, this._uniformBuffer, "albedo");
-                        }
-
-                        if (this._ambientTexture && StandardMaterial.AmbientTextureEnabled) {
-                            this._uniformBuffer.updateFloat3("vAmbientInfos", this._ambientTexture.coordinatesIndex, this._ambientTexture.level, this._ambientTextureStrength);
-                            MaterialHelper.BindTextureMatrix(this._ambientTexture, this._uniformBuffer, "ambient");
-                        }
-
-                        if (this._opacityTexture && StandardMaterial.OpacityTextureEnabled) {
-                            this._uniformBuffer.updateFloat2("vOpacityInfos", this._opacityTexture.coordinatesIndex, this._opacityTexture.level);
-                            MaterialHelper.BindTextureMatrix(this._opacityTexture, this._uniformBuffer, "opacity");
-                        }
-
-                        if (reflectionTexture && StandardMaterial.ReflectionTextureEnabled) {
-                            this._uniformBuffer.updateMatrix("reflectionMatrix", reflectionTexture.getReflectionTextureMatrix());
-                            this._uniformBuffer.updateFloat2("vReflectionInfos", reflectionTexture.level, 0);
-
-                            if ((<any>reflectionTexture).boundingBoxSize) {
-                                let cubeTexture = <CubeTexture>reflectionTexture;
-
-                                this._uniformBuffer.updateVector3("vReflectionPosition", cubeTexture.boundingBoxPosition);
-                                this._uniformBuffer.updateVector3("vReflectionSize", cubeTexture.boundingBoxSize);
-                            }                            
-
-                            var polynomials = reflectionTexture.sphericalPolynomial;
-                            if (defines.USESPHERICALFROMREFLECTIONMAP && polynomials) {
-                                this._activeEffect.setFloat3("vSphericalX", polynomials.x.x, polynomials.x.y, polynomials.x.z);
-                                this._activeEffect.setFloat3("vSphericalY", polynomials.y.x, polynomials.y.y, polynomials.y.z);
-                                this._activeEffect.setFloat3("vSphericalZ", polynomials.z.x, polynomials.z.y, polynomials.z.z);
-                                this._activeEffect.setFloat3("vSphericalXX_ZZ", polynomials.xx.x - polynomials.zz.x,
-                                    polynomials.xx.y - polynomials.zz.y,
-                                    polynomials.xx.z - polynomials.zz.z);
-                                this._activeEffect.setFloat3("vSphericalYY_ZZ", polynomials.yy.x - polynomials.zz.x,
-                                    polynomials.yy.y - polynomials.zz.y,
-                                    polynomials.yy.z - polynomials.zz.z);
-                                this._activeEffect.setFloat3("vSphericalZZ", polynomials.zz.x, polynomials.zz.y, polynomials.zz.z);
-                                this._activeEffect.setFloat3("vSphericalXY", polynomials.xy.x, polynomials.xy.y, polynomials.xy.z);
-                                this._activeEffect.setFloat3("vSphericalYZ", polynomials.yz.x, polynomials.yz.y, polynomials.yz.z);
-                                this._activeEffect.setFloat3("vSphericalZX", polynomials.zx.x, polynomials.zx.y, polynomials.zx.z);
-                            }
-
-                            this._uniformBuffer.updateFloat3("vReflectionMicrosurfaceInfos",
-                                reflectionTexture.getSize().width,
-                                reflectionTexture.lodGenerationScale,
-                                reflectionTexture.lodGenerationOffset);
-                        }
-
-                        if (this._emissiveTexture && StandardMaterial.EmissiveTextureEnabled) {
-                            this._uniformBuffer.updateFloat2("vEmissiveInfos", this._emissiveTexture.coordinatesIndex, this._emissiveTexture.level);
-                            MaterialHelper.BindTextureMatrix(this._emissiveTexture, this._uniformBuffer, "emissive");
-                        }
-
-                        if (this._lightmapTexture && StandardMaterial.LightmapTextureEnabled) {
-                            this._uniformBuffer.updateFloat2("vLightmapInfos", this._lightmapTexture.coordinatesIndex, this._lightmapTexture.level);
-                            MaterialHelper.BindTextureMatrix(this._lightmapTexture, this._uniformBuffer, "lightmap");
-                        }
-
-                        if (StandardMaterial.SpecularTextureEnabled) {
-                            if (this._metallicTexture) {
-                                this._uniformBuffer.updateFloat3("vReflectivityInfos", this._metallicTexture.coordinatesIndex, this._metallicTexture.level, this._ambientTextureStrength);
-                                MaterialHelper.BindTextureMatrix(this._metallicTexture, this._uniformBuffer, "reflectivity");
-                            }
-                            else if (this._reflectivityTexture) {
-                                this._uniformBuffer.updateFloat3("vReflectivityInfos", this._reflectivityTexture.coordinatesIndex, this._reflectivityTexture.level, 1.0);
-                                MaterialHelper.BindTextureMatrix(this._reflectivityTexture, this._uniformBuffer, "reflectivity");
-                            }
-
-                            if (this._microSurfaceTexture) {
-                                this._uniformBuffer.updateFloat2("vMicroSurfaceSamplerInfos", this._microSurfaceTexture.coordinatesIndex, this._microSurfaceTexture.level);
-                                MaterialHelper.BindTextureMatrix(this._microSurfaceTexture, this._uniformBuffer, "microSurfaceSampler");
-                            }
-                        }
-
-                        if (this._bumpTexture && scene.getEngine().getCaps().standardDerivatives && StandardMaterial.BumpTextureEnabled && !this._disableBumpMap) {
-                            this._uniformBuffer.updateFloat3("vBumpInfos", this._bumpTexture.coordinatesIndex, this._bumpTexture.level, this._parallaxScaleBias);
-                            MaterialHelper.BindTextureMatrix(this._bumpTexture, this._uniformBuffer, "bump");
-
-                            if (scene._mirroredCameraPosition) {
-                                this._uniformBuffer.updateFloat2("vTangentSpaceParams", this._invertNormalMapX ? 1.0 : -1.0, this._invertNormalMapY ? 1.0 : -1.0);
-                            } else {
-                                this._uniformBuffer.updateFloat2("vTangentSpaceParams", this._invertNormalMapX ? -1.0 : 1.0, this._invertNormalMapY ? -1.0 : 1.0);
-                            }
-                        }
-
-                        if (refractionTexture && StandardMaterial.RefractionTextureEnabled) {
-                            this._uniformBuffer.updateMatrix("refractionMatrix", refractionTexture.getReflectionTextureMatrix());
-
-                            var depth = 1.0;
-                            if (!refractionTexture.isCube) {
-                                if ((<any>refractionTexture).depth) {
-                                    depth = (<any>refractionTexture).depth;
-                                }
-                            }
-                            this._uniformBuffer.updateFloat4("vRefractionInfos", refractionTexture.level, this._indexOfRefraction, depth, this._invertRefractionY ? -1 : 1);
-                            this._uniformBuffer.updateFloat3("vRefractionMicrosurfaceInfos",
-                                refractionTexture.getSize().width,
-                                refractionTexture.lodGenerationScale,
-                                refractionTexture.lodGenerationOffset);
-                        }
-                    }
-
-                    // Point size
-                    if (this.pointsCloud) {
-                        this._uniformBuffer.updateFloat("pointSize", this.pointSize);
-                    }
-
-                    // Colors
-                    if (defines.METALLICWORKFLOW) {
-                        PBRMaterial._scaledReflectivity.r = (this._metallic === undefined || this._metallic === null) ? 1 : this._metallic;
-                        PBRMaterial._scaledReflectivity.g = (this._roughness === undefined || this._roughness === null) ? 1 : this._roughness;
-                        this._uniformBuffer.updateColor4("vReflectivityColor", PBRMaterial._scaledReflectivity, 0);
-                    }
-                    else {
-                        this._uniformBuffer.updateColor4("vReflectivityColor", this._reflectivityColor, this._microSurface);
-                    }
-
-                    this._uniformBuffer.updateColor3("vEmissiveColor", this._emissiveColor);
-                    this._uniformBuffer.updateColor3("vReflectionColor", this._reflectionColor);
-                    this._uniformBuffer.updateColor4("vAlbedoColor", this._albedoColor, this.alpha * mesh.visibility);
-
-
-                    // Misc
-                    this._lightingInfos.x = this._directIntensity;
-                    this._lightingInfos.y = this._emissiveIntensity;
-                    this._lightingInfos.z = this._environmentIntensity;
-                    this._lightingInfos.w = this._specularIntensity;
-
-                    this._uniformBuffer.updateVector4("vLightingIntensity", this._lightingInfos);
-                }
-
-                // Textures
-                if (scene.texturesEnabled) {
-                    if (this._albedoTexture && StandardMaterial.DiffuseTextureEnabled) {
-                        this._uniformBuffer.setTexture("albedoSampler", this._albedoTexture);
-                    }
-
-                    if (this._ambientTexture && StandardMaterial.AmbientTextureEnabled) {
-                        this._uniformBuffer.setTexture("ambientSampler", this._ambientTexture);
-                    }
-
-                    if (this._opacityTexture && StandardMaterial.OpacityTextureEnabled) {
-                        this._uniformBuffer.setTexture("opacitySampler", this._opacityTexture);
-                    }
-
-                    if (reflectionTexture && StandardMaterial.ReflectionTextureEnabled) {
-                        if (defines.LODBASEDMICROSFURACE) {
-                            this._uniformBuffer.setTexture("reflectionSampler", reflectionTexture);
-                        }
-                        else {
-                            this._uniformBuffer.setTexture("reflectionSampler", reflectionTexture._lodTextureMid || reflectionTexture);
-                            this._uniformBuffer.setTexture("reflectionSamplerLow", reflectionTexture._lodTextureLow || reflectionTexture);
-                            this._uniformBuffer.setTexture("reflectionSamplerHigh", reflectionTexture._lodTextureHigh || reflectionTexture);
-                        }
-                    }
-
-                    if (defines.ENVIRONMENTBRDF) {
-                        this._uniformBuffer.setTexture("environmentBrdfSampler", this._environmentBRDFTexture);
-                    }
-
-                    if (refractionTexture && StandardMaterial.RefractionTextureEnabled) {
-                        if (defines.LODBASEDMICROSFURACE) {
-                            this._uniformBuffer.setTexture("refractionSampler", refractionTexture);
-                        }
-                        else {
-                            this._uniformBuffer.setTexture("refractionSampler", refractionTexture._lodTextureMid || refractionTexture);
-                            this._uniformBuffer.setTexture("refractionSamplerLow", refractionTexture._lodTextureLow || refractionTexture);
-                            this._uniformBuffer.setTexture("refractionSamplerHigh", refractionTexture._lodTextureHigh || refractionTexture);
-                        }
-                    }
-
-                    if (this._emissiveTexture && StandardMaterial.EmissiveTextureEnabled) {
-                        this._uniformBuffer.setTexture("emissiveSampler", this._emissiveTexture);
-                    }
-
-                    if (this._lightmapTexture && StandardMaterial.LightmapTextureEnabled) {
-                        this._uniformBuffer.setTexture("lightmapSampler", this._lightmapTexture);
-                    }
-
-                    if (StandardMaterial.SpecularTextureEnabled) {
-                        if (this._metallicTexture) {
-                            this._uniformBuffer.setTexture("reflectivitySampler", this._metallicTexture);
-                        }
-                        else if (this._reflectivityTexture) {
-                            this._uniformBuffer.setTexture("reflectivitySampler", this._reflectivityTexture);
-                        }
-
-                        if (this._microSurfaceTexture) {
-                            this._uniformBuffer.setTexture("microSurfaceSampler", this._microSurfaceTexture);
-                        }
-                    }
-
-                    if (this._bumpTexture && scene.getEngine().getCaps().standardDerivatives && StandardMaterial.BumpTextureEnabled && !this._disableBumpMap) {
-                        this._uniformBuffer.setTexture("bumpSampler", this._bumpTexture);
-                    }
-                }
-
-                // Clip plane
-                MaterialHelper.BindClipPlane(this._activeEffect, scene);
-
-                // Colors
-                scene.ambientColor.multiplyToRef(this._ambientColor, this._globalAmbientColor);
-
-                var eyePosition = scene._forcedViewPosition ? scene._forcedViewPosition : (scene._mirroredCameraPosition ? scene._mirroredCameraPosition : (<Camera>scene.activeCamera).globalPosition);
-                var invertNormal = (scene.useRightHandedSystem === (scene._mirroredCameraPosition != null));
-                effect.setFloat4("vEyePosition",
-                    eyePosition.x,
-                    eyePosition.y,
-                    eyePosition.z,
-                    invertNormal ? -1 : 1);
-                effect.setColor3("vAmbientColor", this._globalAmbientColor);
-            }
-
-            if (mustRebind || !this.isFrozen) {
-                // Lights
-                if (scene.lightsEnabled && !this._disableLighting) {
-                    MaterialHelper.BindLights(scene, mesh, this._activeEffect, defines, this._maxSimultaneousLights, this._usePhysicalLightFalloff);
-                }
-
-                // View
-                if (scene.fogEnabled && mesh.applyFog && scene.fogMode !== Scene.FOGMODE_NONE || reflectionTexture) {
-                    this.bindView(effect);
-                }
-
-                // Fog
-                MaterialHelper.BindFogParameters(scene, mesh, this._activeEffect);
-
-                // Morph targets
-                if (defines.NUM_MORPH_INFLUENCERS) {
-                    MaterialHelper.BindMorphTargetParameters(mesh, this._activeEffect);
-                }
-
-                // image processing
-                this._imageProcessingConfiguration.bind(this._activeEffect);
-
-                // Log. depth
-                MaterialHelper.BindLogDepth(defines, this._activeEffect, scene);
-            }
-
-            this._uniformBuffer.update();
-
-            this._afterBind(mesh);
-        }
-
-        /**
-         * Returns the animatable textures.
-         * @returns - Array of animatable textures.
-         */
-        public getAnimatables(): IAnimatable[] {
-            var results = [];
-
-            if (this._albedoTexture && this._albedoTexture.animations && this._albedoTexture.animations.length > 0) {
-                results.push(this._albedoTexture);
-            }
-
-            if (this._ambientTexture && this._ambientTexture.animations && this._ambientTexture.animations.length > 0) {
-                results.push(this._ambientTexture);
-            }
-
-            if (this._opacityTexture && this._opacityTexture.animations && this._opacityTexture.animations.length > 0) {
-                results.push(this._opacityTexture);
-            }
-
-            if (this._reflectionTexture && this._reflectionTexture.animations && this._reflectionTexture.animations.length > 0) {
-                results.push(this._reflectionTexture);
-            }
-
-            if (this._emissiveTexture && this._emissiveTexture.animations && this._emissiveTexture.animations.length > 0) {
-                results.push(this._emissiveTexture);
-            }
-
-            if (this._metallicTexture && this._metallicTexture.animations && this._metallicTexture.animations.length > 0) {
-                results.push(this._metallicTexture);
-            }
-            else if (this._reflectivityTexture && this._reflectivityTexture.animations && this._reflectivityTexture.animations.length > 0) {
-                results.push(this._reflectivityTexture);
-            }
-
-            if (this._bumpTexture && this._bumpTexture.animations && this._bumpTexture.animations.length > 0) {
-                results.push(this._bumpTexture);
-            }
-
-            if (this._lightmapTexture && this._lightmapTexture.animations && this._lightmapTexture.animations.length > 0) {
-                results.push(this._lightmapTexture);
-            }
-
-            if (this._refractionTexture && this._refractionTexture.animations && this._refractionTexture.animations.length > 0) {
-                results.push(this._refractionTexture);
-            }
-
-            return results;
-        }
-
-        /**
-         * Returns the texture used for reflections.
-         * @returns - Reflection texture if present.  Otherwise, returns the environment texture.
-         */
-        private _getReflectionTexture(): BaseTexture {
-            if (this._reflectionTexture) {
-                return this._reflectionTexture;
-            }
-
-            return this.getScene().environmentTexture;
-        }
-
-        /**
-         * Returns the texture used for refraction or null if none is used.
-         * @returns - Refection texture if present.  If no refraction texture and refraction 
-         * is linked with transparency, returns environment texture.  Otherwise, returns null.
-         */
-        private _getRefractionTexture(): Nullable<BaseTexture> {
-            if (this._refractionTexture) {
-                return this._refractionTexture;
-            }
-
-            if (this._linkRefractionWithTransparency) {
-                return this.getScene().environmentTexture;
-            }
-
-            return null;
-        }
-
-        /**
-         * Disposes the resources of the material.
-         * @param forceDisposeEffect - Forces the disposal of effects.
-         * @param forceDisposeTextures - Forces the disposal of all textures.
-         */
-        public dispose(forceDisposeEffect?: boolean, forceDisposeTextures?: boolean): void {
-            if (forceDisposeTextures) {
-                if (this._albedoTexture) {
-                    this._albedoTexture.dispose();
-                }
-
-                if (this._ambientTexture) {
-                    this._ambientTexture.dispose();
-                }
-
-                if (this._opacityTexture) {
-                    this._opacityTexture.dispose();
-                }
-
-                if (this._reflectionTexture) {
-                    this._reflectionTexture.dispose();
-                }
-
-                if (this._environmentBRDFTexture && this.getScene()._environmentBRDFTexture !== this._environmentBRDFTexture) {
-                    this._environmentBRDFTexture.dispose();
-                }
-
-                if (this._emissiveTexture) {
-                    this._emissiveTexture.dispose();
-                }
-
-                if (this._metallicTexture) {
-                    this._metallicTexture.dispose();
-                }
-
-                if (this._reflectivityTexture) {
-                    this._reflectivityTexture.dispose();
-                }
-
-                if (this._bumpTexture) {
-                    this._bumpTexture.dispose();
-                }
-
-                if (this._lightmapTexture) {
-                    this._lightmapTexture.dispose();
-                }
-
-                if (this._refractionTexture) {
-                    this._refractionTexture.dispose();
-                }
-            }
-
-            this._renderTargets.dispose();
-
-            if (this._imageProcessingConfiguration && this._imageProcessingObserver) {
-                this._imageProcessingConfiguration.onUpdateParameters.remove(this._imageProcessingObserver);
-            }
-
-            super.dispose(forceDisposeEffect, forceDisposeTextures);
-        }
-    }
+﻿module BABYLON {
+    /**
+     * Manages the defines for the PBR Material.
+     */
+    class PBRMaterialDefines extends MaterialDefines implements IImageProcessingConfigurationDefines {
+        public PBR = true;
+
+        public MAINUV1 = false;
+        public MAINUV2 = false;
+        public UV1 = false;
+        public UV2 = false;
+
+        public ALBEDO = false;
+        public ALBEDODIRECTUV = 0;
+        public VERTEXCOLOR = false;
+
+        public AMBIENT = false;
+        public AMBIENTDIRECTUV = 0;
+        public AMBIENTINGRAYSCALE = false;
+
+        public OPACITY = false;
+        public VERTEXALPHA = false;
+        public OPACITYDIRECTUV = 0;
+        public OPACITYRGB = false;
+        public ALPHATEST = false;
+        public DEPTHPREPASS = false;
+        public ALPHABLEND = false;
+        public ALPHAFROMALBEDO = false;
+        public ALPHATESTVALUE = 0.5;
+        public SPECULAROVERALPHA = false;
+        public RADIANCEOVERALPHA = false;
+        public ALPHAFRESNEL = false;
+        public LINEARALPHAFRESNEL = false;
+        public PREMULTIPLYALPHA = false;
+
+        public EMISSIVE = false;
+        public EMISSIVEDIRECTUV = 0;
+
+        public REFLECTIVITY = false;
+        public REFLECTIVITYDIRECTUV = 0;
+        public SPECULARTERM = false;
+
+        public MICROSURFACEFROMREFLECTIVITYMAP = false;
+        public MICROSURFACEAUTOMATIC = false;
+        public LODBASEDMICROSFURACE = false;
+        public MICROSURFACEMAP = false;
+        public MICROSURFACEMAPDIRECTUV = 0;
+
+        public METALLICWORKFLOW = false;
+        public ROUGHNESSSTOREINMETALMAPALPHA = false;
+        public ROUGHNESSSTOREINMETALMAPGREEN = false;
+        public METALLNESSSTOREINMETALMAPBLUE = false;
+        public AOSTOREINMETALMAPRED = false;
+        public ENVIRONMENTBRDF = false;
+
+        public NORMAL = false;
+        public TANGENT = false;
+        public BUMP = false;
+        public BUMPDIRECTUV = 0;
+        public OBJECTSPACE_NORMALMAP = false;
+        public PARALLAX = false;
+        public PARALLAXOCCLUSION = false;
+        public NORMALXYSCALE = true;
+
+        public LIGHTMAP = false;
+        public LIGHTMAPDIRECTUV = 0;
+        public USELIGHTMAPASSHADOWMAP = false;
+
+        public REFLECTION = false;
+        public REFLECTIONMAP_3D = false;
+        public REFLECTIONMAP_SPHERICAL = false;
+        public REFLECTIONMAP_PLANAR = false;
+        public REFLECTIONMAP_CUBIC = false;
+        public USE_LOCAL_REFLECTIONMAP_CUBIC = false;        
+        public REFLECTIONMAP_PROJECTION = false;
+        public REFLECTIONMAP_SKYBOX = false;
+        public REFLECTIONMAP_EXPLICIT = false;
+        public REFLECTIONMAP_EQUIRECTANGULAR = false;
+        public REFLECTIONMAP_EQUIRECTANGULAR_FIXED = false;
+        public REFLECTIONMAP_MIRROREDEQUIRECTANGULAR_FIXED = false;
+        public INVERTCUBICMAP = false;
+        public USESPHERICALFROMREFLECTIONMAP = false;
+        public USESPHERICALINVERTEX = false;
+        public REFLECTIONMAP_OPPOSITEZ = false;
+        public LODINREFLECTIONALPHA = false;
+        public GAMMAREFLECTION = false;
+        public RADIANCEOCCLUSION = false;
+        public HORIZONOCCLUSION = false;
+
+        public REFRACTION = false;
+        public REFRACTIONMAP_3D = false;
+        public REFRACTIONMAP_OPPOSITEZ = false;
+        public LODINREFRACTIONALPHA = false;
+        public GAMMAREFRACTION = false;
+        public LINKREFRACTIONTOTRANSPARENCY = false;
+
+        public INSTANCES = false;
+
+        public NUM_BONE_INFLUENCERS = 0;
+        public BonesPerMesh = 0;
+
+        public NONUNIFORMSCALING = false;
+
+        public MORPHTARGETS = false;
+        public MORPHTARGETS_NORMAL = false;
+        public MORPHTARGETS_TANGENT = false;
+        public NUM_MORPH_INFLUENCERS = 0;
+
+        public IMAGEPROCESSING = false;
+        public VIGNETTE = false;
+        public VIGNETTEBLENDMODEMULTIPLY = false;
+        public VIGNETTEBLENDMODEOPAQUE = false;
+        public TONEMAPPING = false;
+        public CONTRAST = false;
+        public COLORCURVES = false;
+        public COLORGRADING = false;
+        public COLORGRADING3D = false;
+        public SAMPLER3DGREENDEPTH = false;
+        public SAMPLER3DBGRMAP = false;
+        public IMAGEPROCESSINGPOSTPROCESS = false;
+        public EXPOSURE = false;
+
+        public USEPHYSICALLIGHTFALLOFF = false;
+        public TWOSIDEDLIGHTING = false;
+        public SHADOWFLOAT = false;
+        public CLIPPLANE = false;
+        public POINTSIZE = false;
+        public FOG = false;
+        public LOGARITHMICDEPTH = false;
+
+        public FORCENORMALFORWARD = false;
+
+        /**
+         * Initializes the PBR Material defines.
+         */
+        constructor() {
+            super();
+            this.rebuild();
+        }
+
+        /**
+         * Resets the PBR Material defines.
+         */
+        public reset(): void {
+            super.reset();
+            this.ALPHATESTVALUE = 0.5;
+            this.PBR = true;
+        }
+    }
+
+    /**
+     * The Physically based material base class of BJS.
+     * 
+     * This offers the main features of a standard PBR material.
+     * For more information, please refer to the documentation : 
+     * http://doc.babylonjs.com/extensions/Physically_Based_Rendering
+     */
+    export abstract class PBRBaseMaterial extends PushMaterial {
+
+        /**
+         * Intensity of the direct lights e.g. the four lights available in your scene.
+         * This impacts both the direct diffuse and specular highlights.
+         */
+        protected _directIntensity: number = 1.0;
+
+        /**
+         * Intensity of the emissive part of the material.
+         * This helps controlling the emissive effect without modifying the emissive color.
+         */
+        protected _emissiveIntensity: number = 1.0;
+
+        /**
+         * Intensity of the environment e.g. how much the environment will light the object
+         * either through harmonics for rough material or through the refelction for shiny ones.
+         */
+        protected _environmentIntensity: number = 1.0;
+
+        /**
+         * This is a special control allowing the reduction of the specular highlights coming from the 
+         * four lights of the scene. Those highlights may not be needed in full environment lighting.
+         */
+        protected _specularIntensity: number = 1.0;
+
+        /**
+         * This stores the direct, emissive, environment, and specular light intensities into a Vector4.
+         */
+        private _lightingInfos: Vector4 = new Vector4(this._directIntensity, this._emissiveIntensity, this._environmentIntensity, this._specularIntensity);
+
+        /**
+         * Debug Control allowing disabling the bump map on this material.
+         */
+        protected _disableBumpMap: boolean = false;
+
+        /**
+         * AKA Diffuse Texture in standard nomenclature.
+         */
+        protected _albedoTexture: BaseTexture;
+
+        /**
+         * AKA Occlusion Texture in other nomenclature.
+         */
+        protected _ambientTexture: BaseTexture;
+
+        /**
+         * AKA Occlusion Texture Intensity in other nomenclature.
+         */
+        protected _ambientTextureStrength: number = 1.0;
+
+        /**
+         * Stores the alpha values in a texture.
+         */
+        protected _opacityTexture: BaseTexture;
+
+        /**
+         * Stores the reflection values in a texture.
+         */
+        protected _reflectionTexture: BaseTexture;
+
+        /**
+         * Stores the refraction values in a texture.
+         */
+        protected _refractionTexture: BaseTexture;
+
+        /**
+         * Stores the emissive values in a texture.
+         */
+        protected _emissiveTexture: BaseTexture;
+
+        /**
+         * AKA Specular texture in other nomenclature.
+         */
+        protected _reflectivityTexture: BaseTexture;
+
+        /**
+         * Used to switch from specular/glossiness to metallic/roughness workflow.
+         */
+        protected _metallicTexture: BaseTexture;
+
+        /**
+         * Specifies the metallic scalar of the metallic/roughness workflow.
+         * Can also be used to scale the metalness values of the metallic texture.
+         */
+        protected _metallic: number;
+
+        /**
+         * Specifies the roughness scalar of the metallic/roughness workflow.
+         * Can also be used to scale the roughness values of the metallic texture.
+         */
+        protected _roughness: number;
+
+        /**
+         * Used to enable roughness/glossiness fetch from a separate chanel depending on the current mode.
+         * Gray Scale represents roughness in metallic mode and glossiness in specular mode.
+         */
+        protected _microSurfaceTexture: BaseTexture;
+
+        /**
+         * Stores surface normal data used to displace a mesh in a texture.
+         */
+        protected _bumpTexture: BaseTexture;
+
+        /**
+         * Stores the pre-calculated light information of a mesh in a texture.
+         */
+        protected _lightmapTexture: BaseTexture;
+
+        /**
+         * The color of a material in ambient lighting.
+         */
+        protected _ambientColor = new Color3(0, 0, 0);
+
+        /**
+         * AKA Diffuse Color in other nomenclature.
+         */
+        protected _albedoColor = new Color3(1, 1, 1);
+
+        /**
+         * AKA Specular Color in other nomenclature.
+         */
+        protected _reflectivityColor = new Color3(1, 1, 1);
+
+        /**
+         * The color applied when light is reflected from a material.
+         */
+        protected _reflectionColor = new Color3(1, 1, 1);
+
+        /**
+         * The color applied when light is emitted from a material.
+         */
+        protected _emissiveColor = new Color3(0, 0, 0);
+
+        /**
+         * AKA Glossiness in other nomenclature.
+         */
+        protected _microSurface = 0.9;
+
+        /**
+         * source material index of refraction (IOR)' / 'destination material IOR.
+         */
+        protected _indexOfRefraction = 0.66;
+
+        /**
+         * Controls if refraction needs to be inverted on Y. This could be usefull for procedural texture.
+         */
+        protected _invertRefractionY = false;
+
+        /**
+         * This parameters will make the material used its opacity to control how much it is refracting aginst not.
+         * Materials half opaque for instance using refraction could benefit from this control.
+         */
+        protected _linkRefractionWithTransparency = false;
+
+        /**
+         * Specifies that the material will use the light map as a show map.
+         */
+        protected _useLightmapAsShadowmap = false;
+
+        /**
+         * This parameters will enable/disable Horizon occlusion to prevent normal maps to look shiny when the normal
+         * makes the reflect vector face the model (under horizon).
+         */
+        protected _useHorizonOcclusion = true;
+
+        /**
+         * This parameters will enable/disable radiance occlusion by preventing the radiance to lit
+         * too much the area relying on ambient texture to define their ambient occlusion.
+         */
+        protected _useRadianceOcclusion = true;
+
+        /**
+         * Specifies that the alpha is coming form the albedo channel alpha channel for alpha blending.
+         */
+        protected _useAlphaFromAlbedoTexture = false;
+
+        /**
+         * Specifies that the material will keeps the specular highlights over a transparent surface (only the most limunous ones).
+         * A car glass is a good exemple of that. When sun reflects on it you can not see what is behind.
+         */
+        protected _useSpecularOverAlpha = true;
+
+        /**
+         * Specifies if the reflectivity texture contains the glossiness information in its alpha channel.
+         */
+        protected _useMicroSurfaceFromReflectivityMapAlpha = false;
+
+        /**
+         * Specifies if the metallic texture contains the roughness information in its alpha channel.
+         */
+        protected _useRoughnessFromMetallicTextureAlpha = true;
+
+        /**
+         * Specifies if the metallic texture contains the roughness information in its green channel.
+         */
+        protected _useRoughnessFromMetallicTextureGreen = false;
+
+        /**
+         * Specifies if the metallic texture contains the metallness information in its blue channel.
+         */
+        protected _useMetallnessFromMetallicTextureBlue = false;
+
+        /**
+         * Specifies if the metallic texture contains the ambient occlusion information in its red channel.
+         */
+        protected _useAmbientOcclusionFromMetallicTextureRed = false;
+
+        /**
+         * Specifies if the ambient texture contains the ambient occlusion information in its red channel only.
+         */
+        protected _useAmbientInGrayScale = false;
+
+        /**
+         * In case the reflectivity map does not contain the microsurface information in its alpha channel,
+         * The material will try to infer what glossiness each pixel should be.
+         */
+        protected _useAutoMicroSurfaceFromReflectivityMap = false;
+
+        /**
+         * BJS is using an harcoded light falloff based on a manually sets up range.
+         * In PBR, one way to represents the fallof is to use the inverse squared root algorythm.
+         * This parameter can help you switch back to the BJS mode in order to create scenes using both materials.
+         */
+        protected _usePhysicalLightFalloff = true;
+
+        /**
+         * Specifies that the material will keeps the reflection highlights over a transparent surface (only the most limunous ones).
+         * A car glass is a good exemple of that. When the street lights reflects on it you can not see what is behind.
+         */
+        protected _useRadianceOverAlpha = true;
+
+        /**
+         * Allows using an object space normal map (instead of tangent space).
+         */
+        protected _useObjectSpaceNormalMap = false;
+
+        /**
+         * Allows using the bump map in parallax mode.
+         */
+        protected _useParallax = false;
+
+        /**
+         * Allows using the bump map in parallax occlusion mode.
+         */
+        protected _useParallaxOcclusion = false;
+
+        /**
+         * Controls the scale bias of the parallax mode.
+         */
+        protected _parallaxScaleBias = 0.05;
+
+        /**
+         * If sets to true, disables all the lights affecting the material.
+         */
+        protected _disableLighting = false;
+
+        /**
+         * Number of Simultaneous lights allowed on the material.
+         */
+        protected _maxSimultaneousLights = 4;
+
+        /**
+         * If sets to true, x component of normal map value will be inverted (x = 1.0 - x).
+         */
+        protected _invertNormalMapX = false;
+
+        /**
+         * If sets to true, y component of normal map value will be inverted (y = 1.0 - y).
+         */
+        protected _invertNormalMapY = false;
+
+        /**
+         * If sets to true and backfaceCulling is false, normals will be flipped on the backside.
+         */
+        protected _twoSidedLighting = false;
+
+        /**
+         * Defines the alpha limits in alpha test mode.
+         */
+        protected _alphaCutOff = 0.4;
+
+        /**
+         * Enforces alpha test in opaque or blend mode in order to improve the performances of some situations.
+         */
+        protected _forceAlphaTest = false;
+
+        /**
+         * A fresnel is applied to the alpha of the model to ensure grazing angles edges are not alpha tested.
+         * And/Or occlude the blended part. (alpha is converted to gamma to compute the fresnel)
+         */
+        protected _useAlphaFresnel = false;
+
+        /**
+         * A fresnel is applied to the alpha of the model to ensure grazing angles edges are not alpha tested.
+         * And/Or occlude the blended part. (alpha stays linear to compute the fresnel)
+         */
+        protected _useLinearAlphaFresnel = false;
+
+        /**
+         * The transparency mode of the material.
+         */
+        protected _transparencyMode: Nullable<number> = null;
+
+        /**
+         * Specifies the environment BRDF texture used to comput the scale and offset roughness values
+         * from cos thetav and roughness: 
+         * http://blog.selfshadow.com/publications/s2013-shading-course/karis/s2013_pbs_epic_notes_v2.pdf
+         */
+        protected _environmentBRDFTexture: Nullable<BaseTexture> = null;
+
+        /**
+         * Force the shader to compute irradiance in the fragment shader in order to take bump in account.
+         */
+        protected _forceIrradianceInFragment = false;
+
+        /**
+         * Force normal to face away from face.
+         */
+        protected _forceNormalForward = false;
+
+        /**
+         * Force metallic workflow.
+         */
+        protected _forceMetallicWorkflow = false;
+
+        /**
+         * Default configuration related to image processing available in the PBR Material.
+         */
+        @serializeAsImageProcessingConfiguration()
+        protected _imageProcessingConfiguration: ImageProcessingConfiguration;
+
+        /**
+         * Keep track of the image processing observer to allow dispose and replace.
+         */
+        private _imageProcessingObserver: Nullable<Observer<ImageProcessingConfiguration>>;
+
+        /**
+         * Attaches a new image processing configuration to the PBR Material.
+         * @param configuration 
+         */
+        protected _attachImageProcessingConfiguration(configuration: Nullable<ImageProcessingConfiguration>): void {
+            if (configuration === this._imageProcessingConfiguration) {
+                return;
+            }
+
+            // Detaches observer.
+            if (this._imageProcessingConfiguration && this._imageProcessingObserver) {
+                this._imageProcessingConfiguration.onUpdateParameters.remove(this._imageProcessingObserver);
+            }
+
+            // Pick the scene configuration if needed.
+            if (!configuration) {
+                this._imageProcessingConfiguration = this.getScene().imageProcessingConfiguration;
+            }
+            else {
+                this._imageProcessingConfiguration = configuration;
+            }
+
+            // Attaches observer.
+            this._imageProcessingObserver = this._imageProcessingConfiguration.onUpdateParameters.add(conf => {
+                this._markAllSubMeshesAsImageProcessingDirty();
+            });
+        }
+
+        /**
+         * Stores the available render targets.
+         */
+        private _renderTargets = new SmartArray<RenderTargetTexture>(16);
+
+        /**
+         * Sets the global ambient color for the material used in lighting calculations.
+         */
+        private _globalAmbientColor = new Color3(0, 0, 0);
+
+        /**
+         * Enables the use of logarithmic depth buffers, which is good for wide depth buffers.
+         */
+        private _useLogarithmicDepth: boolean;
+
+        /**
+         * Instantiates a new PBRMaterial instance.
+         * 
+         * @param name The material name
+         * @param scene The scene the material will be use in.
+         */
+        constructor(name: string, scene: Scene) {
+            super(name, scene);
+
+            // Setup the default processing configuration to the scene.
+            this._attachImageProcessingConfiguration(null);
+
+            this.getRenderTargetTextures = (): SmartArray<RenderTargetTexture> => {
+                this._renderTargets.reset();
+
+                if (StandardMaterial.ReflectionTextureEnabled && this._reflectionTexture && this._reflectionTexture.isRenderTarget) {
+                    this._renderTargets.push(<RenderTargetTexture>this._reflectionTexture);
+                }
+
+                if (StandardMaterial.RefractionTextureEnabled && this._refractionTexture && this._refractionTexture.isRenderTarget) {
+                    this._renderTargets.push(<RenderTargetTexture>this._refractionTexture);
+                }
+
+                return this._renderTargets;
+            }
+
+            this._environmentBRDFTexture = TextureTools.GetEnvironmentBRDFTexture(scene);
+        }
+
+        /**
+         * Gets the name of the material class.
+         */
+        public getClassName(): string {
+            return "PBRBaseMaterial";
+        }
+
+        /**
+         * Enabled the use of logarithmic depth buffers, which is good for wide depth buffers.
+         */
+        @serialize()
+        public get useLogarithmicDepth(): boolean {
+            return this._useLogarithmicDepth;
+        }
+
+        /**
+         * Enabled the use of logarithmic depth buffers, which is good for wide depth buffers.
+         */
+        public set useLogarithmicDepth(value: boolean) {
+            this._useLogarithmicDepth = value && this.getScene().getEngine().getCaps().fragmentDepthSupported;
+        }
+
+        /**
+         * Gets the current transparency mode.
+         */
+        @serialize()
+        public get transparencyMode(): Nullable<number> {
+            return this._transparencyMode;
+        }
+
+        /**
+         * Sets the transparency mode of the material.
+         */
+        public set transparencyMode(value: Nullable<number>) {
+            if (this._transparencyMode === value) {
+                return;
+            }
+
+            this._transparencyMode = value;
+
+            this._forceAlphaTest = (value === PBRMaterial.PBRMATERIAL_ALPHATESTANDBLEND);
+
+            this._markAllSubMeshesAsTexturesAndMiscDirty();
+        }
+
+        /**
+         * Returns true if alpha blending should be disabled.
+         */
+        private get _disableAlphaBlending(): boolean {
+            return (this._linkRefractionWithTransparency ||
+                this._transparencyMode === PBRMaterial.PBRMATERIAL_OPAQUE ||
+                this._transparencyMode === PBRMaterial.PBRMATERIAL_ALPHATEST);
+        }
+
+        /**
+         * Specifies whether or not this material should be rendered in alpha blend mode.
+         */
+        public needAlphaBlending(): boolean {
+            if (this._disableAlphaBlending) {
+                return false;
+            }
+
+            return (this.alpha < 1.0) || (this._opacityTexture != null) || this._shouldUseAlphaFromAlbedoTexture();
+        }
+
+        /**
+         * Specifies if the mesh will require alpha blending.
+         * @param mesh - BJS mesh.
+         */
+        public needAlphaBlendingForMesh(mesh: AbstractMesh): boolean {
+            if (this._disableAlphaBlending) {
+                return false;
+            }
+
+            return super.needAlphaBlendingForMesh(mesh);
+        }
+
+        /**
+         * Specifies whether or not this material should be rendered in alpha test mode.
+         */
+        public needAlphaTesting(): boolean {
+            if (this._forceAlphaTest) {
+                return true;
+            }
+
+            if (this._linkRefractionWithTransparency) {
+                return false;
+            }
+
+            return this._albedoTexture != null && this._albedoTexture.hasAlpha && (this._transparencyMode == null || this._transparencyMode === PBRMaterial.PBRMATERIAL_ALPHATEST);
+        }
+
+        /**
+         * Specifies whether or not the alpha value of the albedo texture should be used for alpha blending.
+         */
+        protected _shouldUseAlphaFromAlbedoTexture(): boolean {
+            return this._albedoTexture != null && this._albedoTexture.hasAlpha && this._useAlphaFromAlbedoTexture && this._transparencyMode !== PBRMaterial.PBRMATERIAL_OPAQUE;
+        }
+
+        /**
+         * Gets the texture used for the alpha test.
+         */
+        public getAlphaTestTexture(): BaseTexture {
+            return this._albedoTexture;
+        }
+
+        /**
+         * Stores the reflectivity values based on metallic roughness workflow.
+         */
+        private static _scaledReflectivity = new Color3();
+
+        /**
+         * Specifies that the submesh is ready to be used.
+         * @param mesh - BJS mesh.
+         * @param subMesh - A submesh of the BJS mesh.  Used to check if it is ready. 
+         * @param useInstances - Specifies that instances should be used.
+         * @returns - boolean indicating that the submesh is ready or not.
+         */
+        public isReadyForSubMesh(mesh: AbstractMesh, subMesh: SubMesh, useInstances?: boolean): boolean {
+            if (subMesh.effect && this.isFrozen) {
+                if (this._wasPreviouslyReady) {
+                    return true;
+                }
+            }
+
+            if (!subMesh._materialDefines) {
+                subMesh._materialDefines = new PBRMaterialDefines();
+            }
+
+            const defines = <PBRMaterialDefines>subMesh._materialDefines;
+            if (!this.checkReadyOnEveryCall && subMesh.effect) {
+                if (defines._renderId === this.getScene().getRenderId()) {
+                    return true;
+                }
+            }
+
+            const scene = this.getScene();
+            const engine = scene.getEngine();
+
+            if (defines._areTexturesDirty) {
+                if (scene.texturesEnabled) {
+                    if (this._albedoTexture && StandardMaterial.DiffuseTextureEnabled) {
+                        if (!this._albedoTexture.isReadyOrNotBlocking()) {
+                            return false;
+                        }
+                    }
+
+                    if (this._ambientTexture && StandardMaterial.AmbientTextureEnabled) {
+                        if (!this._ambientTexture.isReadyOrNotBlocking()) {
+                            return false;
+                        }
+                    }
+
+                    if (this._opacityTexture && StandardMaterial.OpacityTextureEnabled) {
+                        if (!this._opacityTexture.isReadyOrNotBlocking()) {
+                            return false;
+                        }
+                    }
+
+                    var reflectionTexture = this._getReflectionTexture();
+                    if (reflectionTexture && StandardMaterial.ReflectionTextureEnabled) {
+                        if (!reflectionTexture.isReadyOrNotBlocking()) {
+                            return false;
+                        }
+                    }
+
+                    if (this._lightmapTexture && StandardMaterial.LightmapTextureEnabled) {
+                        if (!this._lightmapTexture.isReadyOrNotBlocking()) {
+                            return false;
+                        }
+                    }
+
+                    if (this._emissiveTexture && StandardMaterial.EmissiveTextureEnabled) {
+                        if (!this._emissiveTexture.isReadyOrNotBlocking()) {
+                            return false;
+                        }
+                    }
+
+                    if (StandardMaterial.SpecularTextureEnabled) {
+                        if (this._metallicTexture) {
+                            if (!this._metallicTexture.isReadyOrNotBlocking()) {
+                                return false;
+                            }
+                        }
+                        else if (this._reflectivityTexture) {
+                            if (!this._reflectivityTexture.isReadyOrNotBlocking()) {
+                                return false;
+                            }
+                        }
+
+                        if (this._microSurfaceTexture) {
+                            if (!this._microSurfaceTexture.isReadyOrNotBlocking()) {
+                                return false;
+                            }
+                        }
+                    }
+
+                    if (engine.getCaps().standardDerivatives && this._bumpTexture && StandardMaterial.BumpTextureEnabled && !this._disableBumpMap) {
+                        // Bump texture cannot be not blocking.
+                        if (!this._bumpTexture.isReady()) {
+                            return false;
+                        }
+                    }
+
+                    var refractionTexture = this._getRefractionTexture();
+                    if (refractionTexture && StandardMaterial.RefractionTextureEnabled) {
+                        if (!refractionTexture.isReadyOrNotBlocking()) {
+                            return false;
+                        }
+                    }
+
+                    if (this._environmentBRDFTexture && StandardMaterial.ReflectionTextureEnabled) {
+                        // This is blocking.
+                        if (!this._environmentBRDFTexture.isReady()) {
+                            return false;
+                        }
+                    }
+                }
+            }
+
+            if (defines._areImageProcessingDirty) {
+                if (!this._imageProcessingConfiguration.isReady()) {
+                    return false;
+                }
+            }
+
+            if (!engine.getCaps().standardDerivatives) {
+                let bufferMesh = null;
+                if (mesh.getClassName() === "InstancedMesh") {
+                    bufferMesh = (mesh as InstancedMesh).sourceMesh;
+                }
+                else if (mesh.getClassName() === "Mesh") {
+                    bufferMesh = mesh as Mesh;
+                }
+
+                if (bufferMesh && bufferMesh.geometry && bufferMesh.geometry.isReady() && !bufferMesh.geometry.isVerticesDataPresent(VertexBuffer.NormalKind)) {
+                    bufferMesh.createNormals(true);
+                    Tools.Warn("PBRMaterial: Normals have been created for the mesh: " + bufferMesh.name);
+                }
+            }
+
+            const effect = this._prepareEffect(mesh, defines, this.onCompiled, this.onError, useInstances);
+            if (effect) {
+                scene.resetCachedMaterial();
+                subMesh.setEffect(effect, defines);
+                this.buildUniformLayout();
+            }
+
+            if (!subMesh.effect || !subMesh.effect.isReady()) {
+                return false;
+            }
+
+            defines._renderId = scene.getRenderId();
+            this._wasPreviouslyReady = true;
+
+            return true;
+        }
+
+        private _prepareEffect(mesh: AbstractMesh, defines: PBRMaterialDefines, onCompiled: Nullable<(effect: Effect) => void> = null, onError: Nullable<(effect: Effect, errors: string) => void> = null, useInstances: Nullable<boolean> = null, useClipPlane: Nullable<boolean> = null): Nullable<Effect> {
+            this._prepareDefines(mesh, defines, useInstances, useClipPlane);
+            if (!defines.isDirty) {
+                return null;
+            }
+
+            defines.markAsProcessed();
+
+            const scene = this.getScene();
+            const engine = scene.getEngine();
+
+            // Fallbacks
+            var fallbacks = new EffectFallbacks();
+            var fallbackRank = 0;
+            if (defines.USESPHERICALINVERTEX) {
+                fallbacks.addFallback(fallbackRank++, "USESPHERICALINVERTEX");
+            }
+
+            if (defines.FOG) {
+                fallbacks.addFallback(fallbackRank, "FOG");
+            }
+            if (defines.POINTSIZE) {
+                fallbacks.addFallback(fallbackRank, "POINTSIZE");
+            }
+            if (defines.LOGARITHMICDEPTH) {
+                fallbacks.addFallback(fallbackRank, "LOGARITHMICDEPTH");
+            }
+            if (defines.PARALLAX) {
+                fallbacks.addFallback(fallbackRank, "PARALLAX");
+            }
+            if (defines.PARALLAXOCCLUSION) {
+                fallbacks.addFallback(fallbackRank++, "PARALLAXOCCLUSION");
+            }
+
+            if (defines.ENVIRONMENTBRDF) {
+                fallbacks.addFallback(fallbackRank++, "ENVIRONMENTBRDF");
+            }
+
+            if (defines.TANGENT) {
+                fallbacks.addFallback(fallbackRank++, "TANGENT");
+            }
+
+            if (defines.BUMP) {
+                fallbacks.addFallback(fallbackRank++, "BUMP");
+            }
+
+            fallbackRank = MaterialHelper.HandleFallbacksForShadows(defines, fallbacks, this._maxSimultaneousLights, fallbackRank++);
+
+            if (defines.SPECULARTERM) {
+                fallbacks.addFallback(fallbackRank++, "SPECULARTERM");
+            }
+
+            if (defines.USESPHERICALFROMREFLECTIONMAP) {
+                fallbacks.addFallback(fallbackRank++, "USESPHERICALFROMREFLECTIONMAP");
+            }
+
+            if (defines.LIGHTMAP) {
+                fallbacks.addFallback(fallbackRank++, "LIGHTMAP");
+            }
+
+            if (defines.NORMAL) {
+                fallbacks.addFallback(fallbackRank++, "NORMAL");
+            }
+
+            if (defines.AMBIENT) {
+                fallbacks.addFallback(fallbackRank++, "AMBIENT");
+            }
+
+            if (defines.EMISSIVE) {
+                fallbacks.addFallback(fallbackRank++, "EMISSIVE");
+            }
+
+            if (defines.VERTEXCOLOR) {
+                fallbacks.addFallback(fallbackRank++, "VERTEXCOLOR");
+            }
+
+            if (defines.NUM_BONE_INFLUENCERS > 0) {
+                fallbacks.addCPUSkinningFallback(fallbackRank++, mesh);
+            }
+
+            if (defines.MORPHTARGETS) {
+                fallbacks.addFallback(fallbackRank++, "MORPHTARGETS");
+            }
+
+            //Attributes
+            var attribs = [VertexBuffer.PositionKind];
+
+            if (defines.NORMAL) {
+                attribs.push(VertexBuffer.NormalKind);
+            }
+
+            if (defines.TANGENT) {
+                attribs.push(VertexBuffer.TangentKind);
+            }
+
+            if (defines.UV1) {
+                attribs.push(VertexBuffer.UVKind);
+            }
+
+            if (defines.UV2) {
+                attribs.push(VertexBuffer.UV2Kind);
+            }
+
+            if (defines.VERTEXCOLOR) {
+                attribs.push(VertexBuffer.ColorKind);
+            }
+
+            MaterialHelper.PrepareAttributesForBones(attribs, mesh, defines, fallbacks);
+            MaterialHelper.PrepareAttributesForInstances(attribs, defines);
+            MaterialHelper.PrepareAttributesForMorphTargets(attribs, mesh, defines);
+
+            var uniforms = ["world", "view", "viewProjection", "vEyePosition", "vLightsType", "vAmbientColor", "vAlbedoColor", "vReflectivityColor", "vEmissiveColor", "vReflectionColor",
+                "vFogInfos", "vFogColor", "pointSize",
+                "vAlbedoInfos", "vAmbientInfos", "vOpacityInfos", "vReflectionInfos", "vReflectionPosition", "vReflectionSize", "vEmissiveInfos", "vReflectivityInfos", 
+                "vMicroSurfaceSamplerInfos", "vBumpInfos", "vLightmapInfos", "vRefractionInfos",
+                "mBones",
+                "vClipPlane", "albedoMatrix", "ambientMatrix", "opacityMatrix", "reflectionMatrix", "emissiveMatrix", "reflectivityMatrix", "normalMatrix", "microSurfaceSamplerMatrix", "bumpMatrix", "lightmapMatrix", "refractionMatrix",
+                "vLightingIntensity",
+                "logarithmicDepthConstant",
+                "vSphericalX", "vSphericalY", "vSphericalZ",
+                "vSphericalXX", "vSphericalYY", "vSphericalZZ",
+                "vSphericalXY", "vSphericalYZ", "vSphericalZX",
+                "vReflectionMicrosurfaceInfos", "vRefractionMicrosurfaceInfos",
+                "vTangentSpaceParams"
+            ];
+
+            var samplers = ["albedoSampler", "reflectivitySampler", "ambientSampler", "emissiveSampler",
+                "bumpSampler", "lightmapSampler", "opacitySampler",
+                "refractionSampler", "refractionSamplerLow", "refractionSamplerHigh",
+                "reflectionSampler", "reflectionSamplerLow", "reflectionSamplerHigh",
+                "microSurfaceSampler", "environmentBrdfSampler"];
+            var uniformBuffers = ["Material", "Scene"];
+
+            ImageProcessingConfiguration.PrepareUniforms(uniforms, defines);
+            ImageProcessingConfiguration.PrepareSamplers(samplers, defines);
+
+            MaterialHelper.PrepareUniformsAndSamplersList(<EffectCreationOptions>{
+                uniformsNames: uniforms,
+                uniformBuffersNames: uniformBuffers,
+                samplers: samplers,
+                defines: defines,
+                maxSimultaneousLights: this._maxSimultaneousLights
+            });
+
+            var join = defines.toString();
+            return engine.createEffect("pbr", <EffectCreationOptions>{
+                attributes: attribs,
+                uniformsNames: uniforms,
+                uniformBuffersNames: uniformBuffers,
+                samplers: samplers,
+                defines: join,
+                fallbacks: fallbacks,
+                onCompiled: onCompiled,
+                onError: onError,
+                indexParameters: { maxSimultaneousLights: this._maxSimultaneousLights, maxSimultaneousMorphTargets: defines.NUM_MORPH_INFLUENCERS }
+            }, engine);
+        }
+
+        private _prepareDefines(mesh: AbstractMesh, defines: PBRMaterialDefines, useInstances: Nullable<boolean> = null, useClipPlane: Nullable<boolean> = null): void {
+            const scene = this.getScene();
+            const engine = scene.getEngine();
+
+            // Lights
+            MaterialHelper.PrepareDefinesForLights(scene, mesh, defines, true, this._maxSimultaneousLights, this._disableLighting);
+            defines._needNormals = true;
+
+            // Textures
+            if (defines._areTexturesDirty) {
+                defines._needUVs = false;
+                if (scene.texturesEnabled) {
+                    if (scene.getEngine().getCaps().textureLOD) {
+                        defines.LODBASEDMICROSFURACE = true;
+                    }
+
+                    if (this._albedoTexture && StandardMaterial.DiffuseTextureEnabled) {
+                        MaterialHelper.PrepareDefinesForMergedUV(this._albedoTexture, defines, "ALBEDO");
+                    } else {
+                        defines.ALBEDO = false;
+                    }
+
+                    if (this._ambientTexture && StandardMaterial.AmbientTextureEnabled) {
+                        MaterialHelper.PrepareDefinesForMergedUV(this._ambientTexture, defines, "AMBIENT");
+                        defines.AMBIENTINGRAYSCALE = this._useAmbientInGrayScale;
+                    } else {
+                        defines.AMBIENT = false;
+                    }
+
+                    if (this._opacityTexture && StandardMaterial.OpacityTextureEnabled) {
+                        MaterialHelper.PrepareDefinesForMergedUV(this._opacityTexture, defines, "OPACITY");
+                        defines.OPACITYRGB = this._opacityTexture.getAlphaFromRGB;
+                    } else {
+                        defines.OPACITY = false;
+                    }
+
+                    var reflectionTexture = this._getReflectionTexture();
+                    if (reflectionTexture && StandardMaterial.ReflectionTextureEnabled) {
+                        defines.REFLECTION = true;
+                        defines.GAMMAREFLECTION = reflectionTexture.gammaSpace;
+                        defines.REFLECTIONMAP_OPPOSITEZ = this.getScene().useRightHandedSystem ? !reflectionTexture.invertZ : reflectionTexture.invertZ;
+                        defines.LODINREFLECTIONALPHA = reflectionTexture.lodLevelInAlpha;
+
+                        if (reflectionTexture.coordinatesMode === Texture.INVCUBIC_MODE) {
+                            defines.INVERTCUBICMAP = true;
+                        }
+
+                        defines.REFLECTIONMAP_3D = reflectionTexture.isCube;
+
+                        switch (reflectionTexture.coordinatesMode) {
+                            case Texture.CUBIC_MODE:
+                            case Texture.INVCUBIC_MODE:
+                                defines.REFLECTIONMAP_CUBIC = true;
+                                defines.USE_LOCAL_REFLECTIONMAP_CUBIC = (<any>reflectionTexture).boundingBoxSize ? true : false;
+                                break;
+                            case Texture.EXPLICIT_MODE:
+                                defines.REFLECTIONMAP_EXPLICIT = true;
+                                break;
+                            case Texture.PLANAR_MODE:
+                                defines.REFLECTIONMAP_PLANAR = true;
+                                break;
+                            case Texture.PROJECTION_MODE:
+                                defines.REFLECTIONMAP_PROJECTION = true;
+                                break;
+                            case Texture.SKYBOX_MODE:
+                                defines.REFLECTIONMAP_SKYBOX = true;
+                                break;
+                            case Texture.SPHERICAL_MODE:
+                                defines.REFLECTIONMAP_SPHERICAL = true;
+                                break;
+                            case Texture.EQUIRECTANGULAR_MODE:
+                                defines.REFLECTIONMAP_EQUIRECTANGULAR = true;
+                                break;
+                            case Texture.FIXED_EQUIRECTANGULAR_MODE:
+                                defines.REFLECTIONMAP_EQUIRECTANGULAR_FIXED = true;
+                                break;
+                            case Texture.FIXED_EQUIRECTANGULAR_MIRRORED_MODE:
+                                defines.REFLECTIONMAP_MIRROREDEQUIRECTANGULAR_FIXED = true;
+                                break;
+                        }
+
+                        if (reflectionTexture.coordinatesMode !== Texture.SKYBOX_MODE) {
+                            if (reflectionTexture.sphericalPolynomial) {
+                                defines.USESPHERICALFROMREFLECTIONMAP = true;
+                                if (this._forceIrradianceInFragment || scene.getEngine().getCaps().maxVaryingVectors <= 8) {
+                                    defines.USESPHERICALINVERTEX = false;
+                                }
+                                else {
+                                    defines.USESPHERICALINVERTEX = true;
+                                }
+                            }
+                        }
+                    } else {
+                        defines.REFLECTION = false;
+                        defines.REFLECTIONMAP_3D = false;
+                        defines.REFLECTIONMAP_SPHERICAL = false;
+                        defines.REFLECTIONMAP_PLANAR = false;
+                        defines.REFLECTIONMAP_CUBIC = false;
+                        defines.USE_LOCAL_REFLECTIONMAP_CUBIC = false;
+                        defines.REFLECTIONMAP_PROJECTION = false;
+                        defines.REFLECTIONMAP_SKYBOX = false;
+                        defines.REFLECTIONMAP_EXPLICIT = false;
+                        defines.REFLECTIONMAP_EQUIRECTANGULAR = false;
+                        defines.REFLECTIONMAP_EQUIRECTANGULAR_FIXED = false;
+                        defines.REFLECTIONMAP_MIRROREDEQUIRECTANGULAR_FIXED = false;
+                        defines.INVERTCUBICMAP = false;
+                        defines.USESPHERICALFROMREFLECTIONMAP = false;
+                        defines.USESPHERICALINVERTEX = false;
+                        defines.REFLECTIONMAP_OPPOSITEZ = false;
+                        defines.LODINREFLECTIONALPHA = false;
+                        defines.GAMMAREFLECTION = false;
+                    }
+
+                    if (this._lightmapTexture && StandardMaterial.LightmapTextureEnabled) {
+                        MaterialHelper.PrepareDefinesForMergedUV(this._lightmapTexture, defines, "LIGHTMAP");
+                        defines.USELIGHTMAPASSHADOWMAP = this._useLightmapAsShadowmap;
+                    } else {
+                        defines.LIGHTMAP = false;
+                    }
+
+                    if (this._emissiveTexture && StandardMaterial.EmissiveTextureEnabled) {
+                        MaterialHelper.PrepareDefinesForMergedUV(this._emissiveTexture, defines, "EMISSIVE");
+                    } else {
+                        defines.EMISSIVE = false;
+                    }
+
+                    if (StandardMaterial.SpecularTextureEnabled) {
+                        if (this._metallicTexture) {
+                            MaterialHelper.PrepareDefinesForMergedUV(this._metallicTexture, defines, "REFLECTIVITY");
+                            defines.METALLICWORKFLOW = true;
+                            defines.ROUGHNESSSTOREINMETALMAPALPHA = this._useRoughnessFromMetallicTextureAlpha;
+                            defines.ROUGHNESSSTOREINMETALMAPGREEN = !this._useRoughnessFromMetallicTextureAlpha && this._useRoughnessFromMetallicTextureGreen;
+                            defines.METALLNESSSTOREINMETALMAPBLUE = this._useMetallnessFromMetallicTextureBlue;
+                            defines.AOSTOREINMETALMAPRED = this._useAmbientOcclusionFromMetallicTextureRed;
+                        }
+                        else if (this._reflectivityTexture) {
+                            defines.METALLICWORKFLOW = false;
+                            MaterialHelper.PrepareDefinesForMergedUV(this._reflectivityTexture, defines, "REFLECTIVITY");
+                            defines.MICROSURFACEFROMREFLECTIVITYMAP = this._useMicroSurfaceFromReflectivityMapAlpha;
+                            defines.MICROSURFACEAUTOMATIC = this._useAutoMicroSurfaceFromReflectivityMap;
+                        } else {
+                            defines.METALLICWORKFLOW = false;
+                            defines.REFLECTIVITY = false;
+                        }
+
+                        if (this._microSurfaceTexture) {
+                            MaterialHelper.PrepareDefinesForMergedUV(this._microSurfaceTexture, defines, "MICROSURFACEMAP");
+                        } else {
+                            defines.MICROSURFACEMAP = false;
+                        }
+                    } else {
+                        defines.REFLECTIVITY = false;
+                        defines.MICROSURFACEMAP = false;
+                    }
+
+                    if (scene.getEngine().getCaps().standardDerivatives && this._bumpTexture && StandardMaterial.BumpTextureEnabled && !this._disableBumpMap) {
+                        MaterialHelper.PrepareDefinesForMergedUV(this._bumpTexture, defines, "BUMP");
+
+                        if (this._useParallax && this._albedoTexture && StandardMaterial.DiffuseTextureEnabled) {
+                            defines.PARALLAX = true;
+                            defines.PARALLAXOCCLUSION = !!this._useParallaxOcclusion;
+                        }
+                        else {
+                            defines.PARALLAX = false;
+                        }
+                        
+                        defines.OBJECTSPACE_NORMALMAP = this._useObjectSpaceNormalMap;
+                    } else {
+                        defines.BUMP = false;
+                    }                
+
+                    var refractionTexture = this._getRefractionTexture();
+                    if (refractionTexture && StandardMaterial.RefractionTextureEnabled) {
+                        defines.REFRACTION = true;
+                        defines.REFRACTIONMAP_3D = refractionTexture.isCube;
+                        defines.GAMMAREFRACTION = refractionTexture.gammaSpace;
+                        defines.REFRACTIONMAP_OPPOSITEZ = refractionTexture.invertZ;
+                        defines.LODINREFRACTIONALPHA = refractionTexture.lodLevelInAlpha;
+
+                        if (this._linkRefractionWithTransparency) {
+                            defines.LINKREFRACTIONTOTRANSPARENCY = true;
+                        }
+                    } else {
+                        defines.REFRACTION = false;
+                    }
+
+                    if (this._environmentBRDFTexture && StandardMaterial.ReflectionTextureEnabled) {
+                        defines.ENVIRONMENTBRDF = true;
+                    } else {
+                        defines.ENVIRONMENTBRDF = false;
+                    }
+
+                    if (this._shouldUseAlphaFromAlbedoTexture()) {
+                        defines.ALPHAFROMALBEDO = true;
+                    } else {
+                        defines.ALPHAFROMALBEDO = false;
+                    }
+                }
+
+                defines.SPECULAROVERALPHA = this._useSpecularOverAlpha;
+
+                defines.USEPHYSICALLIGHTFALLOFF = this._usePhysicalLightFalloff;
+
+                defines.RADIANCEOVERALPHA = this._useRadianceOverAlpha;
+
+                if (this._forceMetallicWorkflow || (this._metallic !== undefined && this._metallic !== null) || (this._roughness !== undefined && this._roughness !== null)) {
+                    defines.METALLICWORKFLOW = true;
+                } else {
+                    defines.METALLICWORKFLOW = false;
+                }
+
+                if (!this.backFaceCulling && this._twoSidedLighting) {
+                    defines.TWOSIDEDLIGHTING = true;
+                } else {
+                    defines.TWOSIDEDLIGHTING = false;
+                }
+
+                defines.ALPHATESTVALUE = this._alphaCutOff;
+                defines.PREMULTIPLYALPHA = (this.alphaMode === Engine.ALPHA_PREMULTIPLIED || this.alphaMode === Engine.ALPHA_PREMULTIPLIED_PORTERDUFF);
+                defines.ALPHABLEND = this.needAlphaBlendingForMesh(mesh);
+                defines.ALPHAFRESNEL = this._useAlphaFresnel || this._useLinearAlphaFresnel;
+                defines.LINEARALPHAFRESNEL = this._useLinearAlphaFresnel;
+            }
+
+            if (defines._areImageProcessingDirty) {
+                this._imageProcessingConfiguration.prepareDefines(defines);
+            }
+
+            defines.FORCENORMALFORWARD = this._forceNormalForward;
+
+            defines.RADIANCEOCCLUSION = this._useRadianceOcclusion;
+
+            defines.HORIZONOCCLUSION = this._useHorizonOcclusion;
+
+            // Misc.
+            MaterialHelper.PrepareDefinesForMisc(mesh, scene, this._useLogarithmicDepth, this.pointsCloud, this.fogEnabled, this._shouldTurnAlphaTestOn(mesh) || this._forceAlphaTest, defines);
+
+            // Values that need to be evaluated on every frame
+            MaterialHelper.PrepareDefinesForFrameBoundValues(scene, engine, defines, useInstances ? true : false, useClipPlane);
+
+            // Attribs
+            MaterialHelper.PrepareDefinesForAttributes(mesh, defines, true, true, true, this._transparencyMode !== PBRMaterial.PBRMATERIAL_OPAQUE);
+        }
+
+        /**
+         * Force shader compilation
+         */
+        public forceCompilation(mesh: AbstractMesh, onCompiled?: (material: Material) => void, options?: Partial<{ clipPlane: boolean }>): void {
+            let localOptions = {
+                clipPlane: false,
+                ...options
+            };
+
+            const defines = new PBRMaterialDefines();
+            const effect = this._prepareEffect(mesh, defines, undefined, undefined, undefined, localOptions.clipPlane)!;
+            if (effect.isReady()) {
+                if (onCompiled) {
+                    onCompiled(this);
+                }
+            }
+            else {
+                effect.onCompileObservable.add(() => {
+                    if (onCompiled) {
+                        onCompiled(this);
+                    }
+                });
+            }
+        }
+
+        /**
+         * Initializes the uniform buffer layout for the shader.
+         */
+        public buildUniformLayout(): void {
+            // Order is important !
+            this._uniformBuffer.addUniform("vAlbedoInfos", 2);
+            this._uniformBuffer.addUniform("vAmbientInfos", 3);
+            this._uniformBuffer.addUniform("vOpacityInfos", 2);
+            this._uniformBuffer.addUniform("vEmissiveInfos", 2);
+            this._uniformBuffer.addUniform("vLightmapInfos", 2);
+            this._uniformBuffer.addUniform("vReflectivityInfos", 3);
+            this._uniformBuffer.addUniform("vMicroSurfaceSamplerInfos", 2);
+            this._uniformBuffer.addUniform("vRefractionInfos", 4);
+            this._uniformBuffer.addUniform("vReflectionInfos", 2);
+            this._uniformBuffer.addUniform("vReflectionPosition", 3);
+            this._uniformBuffer.addUniform("vReflectionSize", 3);
+            this._uniformBuffer.addUniform("vBumpInfos", 3);
+            this._uniformBuffer.addUniform("albedoMatrix", 16);
+            this._uniformBuffer.addUniform("ambientMatrix", 16);
+            this._uniformBuffer.addUniform("opacityMatrix", 16);
+            this._uniformBuffer.addUniform("emissiveMatrix", 16);
+            this._uniformBuffer.addUniform("lightmapMatrix", 16);
+            this._uniformBuffer.addUniform("reflectivityMatrix", 16);            
+            this._uniformBuffer.addUniform("microSurfaceSamplerMatrix", 16);
+            this._uniformBuffer.addUniform("bumpMatrix", 16);
+            this._uniformBuffer.addUniform("vTangentSpaceParams", 2);
+            this._uniformBuffer.addUniform("refractionMatrix", 16);
+            this._uniformBuffer.addUniform("reflectionMatrix", 16);
+
+            this._uniformBuffer.addUniform("vReflectionColor", 3);
+            this._uniformBuffer.addUniform("vAlbedoColor", 4);
+            this._uniformBuffer.addUniform("vLightingIntensity", 4);
+
+            this._uniformBuffer.addUniform("vRefractionMicrosurfaceInfos", 3);
+            this._uniformBuffer.addUniform("vReflectionMicrosurfaceInfos", 3);
+            this._uniformBuffer.addUniform("vReflectivityColor", 4);
+            this._uniformBuffer.addUniform("vEmissiveColor", 3);
+
+            this._uniformBuffer.addUniform("pointSize", 1);
+            this._uniformBuffer.create();
+        }
+
+        /**
+         * Unbinds the textures.
+         */
+        public unbind(): void {
+            if (this._reflectionTexture && this._reflectionTexture.isRenderTarget) {
+                this._uniformBuffer.setTexture("reflectionSampler", null);
+            }
+
+            if (this._refractionTexture && this._refractionTexture.isRenderTarget) {
+                this._uniformBuffer.setTexture("refractionSampler", null);
+            }
+
+            super.unbind();
+        }
+
+        /**
+         * Binds the submesh data.
+         * @param world - The world matrix.
+         * @param mesh - The BJS mesh.
+         * @param subMesh - A submesh of the BJS mesh.
+         */
+        public bindForSubMesh(world: Matrix, mesh: Mesh, subMesh: SubMesh): void {
+            var scene = this.getScene();
+
+            var defines = <PBRMaterialDefines>subMesh._materialDefines;
+            if (!defines) {
+                return;
+            }
+
+            var effect = subMesh.effect;
+
+            if (!effect) {
+                return;
+            }
+
+            this._activeEffect = effect;
+
+            // Matrices
+            this.bindOnlyWorldMatrix(world);
+
+            // Normal Matrix
+            if (defines.OBJECTSPACE_NORMALMAP)
+            {
+                var normalMatrix = world.toNormalMatrix();
+                this.bindOnlyNormalMatrix(normalMatrix);                
+            }
+
+            let mustRebind = this._mustRebind(scene, effect, mesh.visibility);
+
+            // Bones
+            MaterialHelper.BindBonesParameters(mesh, this._activeEffect);
+
+            let reflectionTexture: Nullable<BaseTexture> = null;
+            if (mustRebind) {
+                this._uniformBuffer.bindToEffect(effect, "Material");
+
+                this.bindViewProjection(effect);
+                reflectionTexture = this._getReflectionTexture();
+                var refractionTexture = this._getRefractionTexture();
+
+                if (!this._uniformBuffer.useUbo || !this.isFrozen || !this._uniformBuffer.isSync) {
+
+                    // Texture uniforms
+                    if (scene.texturesEnabled) {
+                        if (this._albedoTexture && StandardMaterial.DiffuseTextureEnabled) {
+                            this._uniformBuffer.updateFloat2("vAlbedoInfos", this._albedoTexture.coordinatesIndex, this._albedoTexture.level);
+                            MaterialHelper.BindTextureMatrix(this._albedoTexture, this._uniformBuffer, "albedo");
+                        }
+
+                        if (this._ambientTexture && StandardMaterial.AmbientTextureEnabled) {
+                            this._uniformBuffer.updateFloat3("vAmbientInfos", this._ambientTexture.coordinatesIndex, this._ambientTexture.level, this._ambientTextureStrength);
+                            MaterialHelper.BindTextureMatrix(this._ambientTexture, this._uniformBuffer, "ambient");
+                        }
+
+                        if (this._opacityTexture && StandardMaterial.OpacityTextureEnabled) {
+                            this._uniformBuffer.updateFloat2("vOpacityInfos", this._opacityTexture.coordinatesIndex, this._opacityTexture.level);
+                            MaterialHelper.BindTextureMatrix(this._opacityTexture, this._uniformBuffer, "opacity");
+                        }
+
+                        if (reflectionTexture && StandardMaterial.ReflectionTextureEnabled) {
+                            this._uniformBuffer.updateMatrix("reflectionMatrix", reflectionTexture.getReflectionTextureMatrix());
+                            this._uniformBuffer.updateFloat2("vReflectionInfos", reflectionTexture.level, 0);
+
+                            if ((<any>reflectionTexture).boundingBoxSize) {
+                                let cubeTexture = <CubeTexture>reflectionTexture;
+
+                                this._uniformBuffer.updateVector3("vReflectionPosition", cubeTexture.boundingBoxPosition);
+                                this._uniformBuffer.updateVector3("vReflectionSize", cubeTexture.boundingBoxSize);
+                            }                            
+
+                            var polynomials = reflectionTexture.sphericalPolynomial;
+                            if (defines.USESPHERICALFROMREFLECTIONMAP && polynomials) {
+                                this._activeEffect.setFloat3("vSphericalX", polynomials.x.x, polynomials.x.y, polynomials.x.z);
+                                this._activeEffect.setFloat3("vSphericalY", polynomials.y.x, polynomials.y.y, polynomials.y.z);
+                                this._activeEffect.setFloat3("vSphericalZ", polynomials.z.x, polynomials.z.y, polynomials.z.z);
+                                this._activeEffect.setFloat3("vSphericalXX_ZZ", polynomials.xx.x - polynomials.zz.x,
+                                    polynomials.xx.y - polynomials.zz.y,
+                                    polynomials.xx.z - polynomials.zz.z);
+                                this._activeEffect.setFloat3("vSphericalYY_ZZ", polynomials.yy.x - polynomials.zz.x,
+                                    polynomials.yy.y - polynomials.zz.y,
+                                    polynomials.yy.z - polynomials.zz.z);
+                                this._activeEffect.setFloat3("vSphericalZZ", polynomials.zz.x, polynomials.zz.y, polynomials.zz.z);
+                                this._activeEffect.setFloat3("vSphericalXY", polynomials.xy.x, polynomials.xy.y, polynomials.xy.z);
+                                this._activeEffect.setFloat3("vSphericalYZ", polynomials.yz.x, polynomials.yz.y, polynomials.yz.z);
+                                this._activeEffect.setFloat3("vSphericalZX", polynomials.zx.x, polynomials.zx.y, polynomials.zx.z);
+                            }
+
+                            this._uniformBuffer.updateFloat3("vReflectionMicrosurfaceInfos",
+                                reflectionTexture.getSize().width,
+                                reflectionTexture.lodGenerationScale,
+                                reflectionTexture.lodGenerationOffset);
+                        }
+
+                        if (this._emissiveTexture && StandardMaterial.EmissiveTextureEnabled) {
+                            this._uniformBuffer.updateFloat2("vEmissiveInfos", this._emissiveTexture.coordinatesIndex, this._emissiveTexture.level);
+                            MaterialHelper.BindTextureMatrix(this._emissiveTexture, this._uniformBuffer, "emissive");
+                        }
+
+                        if (this._lightmapTexture && StandardMaterial.LightmapTextureEnabled) {
+                            this._uniformBuffer.updateFloat2("vLightmapInfos", this._lightmapTexture.coordinatesIndex, this._lightmapTexture.level);
+                            MaterialHelper.BindTextureMatrix(this._lightmapTexture, this._uniformBuffer, "lightmap");
+                        }
+
+                        if (StandardMaterial.SpecularTextureEnabled) {
+                            if (this._metallicTexture) {
+                                this._uniformBuffer.updateFloat3("vReflectivityInfos", this._metallicTexture.coordinatesIndex, this._metallicTexture.level, this._ambientTextureStrength);
+                                MaterialHelper.BindTextureMatrix(this._metallicTexture, this._uniformBuffer, "reflectivity");
+                            }
+                            else if (this._reflectivityTexture) {
+                                this._uniformBuffer.updateFloat3("vReflectivityInfos", this._reflectivityTexture.coordinatesIndex, this._reflectivityTexture.level, 1.0);
+                                MaterialHelper.BindTextureMatrix(this._reflectivityTexture, this._uniformBuffer, "reflectivity");
+                            }
+
+                            if (this._microSurfaceTexture) {
+                                this._uniformBuffer.updateFloat2("vMicroSurfaceSamplerInfos", this._microSurfaceTexture.coordinatesIndex, this._microSurfaceTexture.level);
+                                MaterialHelper.BindTextureMatrix(this._microSurfaceTexture, this._uniformBuffer, "microSurfaceSampler");
+                            }
+                        }
+
+                        if (this._bumpTexture && scene.getEngine().getCaps().standardDerivatives && StandardMaterial.BumpTextureEnabled && !this._disableBumpMap) {
+                            this._uniformBuffer.updateFloat3("vBumpInfos", this._bumpTexture.coordinatesIndex, this._bumpTexture.level, this._parallaxScaleBias);
+                            MaterialHelper.BindTextureMatrix(this._bumpTexture, this._uniformBuffer, "bump");
+
+                            if (scene._mirroredCameraPosition) {
+                                this._uniformBuffer.updateFloat2("vTangentSpaceParams", this._invertNormalMapX ? 1.0 : -1.0, this._invertNormalMapY ? 1.0 : -1.0);
+                            } else {
+                                this._uniformBuffer.updateFloat2("vTangentSpaceParams", this._invertNormalMapX ? -1.0 : 1.0, this._invertNormalMapY ? -1.0 : 1.0);
+                            }
+                        }
+
+                        if (refractionTexture && StandardMaterial.RefractionTextureEnabled) {
+                            this._uniformBuffer.updateMatrix("refractionMatrix", refractionTexture.getReflectionTextureMatrix());
+
+                            var depth = 1.0;
+                            if (!refractionTexture.isCube) {
+                                if ((<any>refractionTexture).depth) {
+                                    depth = (<any>refractionTexture).depth;
+                                }
+                            }
+                            this._uniformBuffer.updateFloat4("vRefractionInfos", refractionTexture.level, this._indexOfRefraction, depth, this._invertRefractionY ? -1 : 1);
+                            this._uniformBuffer.updateFloat3("vRefractionMicrosurfaceInfos",
+                                refractionTexture.getSize().width,
+                                refractionTexture.lodGenerationScale,
+                                refractionTexture.lodGenerationOffset);
+                        }
+                    }
+
+                    // Point size
+                    if (this.pointsCloud) {
+                        this._uniformBuffer.updateFloat("pointSize", this.pointSize);
+                    }
+
+                    // Colors
+                    if (defines.METALLICWORKFLOW) {
+                        PBRMaterial._scaledReflectivity.r = (this._metallic === undefined || this._metallic === null) ? 1 : this._metallic;
+                        PBRMaterial._scaledReflectivity.g = (this._roughness === undefined || this._roughness === null) ? 1 : this._roughness;
+                        this._uniformBuffer.updateColor4("vReflectivityColor", PBRMaterial._scaledReflectivity, 0);
+                    }
+                    else {
+                        this._uniformBuffer.updateColor4("vReflectivityColor", this._reflectivityColor, this._microSurface);
+                    }
+
+                    this._uniformBuffer.updateColor3("vEmissiveColor", this._emissiveColor);
+                    this._uniformBuffer.updateColor3("vReflectionColor", this._reflectionColor);
+                    this._uniformBuffer.updateColor4("vAlbedoColor", this._albedoColor, this.alpha * mesh.visibility);
+
+
+                    // Misc
+                    this._lightingInfos.x = this._directIntensity;
+                    this._lightingInfos.y = this._emissiveIntensity;
+                    this._lightingInfos.z = this._environmentIntensity;
+                    this._lightingInfos.w = this._specularIntensity;
+
+                    this._uniformBuffer.updateVector4("vLightingIntensity", this._lightingInfos);
+                }
+
+                // Textures
+                if (scene.texturesEnabled) {
+                    if (this._albedoTexture && StandardMaterial.DiffuseTextureEnabled) {
+                        this._uniformBuffer.setTexture("albedoSampler", this._albedoTexture);
+                    }
+
+                    if (this._ambientTexture && StandardMaterial.AmbientTextureEnabled) {
+                        this._uniformBuffer.setTexture("ambientSampler", this._ambientTexture);
+                    }
+
+                    if (this._opacityTexture && StandardMaterial.OpacityTextureEnabled) {
+                        this._uniformBuffer.setTexture("opacitySampler", this._opacityTexture);
+                    }
+
+                    if (reflectionTexture && StandardMaterial.ReflectionTextureEnabled) {
+                        if (defines.LODBASEDMICROSFURACE) {
+                            this._uniformBuffer.setTexture("reflectionSampler", reflectionTexture);
+                        }
+                        else {
+                            this._uniformBuffer.setTexture("reflectionSampler", reflectionTexture._lodTextureMid || reflectionTexture);
+                            this._uniformBuffer.setTexture("reflectionSamplerLow", reflectionTexture._lodTextureLow || reflectionTexture);
+                            this._uniformBuffer.setTexture("reflectionSamplerHigh", reflectionTexture._lodTextureHigh || reflectionTexture);
+                        }
+                    }
+
+                    if (defines.ENVIRONMENTBRDF) {
+                        this._uniformBuffer.setTexture("environmentBrdfSampler", this._environmentBRDFTexture);
+                    }
+
+                    if (refractionTexture && StandardMaterial.RefractionTextureEnabled) {
+                        if (defines.LODBASEDMICROSFURACE) {
+                            this._uniformBuffer.setTexture("refractionSampler", refractionTexture);
+                        }
+                        else {
+                            this._uniformBuffer.setTexture("refractionSampler", refractionTexture._lodTextureMid || refractionTexture);
+                            this._uniformBuffer.setTexture("refractionSamplerLow", refractionTexture._lodTextureLow || refractionTexture);
+                            this._uniformBuffer.setTexture("refractionSamplerHigh", refractionTexture._lodTextureHigh || refractionTexture);
+                        }
+                    }
+
+                    if (this._emissiveTexture && StandardMaterial.EmissiveTextureEnabled) {
+                        this._uniformBuffer.setTexture("emissiveSampler", this._emissiveTexture);
+                    }
+
+                    if (this._lightmapTexture && StandardMaterial.LightmapTextureEnabled) {
+                        this._uniformBuffer.setTexture("lightmapSampler", this._lightmapTexture);
+                    }
+
+                    if (StandardMaterial.SpecularTextureEnabled) {
+                        if (this._metallicTexture) {
+                            this._uniformBuffer.setTexture("reflectivitySampler", this._metallicTexture);
+                        }
+                        else if (this._reflectivityTexture) {
+                            this._uniformBuffer.setTexture("reflectivitySampler", this._reflectivityTexture);
+                        }
+
+                        if (this._microSurfaceTexture) {
+                            this._uniformBuffer.setTexture("microSurfaceSampler", this._microSurfaceTexture);
+                        }
+                    }
+
+                    if (this._bumpTexture && scene.getEngine().getCaps().standardDerivatives && StandardMaterial.BumpTextureEnabled && !this._disableBumpMap) {
+                        this._uniformBuffer.setTexture("bumpSampler", this._bumpTexture);
+                    }
+                }
+
+                // Clip plane
+                MaterialHelper.BindClipPlane(this._activeEffect, scene);
+
+                // Colors
+                scene.ambientColor.multiplyToRef(this._ambientColor, this._globalAmbientColor);
+
+                var eyePosition = scene._forcedViewPosition ? scene._forcedViewPosition : (scene._mirroredCameraPosition ? scene._mirroredCameraPosition : (<Camera>scene.activeCamera).globalPosition);
+                var invertNormal = (scene.useRightHandedSystem === (scene._mirroredCameraPosition != null));
+                effect.setFloat4("vEyePosition",
+                    eyePosition.x,
+                    eyePosition.y,
+                    eyePosition.z,
+                    invertNormal ? -1 : 1);
+                effect.setColor3("vAmbientColor", this._globalAmbientColor);
+            }
+
+            if (mustRebind || !this.isFrozen) {
+                // Lights
+                if (scene.lightsEnabled && !this._disableLighting) {
+                    MaterialHelper.BindLights(scene, mesh, this._activeEffect, defines, this._maxSimultaneousLights, this._usePhysicalLightFalloff);
+                }
+
+                // View
+                if (scene.fogEnabled && mesh.applyFog && scene.fogMode !== Scene.FOGMODE_NONE || reflectionTexture) {
+                    this.bindView(effect);
+                }
+
+                // Fog
+                MaterialHelper.BindFogParameters(scene, mesh, this._activeEffect);
+
+                // Morph targets
+                if (defines.NUM_MORPH_INFLUENCERS) {
+                    MaterialHelper.BindMorphTargetParameters(mesh, this._activeEffect);
+                }
+
+                // image processing
+                this._imageProcessingConfiguration.bind(this._activeEffect);
+
+                // Log. depth
+                MaterialHelper.BindLogDepth(defines, this._activeEffect, scene);
+            }
+
+            this._uniformBuffer.update();
+
+            this._afterBind(mesh);
+        }
+
+        /**
+         * Returns the animatable textures.
+         * @returns - Array of animatable textures.
+         */
+        public getAnimatables(): IAnimatable[] {
+            var results = [];
+
+            if (this._albedoTexture && this._albedoTexture.animations && this._albedoTexture.animations.length > 0) {
+                results.push(this._albedoTexture);
+            }
+
+            if (this._ambientTexture && this._ambientTexture.animations && this._ambientTexture.animations.length > 0) {
+                results.push(this._ambientTexture);
+            }
+
+            if (this._opacityTexture && this._opacityTexture.animations && this._opacityTexture.animations.length > 0) {
+                results.push(this._opacityTexture);
+            }
+
+            if (this._reflectionTexture && this._reflectionTexture.animations && this._reflectionTexture.animations.length > 0) {
+                results.push(this._reflectionTexture);
+            }
+
+            if (this._emissiveTexture && this._emissiveTexture.animations && this._emissiveTexture.animations.length > 0) {
+                results.push(this._emissiveTexture);
+            }
+
+            if (this._metallicTexture && this._metallicTexture.animations && this._metallicTexture.animations.length > 0) {
+                results.push(this._metallicTexture);
+            }
+            else if (this._reflectivityTexture && this._reflectivityTexture.animations && this._reflectivityTexture.animations.length > 0) {
+                results.push(this._reflectivityTexture);
+            }
+
+            if (this._bumpTexture && this._bumpTexture.animations && this._bumpTexture.animations.length > 0) {
+                results.push(this._bumpTexture);
+            }
+
+            if (this._lightmapTexture && this._lightmapTexture.animations && this._lightmapTexture.animations.length > 0) {
+                results.push(this._lightmapTexture);
+            }
+
+            if (this._refractionTexture && this._refractionTexture.animations && this._refractionTexture.animations.length > 0) {
+                results.push(this._refractionTexture);
+            }
+
+            return results;
+        }
+
+        /**
+         * Returns the texture used for reflections.
+         * @returns - Reflection texture if present.  Otherwise, returns the environment texture.
+         */
+        private _getReflectionTexture(): BaseTexture {
+            if (this._reflectionTexture) {
+                return this._reflectionTexture;
+            }
+
+            return this.getScene().environmentTexture;
+        }
+
+        /**
+         * Returns the texture used for refraction or null if none is used.
+         * @returns - Refection texture if present.  If no refraction texture and refraction 
+         * is linked with transparency, returns environment texture.  Otherwise, returns null.
+         */
+        private _getRefractionTexture(): Nullable<BaseTexture> {
+            if (this._refractionTexture) {
+                return this._refractionTexture;
+            }
+
+            if (this._linkRefractionWithTransparency) {
+                return this.getScene().environmentTexture;
+            }
+
+            return null;
+        }
+
+        /**
+         * Disposes the resources of the material.
+         * @param forceDisposeEffect - Forces the disposal of effects.
+         * @param forceDisposeTextures - Forces the disposal of all textures.
+         */
+        public dispose(forceDisposeEffect?: boolean, forceDisposeTextures?: boolean): void {
+            if (forceDisposeTextures) {
+                if (this._albedoTexture) {
+                    this._albedoTexture.dispose();
+                }
+
+                if (this._ambientTexture) {
+                    this._ambientTexture.dispose();
+                }
+
+                if (this._opacityTexture) {
+                    this._opacityTexture.dispose();
+                }
+
+                if (this._reflectionTexture) {
+                    this._reflectionTexture.dispose();
+                }
+
+                if (this._environmentBRDFTexture && this.getScene()._environmentBRDFTexture !== this._environmentBRDFTexture) {
+                    this._environmentBRDFTexture.dispose();
+                }
+
+                if (this._emissiveTexture) {
+                    this._emissiveTexture.dispose();
+                }
+
+                if (this._metallicTexture) {
+                    this._metallicTexture.dispose();
+                }
+
+                if (this._reflectivityTexture) {
+                    this._reflectivityTexture.dispose();
+                }
+
+                if (this._bumpTexture) {
+                    this._bumpTexture.dispose();
+                }
+
+                if (this._lightmapTexture) {
+                    this._lightmapTexture.dispose();
+                }
+
+                if (this._refractionTexture) {
+                    this._refractionTexture.dispose();
+                }
+            }
+
+            this._renderTargets.dispose();
+
+            if (this._imageProcessingConfiguration && this._imageProcessingObserver) {
+                this._imageProcessingConfiguration.onUpdateParameters.remove(this._imageProcessingObserver);
+            }
+
+            super.dispose(forceDisposeEffect, forceDisposeTextures);
+        }
+    }
 }