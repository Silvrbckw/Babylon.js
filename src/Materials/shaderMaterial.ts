--- conflicted
+++ resolved
@@ -1,1634 +1,1630 @@
-import { SerializationHelper } from "../Misc/decorators";
-import { Nullable } from "../types";
-import { Scene } from "../scene";
-import { Matrix, Vector3, Vector2, Vector4 } from "../Maths/math.vector";
-import { AbstractMesh } from "../Meshes/abstractMesh";
-import { Mesh } from "../Meshes/mesh";
-import { SubMesh } from "../Meshes/subMesh";
-import { VertexBuffer } from "../Buffers/buffer";
-import { BaseTexture } from "../Materials/Textures/baseTexture";
-import { Texture } from "../Materials/Textures/texture";
-import { MaterialHelper } from "./materialHelper";
-import { Effect, IEffectCreationOptions } from "./effect";
-import { Material } from "./material";
-import { RegisterClass } from '../Misc/typeStore';
-import { Color3, Color4 } from '../Maths/math.color';
-import { EffectFallbacks } from './effectFallbacks';
-import { WebRequest } from '../Misc/webRequest';
-import { Engine } from '../Engines/engine';
-import { ShaderLanguage } from "./shaderLanguage";
-import { UniformBuffer } from "./uniformBuffer";
-import { TextureSampler } from "./Textures/textureSampler";
-import { StorageBuffer } from "../Buffers/storageBuffer";
-
-declare type ExternalTexture = import("./Textures/externalTexture").ExternalTexture;
-
-const onCreatedEffectParameters = { effect: null as unknown as Effect, subMesh: null as unknown as Nullable<SubMesh> };
-
-/**
- * Defines the options associated with the creation of a shader material.
- */
-export interface IShaderMaterialOptions {
-    /**
-     * Does the material work in alpha blend mode
-     */
-    needAlphaBlending: boolean;
-
-    /**
-     * Does the material work in alpha test mode
-     */
-    needAlphaTesting: boolean;
-
-    /**
-     * The list of attribute names used in the shader
-     */
-    attributes: string[];
-
-    /**
-     * The list of uniform names used in the shader
-     */
-    uniforms: string[];
-
-    /**
-     * The list of UBO names used in the shader
-     */
-    uniformBuffers: string[];
-
-    /**
-     * The list of sampler (texture) names used in the shader
-     */
-    samplers: string[];
-
-    /**
-     * The list of external texture names used in the shader
-     */
-    externalTextures: string[];
-
-    /**
-     * The list of sampler object names used in the shader
-     */
-    samplerObjects: string[];
-
-    /**
-     * The list of storage buffer names used in the shader
-     */
-    storageBuffers: string[];
-
-     /**
-     * The list of defines used in the shader
-     */
-    defines: string[];
-
-    /**
-     * Defines if clip planes have to be turned on: true to turn them on, false to turn them off and null to turn them on/off depending on the scene configuration (scene.clipPlaneX)
-     */
-    useClipPlane: Nullable<boolean>;
-
-    /**
-     * The language the shader is written in (default: GLSL)
-     */
-    shaderLanguage?: ShaderLanguage;
-}
-
-/**
- * The ShaderMaterial object has the necessary methods to pass data from your scene to the Vertex and Fragment Shaders and returns a material that can be applied to any mesh.
- *
- * This returned material effects how the mesh will look based on the code in the shaders.
- *
- * @see https://doc.babylonjs.com/how_to/shader_material
- */
-export class ShaderMaterial extends Material {
-    private _shaderPath: any;
-    private _options: IShaderMaterialOptions;
-    private _textures: { [name: string]: BaseTexture } = {};
-    private _textureArrays: { [name: string]: BaseTexture[] } = {};
-    private _externalTextures: { [name: string]: ExternalTexture } = {};
-    private _floats: { [name: string]: number } = {};
-    private _ints: { [name: string]: number } = {};
-    private _floatsArrays: { [name: string]: number[] } = {};
-    private _colors3: { [name: string]: Color3 } = {};
-    private _colors3Arrays: { [name: string]: number[] } = {};
-    private _colors4: { [name: string]: Color4 } = {};
-    private _colors4Arrays: { [name: string]: number[] } = {};
-    private _vectors2: { [name: string]: Vector2 } = {};
-    private _vectors3: { [name: string]: Vector3 } = {};
-    private _vectors4: { [name: string]: Vector4 } = {};
-    private _matrices: { [name: string]: Matrix } = {};
-    private _matrixArrays: { [name: string]: Float32Array | Array<number> } = {};
-    private _matrices3x3: { [name: string]: Float32Array | Array<number> } = {};
-    private _matrices2x2: { [name: string]: Float32Array | Array<number> } = {};
-    private _vectors2Arrays: { [name: string]: number[] } = {};
-    private _vectors3Arrays: { [name: string]: number[] } = {};
-    private _vectors4Arrays: { [name: string]: number[] } = {};
-    private _uniformBuffers: { [name: string]: UniformBuffer } = {};
-    private _textureSamplers: { [name: string]: TextureSampler } = {};
-    private _storageBuffers: { [name: string]: StorageBuffer } = {};
-    private _cachedWorldViewMatrix = new Matrix();
-    private _cachedWorldViewProjectionMatrix = new Matrix();
-    private _multiview: boolean = false;
-<<<<<<< HEAD
-=======
-    private _cachedDefines: string;
-    private _effectUsesInstances: boolean;
->>>>>>> 4ede2ffd
-
-    /** Define the Url to load snippets */
-    public static SnippetUrl = "https://snippet.babylonjs.com";
-
-    /** Snippet ID if the material was created from the snippet server */
-    public snippetId: string;
-
-    /**
-     * Instantiate a new shader material.
-     * The ShaderMaterial object has the necessary methods to pass data from your scene to the Vertex and Fragment Shaders and returns a material that can be applied to any mesh.
-     * This returned material effects how the mesh will look based on the code in the shaders.
-     * @see https://doc.babylonjs.com/how_to/shader_material
-     * @param name Define the name of the material in the scene
-     * @param scene Define the scene the material belongs to
-     * @param shaderPath Defines  the route to the shader code in one of three ways:
-     *  * object: { vertex: "custom", fragment: "custom" }, used with Effect.ShadersStore["customVertexShader"] and Effect.ShadersStore["customFragmentShader"]
-     *  * object: { vertexElement: "vertexShaderCode", fragmentElement: "fragmentShaderCode" }, used with shader code in script tags
-     *  * object: { vertexSource: "vertex shader code string", fragmentSource: "fragment shader code string" } using with strings containing the shaders code
-     *  * string: "./COMMON_NAME", used with external files COMMON_NAME.vertex.fx and COMMON_NAME.fragment.fx in index.html folder.
-     * @param options Define the options used to create the shader
-     */
-    constructor(name: string, scene: Scene, shaderPath: any, options: Partial<IShaderMaterialOptions> = {}) {
-        super(name, scene);
-        this._shaderPath = shaderPath;
-
-        this._options = {
-            needAlphaBlending: false,
-            needAlphaTesting: false,
-            attributes: ["position", "normal", "uv"],
-            uniforms: ["worldViewProjection"],
-            uniformBuffers: [],
-            samplers: [],
-            externalTextures: [],
-            samplerObjects: [],
-            storageBuffers: [],
-            defines: [],
-            useClipPlane: false,
-            ...options
-        };
-    }
-
-    /**
-     * Gets the shader path used to define the shader code
-     * It can be modified to trigger a new compilation
-     */
-    public get shaderPath(): any {
-        return this._shaderPath;
-    }
-
-    /**
-     * Sets the shader path used to define the shader code
-     * It can be modified to trigger a new compilation
-     */
-    public set shaderPath(shaderPath: any) {
-        this._shaderPath = shaderPath;
-    }
-
-    /**
-     * Gets the options used to compile the shader.
-     * They can be modified to trigger a new compilation
-     */
-    public get options(): IShaderMaterialOptions {
-        return this._options;
-    }
-
-    /**
-     * Gets the current class name of the material e.g. "ShaderMaterial"
-     * Mainly use in serialization.
-     * @returns the class name
-     */
-    public getClassName(): string {
-        return "ShaderMaterial";
-    }
-
-    /**
-     * Specifies if the material will require alpha blending
-     * @returns a boolean specifying if alpha blending is needed
-     */
-    public needAlphaBlending(): boolean {
-        return (this.alpha < 1.0) || this._options.needAlphaBlending;
-    }
-
-    /**
-     * Specifies if this material should be rendered in alpha test mode
-     * @returns a boolean specifying if an alpha test is needed.
-     */
-    public needAlphaTesting(): boolean {
-        return this._options.needAlphaTesting;
-    }
-
-    private _checkUniform(uniformName: string): void {
-        if (this._options.uniforms.indexOf(uniformName) === -1) {
-            this._options.uniforms.push(uniformName);
-        }
-    }
-
-    /**
-     * Set a texture in the shader.
-     * @param name Define the name of the uniform samplers as defined in the shader
-     * @param texture Define the texture to bind to this sampler
-     * @return the material itself allowing "fluent" like uniform updates
-     */
-    public setTexture(name: string, texture: BaseTexture): ShaderMaterial {
-        if (this._options.samplers.indexOf(name) === -1) {
-            this._options.samplers.push(name);
-        }
-        this._textures[name] = texture;
-
-        return this;
-    }
-
-    /**
-     * Set a texture array in the shader.
-     * @param name Define the name of the uniform sampler array as defined in the shader
-     * @param textures Define the list of textures to bind to this sampler
-     * @return the material itself allowing "fluent" like uniform updates
-     */
-    public setTextureArray(name: string, textures: BaseTexture[]): ShaderMaterial {
-        if (this._options.samplers.indexOf(name) === -1) {
-            this._options.samplers.push(name);
-        }
-
-        this._checkUniform(name);
-
-        this._textureArrays[name] = textures;
-
-        return this;
-    }
-
-    /**
-     * Set an internal texture in the shader.
-     * @param name Define the name of the uniform samplers as defined in the shader
-     * @param texture Define the texture to bind to this sampler
-     * @return the material itself allowing "fluent" like uniform updates
-     */
-    public setExternalTexture(name: string, texture: ExternalTexture): ShaderMaterial {
-        if (this._options.externalTextures.indexOf(name) === -1) {
-            this._options.externalTextures.push(name);
-        }
-        this._externalTextures[name] = texture;
-
-        return this;
-    }
-
-    /**
-     * Set a float in the shader.
-     * @param name Define the name of the uniform as defined in the shader
-     * @param value Define the value to give to the uniform
-     * @return the material itself allowing "fluent" like uniform updates
-     */
-    public setFloat(name: string, value: number): ShaderMaterial {
-        this._checkUniform(name);
-        this._floats[name] = value;
-
-        return this;
-    }
-
-    /**
-     * Set a int in the shader.
-     * @param name Define the name of the uniform as defined in the shader
-     * @param value Define the value to give to the uniform
-     * @return the material itself allowing "fluent" like uniform updates
-     */
-    public setInt(name: string, value: number): ShaderMaterial {
-        this._checkUniform(name);
-        this._ints[name] = value;
-
-        return this;
-    }
-
-    /**
-     * Set an array of floats in the shader.
-     * @param name Define the name of the uniform as defined in the shader
-     * @param value Define the value to give to the uniform
-     * @return the material itself allowing "fluent" like uniform updates
-     */
-    public setFloats(name: string, value: number[]): ShaderMaterial {
-        this._checkUniform(name);
-        this._floatsArrays[name] = value;
-
-        return this;
-    }
-
-    /**
-     * Set a vec3 in the shader from a Color3.
-     * @param name Define the name of the uniform as defined in the shader
-     * @param value Define the value to give to the uniform
-     * @return the material itself allowing "fluent" like uniform updates
-     */
-    public setColor3(name: string, value: Color3): ShaderMaterial {
-        this._checkUniform(name);
-        this._colors3[name] = value;
-
-        return this;
-    }
-
-    /**
-     * Set a vec3 array in the shader from a Color3 array.
-     * @param name Define the name of the uniform as defined in the shader
-     * @param value Define the value to give to the uniform
-     * @return the material itself allowing "fluent" like uniform updates
-     */
-    public setColor3Array(name: string, value: Color3[]): ShaderMaterial {
-        this._checkUniform(name);
-        this._colors3Arrays[name] = value.reduce((arr, color) => {
-            color.toArray(arr, arr.length);
-            return arr;
-        }, []);
-        return this;
-    }
-
-    /**
-     * Set a vec4 in the shader from a Color4.
-     * @param name Define the name of the uniform as defined in the shader
-     * @param value Define the value to give to the uniform
-     * @return the material itself allowing "fluent" like uniform updates
-     */
-    public setColor4(name: string, value: Color4): ShaderMaterial {
-        this._checkUniform(name);
-        this._colors4[name] = value;
-
-        return this;
-    }
-
-    /**
-     * Set a vec4 array in the shader from a Color4 array.
-     * @param name Define the name of the uniform as defined in the shader
-     * @param value Define the value to give to the uniform
-     * @return the material itself allowing "fluent" like uniform updates
-     */
-    public setColor4Array(name: string, value: Color4[]): ShaderMaterial {
-        this._checkUniform(name);
-        this._colors4Arrays[name] = value.reduce((arr, color) => {
-            color.toArray(arr, arr.length);
-            return arr;
-        }, []);
-        return this;
-    }
-
-    /**
-     * Set a vec2 in the shader from a Vector2.
-     * @param name Define the name of the uniform as defined in the shader
-     * @param value Define the value to give to the uniform
-     * @return the material itself allowing "fluent" like uniform updates
-     */
-    public setVector2(name: string, value: Vector2): ShaderMaterial {
-        this._checkUniform(name);
-        this._vectors2[name] = value;
-
-        return this;
-    }
-
-    /**
-     * Set a vec3 in the shader from a Vector3.
-     * @param name Define the name of the uniform as defined in the shader
-     * @param value Define the value to give to the uniform
-     * @return the material itself allowing "fluent" like uniform updates
-     */
-    public setVector3(name: string, value: Vector3): ShaderMaterial {
-        this._checkUniform(name);
-        this._vectors3[name] = value;
-
-        return this;
-    }
-
-    /**
-     * Set a vec4 in the shader from a Vector4.
-     * @param name Define the name of the uniform as defined in the shader
-     * @param value Define the value to give to the uniform
-     * @return the material itself allowing "fluent" like uniform updates
-     */
-    public setVector4(name: string, value: Vector4): ShaderMaterial {
-        this._checkUniform(name);
-        this._vectors4[name] = value;
-
-        return this;
-    }
-
-    /**
-     * Set a mat4 in the shader from a Matrix.
-     * @param name Define the name of the uniform as defined in the shader
-     * @param value Define the value to give to the uniform
-     * @return the material itself allowing "fluent" like uniform updates
-     */
-    public setMatrix(name: string, value: Matrix): ShaderMaterial {
-        this._checkUniform(name);
-        this._matrices[name] = value;
-
-        return this;
-    }
-
-    /**
-     * Set a float32Array in the shader from a matrix array.
-     * @param name Define the name of the uniform as defined in the shader
-     * @param value Define the value to give to the uniform
-     * @return the material itself allowing "fluent" like uniform updates
-     */
-    public setMatrices(name: string, value: Matrix[]): ShaderMaterial {
-        this._checkUniform(name);
-
-        let float32Array = new Float32Array(value.length * 16);
-
-        for (var index = 0; index < value.length; index++) {
-            let matrix = value[index];
-
-            matrix.copyToArray(float32Array, index * 16);
-        }
-
-        this._matrixArrays[name] = float32Array;
-
-        return this;
-    }
-
-    /**
-     * Set a mat3 in the shader from a Float32Array.
-     * @param name Define the name of the uniform as defined in the shader
-     * @param value Define the value to give to the uniform
-     * @return the material itself allowing "fluent" like uniform updates
-     */
-    public setMatrix3x3(name: string, value: Float32Array | Array<number>): ShaderMaterial {
-        this._checkUniform(name);
-        this._matrices3x3[name] = value;
-
-        return this;
-    }
-
-    /**
-     * Set a mat2 in the shader from a Float32Array.
-     * @param name Define the name of the uniform as defined in the shader
-     * @param value Define the value to give to the uniform
-     * @return the material itself allowing "fluent" like uniform updates
-     */
-    public setMatrix2x2(name: string, value: Float32Array | Array<number>): ShaderMaterial {
-        this._checkUniform(name);
-        this._matrices2x2[name] = value;
-
-        return this;
-    }
-
-    /**
-     * Set a vec2 array in the shader from a number array.
-     * @param name Define the name of the uniform as defined in the shader
-     * @param value Define the value to give to the uniform
-     * @return the material itself allowing "fluent" like uniform updates
-     */
-    public setArray2(name: string, value: number[]): ShaderMaterial {
-        this._checkUniform(name);
-        this._vectors2Arrays[name] = value;
-
-        return this;
-    }
-
-    /**
-     * Set a vec3 array in the shader from a number array.
-     * @param name Define the name of the uniform as defined in the shader
-     * @param value Define the value to give to the uniform
-     * @return the material itself allowing "fluent" like uniform updates
-     */
-    public setArray3(name: string, value: number[]): ShaderMaterial {
-        this._checkUniform(name);
-        this._vectors3Arrays[name] = value;
-
-        return this;
-    }
-
-    /**
-     * Set a vec4 array in the shader from a number array.
-     * @param name Define the name of the uniform as defined in the shader
-     * @param value Define the value to give to the uniform
-     * @return the material itself allowing "fluent" like uniform updates
-     */
-    public setArray4(name: string, value: number[]): ShaderMaterial {
-        this._checkUniform(name);
-        this._vectors4Arrays[name] = value;
-
-        return this;
-    }
-
-    /**
-     * Set a uniform buffer in the shader
-     * @param name Define the name of the uniform as defined in the shader
-     * @param buffer Define the value to give to the uniform
-     * @return the material itself allowing "fluent" like uniform updates
-     */
-    public setUniformBuffer(name: string, buffer: UniformBuffer): ShaderMaterial {
-        if (this._options.uniformBuffers.indexOf(name) === -1) {
-            this._options.uniformBuffers.push(name);
-        }
-        this._uniformBuffers[name] = buffer;
-
-        return this;
-    }
-
-    /**
-     * Set a texture sampler in the shader
-     * @param name Define the name of the uniform as defined in the shader
-     * @param sampler Define the value to give to the uniform
-     * @return the material itself allowing "fluent" like uniform updates
-     */
-    public setTextureSampler(name: string, sampler: TextureSampler): ShaderMaterial {
-        if (this._options.samplerObjects.indexOf(name) === -1) {
-            this._options.samplerObjects.push(name);
-        }
-        this._textureSamplers[name] = sampler;
-
-        return this;
-    }
-
-    /**
-     * Set a storage buffer in the shader
-     * @param name Define the name of the storage buffer as defined in the shader
-     * @param buffer Define the value to give to the uniform
-     * @return the material itself allowing "fluent" like uniform updates
-     */
-     public setStorageBuffer(name: string, buffer: StorageBuffer): ShaderMaterial {
-        if (this._options.storageBuffers.indexOf(name) === -1) {
-            this._options.storageBuffers.push(name);
-        }
-        this._storageBuffers[name] = buffer;
-
-        return this;
-    }
-
-    /**
-     * Specifies that the submesh is ready to be used
-     * @param mesh defines the mesh to check
-     * @param subMesh defines which submesh to check
-     * @param useInstances specifies that instances should be used
-     * @returns a boolean indicating that the submesh is ready or not
-     */
-    public isReadyForSubMesh(mesh: AbstractMesh, subMesh: SubMesh, useInstances?: boolean): boolean {
-        return this.isReady(mesh, useInstances, subMesh);
-    }
-
-    /**
-     * Checks if the material is ready to render the requested mesh
-     * @param mesh Define the mesh to render
-     * @param useInstances Define whether or not the material is used with instances
-     * @param subMesh defines which submesh to render
-     * @returns true if ready, otherwise false
-     */
-    public isReady(mesh?: AbstractMesh, useInstances?: boolean, subMesh?: SubMesh): boolean {
-        let effect = this.getEffect();
-        if (effect && this.isFrozen) {
-            if (effect._wasPreviouslyReady && this._effectUsesInstances === useInstances) {
-                return true;
-            }
-        }
-
-        var scene = this.getScene();
-        var engine = scene.getEngine();
-
-        // Instances
-        var defines = [];
-        var attribs = [];
-        var fallbacks = new EffectFallbacks();
-
-        let shaderName = this._shaderPath,
-            uniforms = this._options.uniforms,
-            uniformBuffers = this._options.uniformBuffers,
-            samplers = this._options.samplers;
-
-        // global multiview
-        if (engine.getCaps().multiview &&
-            scene.activeCamera &&
-            scene.activeCamera.outputRenderTarget &&
-            scene.activeCamera.outputRenderTarget.getViewCount() > 1) {
-            this._multiview = true;
-            defines.push("#define MULTIVIEW");
-            if (this._options.uniforms.indexOf("viewProjection") !== -1 &&
-                this._options.uniforms.indexOf("viewProjectionR") === -1) {
-                this._options.uniforms.push("viewProjectionR");
-            }
-        }
-
-        for (var index = 0; index < this._options.defines.length; index++) {
-            const defineToAdd = this._options.defines[index].indexOf("#define") === 0 ?
-                this._options.defines[index] :
-                `#define ${this._options.defines[index]}`;
-            defines.push(defineToAdd);
-        }
-
-        for (var index = 0; index < this._options.attributes.length; index++) {
-            attribs.push(this._options.attributes[index]);
-        }
-
-        if (mesh && mesh.isVerticesDataPresent(VertexBuffer.ColorKind)) {
-            attribs.push(VertexBuffer.ColorKind);
-            defines.push("#define VERTEXCOLOR");
-        }
-
-        if (useInstances) {
-            defines.push("#define INSTANCES");
-            MaterialHelper.PushAttributesForInstances(attribs);
-            if (mesh?.hasThinInstances) {
-                defines.push("#define THIN_INSTANCES");
-            }
-        }
-
-        // Bones
-        if (mesh && mesh.useBones && mesh.computeBonesUsingShaders && mesh.skeleton) {
-            attribs.push(VertexBuffer.MatricesIndicesKind);
-            attribs.push(VertexBuffer.MatricesWeightsKind);
-            if (mesh.numBoneInfluencers > 4) {
-                attribs.push(VertexBuffer.MatricesIndicesExtraKind);
-                attribs.push(VertexBuffer.MatricesWeightsExtraKind);
-            }
-
-            const skeleton = mesh.skeleton;
-
-            defines.push("#define NUM_BONE_INFLUENCERS " + mesh.numBoneInfluencers);
-            fallbacks.addCPUSkinningFallback(0, mesh);
-
-            if (skeleton.isUsingTextureForMatrices) {
-                defines.push("#define BONETEXTURE");
-
-                if (this._options.uniforms.indexOf("boneTextureWidth") === -1) {
-                    this._options.uniforms.push("boneTextureWidth");
-                }
-
-                if (this._options.samplers.indexOf("boneSampler") === -1) {
-                    this._options.samplers.push("boneSampler");
-                }
-            } else {
-                defines.push("#define BonesPerMesh " + (skeleton.bones.length + 1));
-
-                if (this._options.uniforms.indexOf("mBones") === -1) {
-                    this._options.uniforms.push("mBones");
-                }
-            }
-        } else {
-            defines.push("#define NUM_BONE_INFLUENCERS 0");
-        }
-
-        // Morph
-        let numInfluencers = 0;
-        const manager = mesh ? (<Mesh>mesh).morphTargetManager : null;
-        if (manager) {
-            const uv = manager.supportsUVs && defines.indexOf("#define UV1") !== -1;
-            const tangent = manager.supportsTangents && defines.indexOf("#define TANGENT") !== -1;
-            const normal = manager.supportsNormals && defines.indexOf("#define NORMAL") !== -1;
-            numInfluencers = manager.numInfluencers;
-            if (uv) {
-                defines.push("#define MORPHTARGETS_UV");
-            }
-            if (tangent) {
-                defines.push("#define MORPHTARGETS_TANGENT");
-            }
-            if (normal) {
-                defines.push("#define MORPHTARGETS_NORMAL");
-            }
-            if (numInfluencers > 0) {
-                defines.push("#define MORPHTARGETS");
-            }
-            if (manager.isUsingTextureForTargets) {
-                defines.push("#define MORPHTARGETS_TEXTURE");
-
-                if (this._options.uniforms.indexOf("morphTargetTextureIndices") === -1) {
-                    this._options.uniforms.push("morphTargetTextureIndices");
-                }
-
-                if (this._options.samplers.indexOf("morphTargets") === -1) {
-                    this._options.samplers.push("morphTargets");
-                }
-            }
-            defines.push("#define NUM_MORPH_INFLUENCERS " + numInfluencers);
-            for (var index = 0; index < numInfluencers; index++) {
-                attribs.push(VertexBuffer.PositionKind + index);
-
-                if (normal) {
-                    attribs.push(VertexBuffer.NormalKind + index);
-                }
-
-                if (tangent) {
-                    attribs.push(VertexBuffer.TangentKind + index);
-                }
-
-                if (uv) {
-                    attribs.push(VertexBuffer.UVKind + "_" + index);
-                }
-            }
-            if (numInfluencers > 0) {
-                uniforms = uniforms.slice();
-                uniforms.push("morphTargetInfluences");
-                uniforms.push("morphTargetTextureInfo");
-                uniforms.push("morphTargetTextureIndices");
-            }
-        } else {
-            defines.push("#define NUM_MORPH_INFLUENCERS 0");
-        }
-
-        // Textures
-        for (var name in this._textures) {
-            if (!this._textures[name].isReady()) {
-                return false;
-            }
-        }
-
-        // Alpha test
-        if (mesh && this._shouldTurnAlphaTestOn(mesh)) {
-            defines.push("#define ALPHATEST");
-        }
-
-        // Clip planes
-        if ((this._options.useClipPlane === null && !!scene.clipPlane) || this._options.useClipPlane) {
-            defines.push("#define CLIPPLANE");
-            if (uniforms.indexOf("vClipPlane") === -1) {
-                uniforms.push("vClipPlane");
-            }
-        }
-
-        if ((this._options.useClipPlane === null && !!scene.clipPlane2) || this._options.useClipPlane) {
-            defines.push("#define CLIPPLANE2");
-            if (uniforms.indexOf("vClipPlane2") === -1) {
-                uniforms.push("vClipPlane2");
-            }
-        }
-
-        if ((this._options.useClipPlane === null && !!scene.clipPlane3) || this._options.useClipPlane) {
-            defines.push("#define CLIPPLANE3");
-            if (uniforms.indexOf("vClipPlane3") === -1) {
-                uniforms.push("vClipPlane3");
-            }
-        }
-
-        if ((this._options.useClipPlane === null && !!scene.clipPlane4) || this._options.useClipPlane) {
-            defines.push("#define CLIPPLANE4");
-            if (uniforms.indexOf("vClipPlane4") === -1) {
-                uniforms.push("vClipPlane4");
-            }
-        }
-
-        if ((this._options.useClipPlane === null && !!scene.clipPlane5) || this._options.useClipPlane) {
-            defines.push("#define CLIPPLANE5");
-            if (uniforms.indexOf("vClipPlane5") === -1) {
-                uniforms.push("vClipPlane5");
-            }
-        }
-
-        if ((this._options.useClipPlane === null && !!scene.clipPlane6) || this._options.useClipPlane) {
-            defines.push("#define CLIPPLANE6");
-            if (uniforms.indexOf("vClipPlane6") === -1) {
-                uniforms.push("vClipPlane6");
-            }
-        }
-
-        if (this.customShaderNameResolve) {
-            uniforms = uniforms.slice();
-            uniformBuffers = uniformBuffers.slice();
-            samplers = samplers.slice();
-            shaderName = this.customShaderNameResolve(shaderName, uniforms, uniformBuffers, samplers, defines, attribs);
-        }
-
-        var previousEffect = effect;
-        var join = defines.join("\n");
-
-        if (this._drawWrapper.defines !== join) {
-            effect = engine.createEffect(shaderName, <IEffectCreationOptions>{
-                attributes: attribs,
-                uniformsNames: uniforms,
-                uniformBuffersNames: uniformBuffers,
-                samplers: samplers,
-                defines: join,
-                fallbacks: fallbacks,
-                onCompiled: this.onCompiled,
-                onError: this.onError,
-                indexParameters: { maxSimultaneousMorphTargets: numInfluencers },
-                shaderLanguage: this._options.shaderLanguage
-            }, engine);
-
-            this._drawWrapper.setEffect(effect, join);
-
-            if (this._onEffectCreatedObservable) {
-                onCreatedEffectParameters.effect = effect;
-                onCreatedEffectParameters.subMesh = subMesh ?? mesh?.subMeshes[0] ?? null;
-                this._onEffectCreatedObservable.notifyObservers(onCreatedEffectParameters);
-            }
-        }
-
-        this._effectUsesInstances = !!useInstances;
-
-        if (!effect?.isReady() ?? true) {
-            return false;
-        }
-
-        if (previousEffect !== effect) {
-            scene.resetCachedMaterial();
-        }
-
-        effect._wasPreviouslyReady = true;
-
-        return true;
-    }
-
-    /**
-     * Binds the world matrix to the material
-     * @param world defines the world transformation matrix
-     * @param effectOverride - If provided, use this effect instead of internal effect
-     */
-    public bindOnlyWorldMatrix(world: Matrix, effectOverride?: Nullable<Effect>): void {
-        var scene = this.getScene();
-
-        const effect = effectOverride ?? this.getEffect();
-
-        if (!effect) {
-            return;
-        }
-
-        if (this._options.uniforms.indexOf("world") !== -1) {
-            effect.setMatrix("world", world);
-        }
-
-        if (this._options.uniforms.indexOf("worldView") !== -1) {
-            world.multiplyToRef(scene.getViewMatrix(), this._cachedWorldViewMatrix);
-            effect.setMatrix("worldView", this._cachedWorldViewMatrix);
-        }
-
-        if (this._options.uniforms.indexOf("worldViewProjection") !== -1) {
-            world.multiplyToRef(scene.getTransformMatrix(), this._cachedWorldViewProjectionMatrix);
-            effect.setMatrix("worldViewProjection", this._cachedWorldViewProjectionMatrix);
-        }
-    }
-
-    /**
-     * Binds the submesh to this material by preparing the effect and shader to draw
-     * @param world defines the world transformation matrix
-     * @param mesh defines the mesh containing the submesh
-     * @param subMesh defines the submesh to bind the material to
-     */
-    public bindForSubMesh(world: Matrix, mesh: Mesh, subMesh: SubMesh): void {
-        this.bind(world, mesh, subMesh._drawWrapperOverride?.effect);
-    }
-
-    /**
-     * Binds the material to the mesh
-     * @param world defines the world transformation matrix
-     * @param mesh defines the mesh to bind the material to
-     * @param effectOverride - If provided, use this effect instead of internal effect
-     */
-    public bind(world: Matrix, mesh?: Mesh, effectOverride?: Nullable<Effect>): void {
-        // Std values
-        this.bindOnlyWorldMatrix(world, effectOverride);
-
-        const effect = effectOverride ?? this.getEffect();
-
-        const uniformBuffers = this._options.uniformBuffers;
-
-        let useSceneUBO = false;
-
-        if (effect && uniformBuffers && uniformBuffers.length > 0 && this.getScene().getEngine().supportsUniformBuffers) {
-            for (let i = 0; i < uniformBuffers.length; ++i) {
-                const bufferName = uniformBuffers[i];
-                switch (bufferName) {
-                    case "Mesh":
-                        if (mesh) {
-                            mesh.getMeshUniformBuffer().bindToEffect(effect, "Mesh");
-                            mesh.transferToEffect(world);
-                        }
-                        break;
-                    case "Scene":
-                        this.getScene().finalizeSceneUbo();
-                        MaterialHelper.BindSceneUniformBuffer(effect, this.getScene().getSceneUniformBuffer());
-                        useSceneUBO = true;
-                        break;
-                }
-            }
-        }
-
-        let mustRebind = this.getScene().getCachedMaterial() !== this;
-
-        if (effect && mustRebind) {
-            if (!useSceneUBO && this._options.uniforms.indexOf("view") !== -1) {
-                effect.setMatrix("view", this.getScene().getViewMatrix());
-            }
-
-            if (!useSceneUBO && this._options.uniforms.indexOf("projection") !== -1) {
-                effect.setMatrix("projection", this.getScene().getProjectionMatrix());
-            }
-
-            if (!useSceneUBO && this._options.uniforms.indexOf("viewProjection") !== -1) {
-                effect.setMatrix("viewProjection", this.getScene().getTransformMatrix());
-                if (this._multiview) {
-                    effect.setMatrix("viewProjectionR", this.getScene()._transformMatrixR);
-                }
-            }
-
-            if (this.getScene().activeCamera && this._options.uniforms.indexOf("cameraPosition") !== -1) {
-                effect.setVector3("cameraPosition", this.getScene().activeCamera!.globalPosition);
-            }
-
-            // Bones
-            MaterialHelper.BindBonesParameters(mesh, effect);
-
-            // Clip plane
-            MaterialHelper.BindClipPlane(effect, this.getScene());
-
-            var name: string;
-            // Texture
-            for (name in this._textures) {
-                effect.setTexture(name, this._textures[name]);
-            }
-
-            // Texture arrays
-            for (name in this._textureArrays) {
-                effect.setTextureArray(name, this._textureArrays[name]);
-            }
-
-            // External texture
-            for (name in this._externalTextures) {
-                effect.setExternalTexture(name, this._externalTextures[name]);
-            }
-
-            // Int
-            for (name in this._ints) {
-                effect.setInt(name, this._ints[name]);
-            }
-
-            // Float
-            for (name in this._floats) {
-                effect.setFloat(name, this._floats[name]);
-            }
-
-            // Floats
-            for (name in this._floatsArrays) {
-                effect.setArray(name, this._floatsArrays[name]);
-            }
-
-            // Color3
-            for (name in this._colors3) {
-                effect.setColor3(name, this._colors3[name]);
-            }
-
-            // Color3Array
-            for (name in this._colors3Arrays) {
-                effect.setArray3(name, this._colors3Arrays[name]);
-            }
-
-            // Color4
-            for (name in this._colors4) {
-                var color = this._colors4[name];
-                effect.setFloat4(name, color.r, color.g, color.b, color.a);
-            }
-
-            // Color4Array
-            for (name in this._colors4Arrays) {
-                effect.setArray4(name, this._colors4Arrays[name]);
-            }
-
-            // Vector2
-            for (name in this._vectors2) {
-                effect.setVector2(name, this._vectors2[name]);
-            }
-
-            // Vector3
-            for (name in this._vectors3) {
-                effect.setVector3(name, this._vectors3[name]);
-            }
-
-            // Vector4
-            for (name in this._vectors4) {
-                effect.setVector4(name, this._vectors4[name]);
-            }
-
-            // Matrix
-            for (name in this._matrices) {
-                effect.setMatrix(name, this._matrices[name]);
-            }
-
-            // MatrixArray
-            for (name in this._matrixArrays) {
-                effect.setMatrices(name, this._matrixArrays[name]);
-            }
-
-            // Matrix 3x3
-            for (name in this._matrices3x3) {
-                effect.setMatrix3x3(name, this._matrices3x3[name]);
-            }
-
-            // Matrix 2x2
-            for (name in this._matrices2x2) {
-                effect.setMatrix2x2(name, this._matrices2x2[name]);
-            }
-
-            // Vector2Array
-            for (name in this._vectors2Arrays) {
-                effect.setArray2(name, this._vectors2Arrays[name]);
-            }
-
-            // Vector3Array
-            for (name in this._vectors3Arrays) {
-                effect.setArray3(name, this._vectors3Arrays[name]);
-            }
-
-            // Vector4Array
-            for (name in this._vectors4Arrays) {
-                effect.setArray4(name, this._vectors4Arrays[name]);
-            }
-
-            // Uniform buffers
-            for (name in this._uniformBuffers) {
-                const buffer = this._uniformBuffers[name].getBuffer();
-                if (buffer) {
-                    effect.bindUniformBuffer(buffer, name);
-                }
-            }
-
-            // Samplers
-            for (name in this._textureSamplers) {
-                effect.setTextureSampler(name, this._textureSamplers[name]);
-            }
-
-            // Storage buffers
-            for (name in this._storageBuffers) {
-                effect.setStorageBuffer(name, this._storageBuffers[name]);
-            }
-        }
-
-        if (effect && mesh && (mustRebind || !this.isFrozen)) {
-            // Morph targets
-            const manager = (<Mesh>mesh).morphTargetManager;
-            if (manager && manager.numInfluencers > 0) {
-                MaterialHelper.BindMorphTargetParameters(<Mesh>mesh, effect);
-            }
-        }
-
-        const seffect = this.getEffect();
-
-        this._drawWrapper.effect = effect; // make sure the active effect is the right one if there are some observers for onBind that would need to get the current effect
-        this._afterBind(mesh, effect);
-        this._drawWrapper.effect = seffect;
-    }
-
-    protected _afterBind(mesh?: Mesh, effect: Nullable<Effect> = null): void {
-        super._afterBind(mesh, effect);
-        this.getScene()._cachedEffect = effect;
-    }
-
-    /**
-     * Gets the active textures from the material
-     * @returns an array of textures
-     */
-    public getActiveTextures(): BaseTexture[] {
-        var activeTextures = super.getActiveTextures();
-
-        for (var name in this._textures) {
-            activeTextures.push(this._textures[name]);
-        }
-
-        for (var name in this._textureArrays) {
-            var array = this._textureArrays[name];
-            for (var index = 0; index < array.length; index++) {
-                activeTextures.push(array[index]);
-            }
-        }
-
-        return activeTextures;
-    }
-
-    /**
-     * Specifies if the material uses a texture
-     * @param texture defines the texture to check against the material
-     * @returns a boolean specifying if the material uses the texture
-     */
-    public hasTexture(texture: BaseTexture): boolean {
-        if (super.hasTexture(texture)) {
-            return true;
-        }
-
-        for (var name in this._textures) {
-            if (this._textures[name] === texture) {
-                return true;
-            }
-        }
-
-        for (var name in this._textureArrays) {
-            var array = this._textureArrays[name];
-            for (var index = 0; index < array.length; index++) {
-                if (array[index] === texture) {
-                    return true;
-                }
-            }
-        }
-
-        return false;
-    }
-
-    /**
-     * Makes a duplicate of the material, and gives it a new name
-     * @param name defines the new name for the duplicated material
-     * @returns the cloned material
-     */
-    public clone(name: string): ShaderMaterial {
-        var result = SerializationHelper.Clone(() => new ShaderMaterial(name, this.getScene(), this._shaderPath, this._options), this);
-
-        result.name = name;
-        result.id = name;
-
-        // Shader code path
-        if (typeof result._shaderPath === 'object') {
-            result._shaderPath = { ...result._shaderPath };
-        }
-
-        // Options
-        this._options = { ...this._options };
-
-        (Object.keys(this._options) as Array<keyof IShaderMaterialOptions>).forEach((propName) => {
-            const propValue = this._options[propName];
-            if (Array.isArray(propValue)) {
-                (<string[]>this._options[propName]) = propValue.slice(0);
-            }
-        });
-
-        // Stencil
-        this.stencil.copyTo(result.stencil);
-
-        // Texture
-        for (var key in this._textures) {
-            result.setTexture(key, this._textures[key]);
-        }
-
-        // TextureArray
-        for (var key in this._textureArrays) {
-            result.setTextureArray(key, this._textureArrays[key]);
-        }
-
-        // External texture
-        for (var key in this._externalTextures) {
-            result.setExternalTexture(key, this._externalTextures[key]);
-        }
-
-        // Int
-        for (var key in this._ints) {
-            result.setInt(key, this._ints[key]);
-        }
-
-        // Float
-        for (var key in this._floats) {
-            result.setFloat(key, this._floats[key]);
-        }
-
-        // Floats
-        for (var key in this._floatsArrays) {
-            result.setFloats(key, this._floatsArrays[key]);
-        }
-
-        // Color3
-        for (var key in this._colors3) {
-            result.setColor3(key, this._colors3[key]);
-        }
-
-        // Color3Array
-        for (var key in this._colors3Arrays) {
-            result._colors3Arrays[key] = this._colors3Arrays[key];
-        }
-
-        // Color4
-        for (var key in this._colors4) {
-            result.setColor4(key, this._colors4[key]);
-        }
-
-        // Color4Array
-        for (var key in this._colors4Arrays) {
-            result._colors4Arrays[key] = this._colors4Arrays[key];
-        }
-
-        // Vector2
-        for (var key in this._vectors2) {
-            result.setVector2(key, this._vectors2[key]);
-        }
-
-        // Vector3
-        for (var key in this._vectors3) {
-            result.setVector3(key, this._vectors3[key]);
-        }
-
-        // Vector4
-        for (var key in this._vectors4) {
-            result.setVector4(key, this._vectors4[key]);
-        }
-
-        // Matrix
-        for (var key in this._matrices) {
-            result.setMatrix(key, this._matrices[key]);
-        }
-
-        // MatrixArray
-        for (var key in this._matrixArrays) {
-            result._matrixArrays[key] = this._matrixArrays[key].slice();
-        }
-
-        // Matrix 3x3
-        for (var key in this._matrices3x3) {
-            result.setMatrix3x3(key, this._matrices3x3[key]);
-        }
-
-        // Matrix 2x2
-        for (var key in this._matrices2x2) {
-            result.setMatrix2x2(key, this._matrices2x2[key]);
-        }
-
-        // Vector2Array
-        for (var key in this._vectors2Arrays) {
-            result.setArray2(key, this._vectors2Arrays[key]);
-        }
-
-        // Vector3Array
-        for (var key in this._vectors3Arrays) {
-            result.setArray3(key, this._vectors3Arrays[key]);
-        }
-
-        // Vector4Array
-        for (var key in this._vectors4Arrays) {
-            result.setArray4(key, this._vectors4Arrays[key]);
-        }
-
-        // Uniform buffers
-        for (var key in this._uniformBuffers) {
-            result.setUniformBuffer(key, this._uniformBuffers[key]);
-        }
-
-        // Samplers
-        for (var key in this._textureSamplers) {
-            result.setTextureSampler(key, this._textureSamplers[key]);
-        }
-
-        // Storag buffers
-        for (var key in this._storageBuffers) {
-            result.setStorageBuffer(key, this._storageBuffers[key]);
-        }
-
-        return result;
-    }
-
-    /**
-     * Disposes the material
-     * @param forceDisposeEffect specifies if effects should be forcefully disposed
-     * @param forceDisposeTextures specifies if textures should be forcefully disposed
-     * @param notBoundToMesh specifies if the material that is being disposed is known to be not bound to any mesh
-     */
-    public dispose(forceDisposeEffect?: boolean, forceDisposeTextures?: boolean, notBoundToMesh?: boolean): void {
-
-        if (forceDisposeTextures) {
-            var name: string;
-            for (name in this._textures) {
-                this._textures[name].dispose();
-            }
-
-            for (name in this._textureArrays) {
-                var array = this._textureArrays[name];
-                for (var index = 0; index < array.length; index++) {
-                    array[index].dispose();
-                }
-            }
-        }
-
-        this._textures = {};
-
-        super.dispose(forceDisposeEffect, forceDisposeTextures, notBoundToMesh);
-    }
-
-    /**
-     * Serializes this material in a JSON representation
-     * @returns the serialized material object
-     */
-    public serialize(): any {
-        var serializationObject = SerializationHelper.Serialize(this);
-        serializationObject.customType = "BABYLON.ShaderMaterial";
-
-        serializationObject.options = this._options;
-        serializationObject.shaderPath = this._shaderPath;
-
-        var name: string;
-
-        // Stencil
-        serializationObject.stencil = this.stencil.serialize();
-
-        // Texture
-        serializationObject.textures = {};
-        for (name in this._textures) {
-            serializationObject.textures[name] = this._textures[name].serialize();
-        }
-
-        // Texture arrays
-        serializationObject.textureArrays = {};
-        for (name in this._textureArrays) {
-            serializationObject.textureArrays[name] = [];
-            var array = this._textureArrays[name];
-            for (var index = 0; index < array.length; index++) {
-                serializationObject.textureArrays[name].push(array[index].serialize());
-            }
-        }
-
-        // Int
-        serializationObject.ints = {};
-        for (name in this._ints) {
-            serializationObject.ints[name] = this._ints[name];
-        }
-
-        // Float
-        serializationObject.floats = {};
-        for (name in this._floats) {
-            serializationObject.floats[name] = this._floats[name];
-        }
-
-        // Floats
-        serializationObject.FloatArrays = {};
-        for (name in this._floatsArrays) {
-            serializationObject.FloatArrays[name] = this._floatsArrays[name];
-        }
-
-        // Color3
-        serializationObject.colors3 = {};
-        for (name in this._colors3) {
-            serializationObject.colors3[name] = this._colors3[name].asArray();
-        }
-
-        // Color3 array
-        serializationObject.colors3Arrays = {};
-        for (name in this._colors3Arrays) {
-            serializationObject.colors3Arrays[name] = this._colors3Arrays[name];
-        }
-
-        // Color4
-        serializationObject.colors4 = {};
-        for (name in this._colors4) {
-            serializationObject.colors4[name] = this._colors4[name].asArray();
-        }
-
-        // Color4 array
-        serializationObject.colors4Arrays = {};
-        for (name in this._colors4Arrays) {
-            serializationObject.colors4Arrays[name] = this._colors4Arrays[name];
-        }
-
-        // Vector2
-        serializationObject.vectors2 = {};
-        for (name in this._vectors2) {
-            serializationObject.vectors2[name] = this._vectors2[name].asArray();
-        }
-
-        // Vector3
-        serializationObject.vectors3 = {};
-        for (name in this._vectors3) {
-            serializationObject.vectors3[name] = this._vectors3[name].asArray();
-        }
-
-        // Vector4
-        serializationObject.vectors4 = {};
-        for (name in this._vectors4) {
-            serializationObject.vectors4[name] = this._vectors4[name].asArray();
-        }
-
-        // Matrix
-        serializationObject.matrices = {};
-        for (name in this._matrices) {
-            serializationObject.matrices[name] = this._matrices[name].asArray();
-        }
-
-        // MatrixArray
-        serializationObject.matrixArray = {};
-        for (name in this._matrixArrays) {
-            serializationObject.matrixArray[name] = this._matrixArrays[name];
-        }
-
-        // Matrix 3x3
-        serializationObject.matrices3x3 = {};
-        for (name in this._matrices3x3) {
-            serializationObject.matrices3x3[name] = this._matrices3x3[name];
-        }
-
-        // Matrix 2x2
-        serializationObject.matrices2x2 = {};
-        for (name in this._matrices2x2) {
-            serializationObject.matrices2x2[name] = this._matrices2x2[name];
-        }
-
-        // Vector2Array
-        serializationObject.vectors2Arrays = {};
-        for (name in this._vectors2Arrays) {
-            serializationObject.vectors2Arrays[name] = this._vectors2Arrays[name];
-        }
-
-        // Vector3Array
-        serializationObject.vectors3Arrays = {};
-        for (name in this._vectors3Arrays) {
-            serializationObject.vectors3Arrays[name] = this._vectors3Arrays[name];
-        }
-
-        // Vector4Array
-        serializationObject.vectors4Arrays = {};
-        for (name in this._vectors4Arrays) {
-            serializationObject.vectors4Arrays[name] = this._vectors4Arrays[name];
-        }
-
-        return serializationObject;
-    }
-
-    /**
-     * Creates a shader material from parsed shader material data
-     * @param source defines the JSON representation of the material
-     * @param scene defines the hosting scene
-     * @param rootUrl defines the root URL to use to load textures and relative dependencies
-     * @returns a new material
-     */
-    public static Parse(source: any, scene: Scene, rootUrl: string): ShaderMaterial {
-        var material = SerializationHelper.Parse(() => new ShaderMaterial(source.name, scene, source.shaderPath, source.options), source, scene, rootUrl);
-
-        var name: string;
-
-        // Stencil
-        if (source.stencil) {
-            material.stencil.parse(source.stencil, scene, rootUrl);
-        }
-
-        // Texture
-        for (name in source.textures) {
-            material.setTexture(name, <Texture>Texture.Parse(source.textures[name], scene, rootUrl));
-        }
-
-        // Texture arrays
-        for (name in source.textureArrays) {
-            var array = source.textureArrays[name];
-            var textureArray = new Array<Texture>();
-
-            for (var index = 0; index < array.length; index++) {
-                textureArray.push(<Texture>Texture.Parse(array[index], scene, rootUrl));
-            }
-            material.setTextureArray(name, textureArray);
-        }
-
-        // Int
-        for (name in source.ints) {
-            material.setInt(name, source.ints[name]);
-        }
-
-        // Float
-        for (name in source.floats) {
-            material.setFloat(name, source.floats[name]);
-        }
-
-        // Floats
-        for (name in source.floatsArrays) {
-            material.setFloats(name, source.floatsArrays[name]);
-        }
-
-        // Color3
-        for (name in source.colors3) {
-            material.setColor3(name, Color3.FromArray(source.colors3[name]));
-        }
-
-        // Color3 arrays
-        for (name in source.colors3Arrays) {
-            const colors: Color3[] = source.colors3Arrays[name].reduce((arr: Array<Array<number>>, num: number, i: number) => {
-                if (i % 3 === 0) {
-                    arr.push([num]);
-                } else {
-                    arr[arr.length - 1].push(num);
-                }
-                return arr;
-            }, []).map((color: ArrayLike<number>) => Color3.FromArray(color));
-            material.setColor3Array(name, colors);
-        }
-
-        // Color4
-        for (name in source.colors4) {
-            material.setColor4(name, Color4.FromArray(source.colors4[name]));
-        }
-
-        // Color4 arrays
-        for (name in source.colors4Arrays) {
-            const colors: Color4[] = source.colors4Arrays[name].reduce((arr: Array<Array<number>>, num: number, i: number) => {
-                if (i % 4 === 0) {
-                    arr.push([num]);
-                } else {
-                    arr[arr.length - 1].push(num);
-                }
-                return arr;
-            }, []).map((color: ArrayLike<number>) => Color4.FromArray(color));
-            material.setColor4Array(name, colors);
-        }
-
-        // Vector2
-        for (name in source.vectors2) {
-            material.setVector2(name, Vector2.FromArray(source.vectors2[name]));
-        }
-
-        // Vector3
-        for (name in source.vectors3) {
-            material.setVector3(name, Vector3.FromArray(source.vectors3[name]));
-        }
-
-        // Vector4
-        for (name in source.vectors4) {
-            material.setVector4(name, Vector4.FromArray(source.vectors4[name]));
-        }
-
-        // Matrix
-        for (name in source.matrices) {
-            material.setMatrix(name, Matrix.FromArray(source.matrices[name]));
-        }
-
-        // MatrixArray
-        for (name in source.matrixArray) {
-            material._matrixArrays[name] = new Float32Array(source.matrixArray[name]);
-        }
-
-        // Matrix 3x3
-        for (name in source.matrices3x3) {
-            material.setMatrix3x3(name, source.matrices3x3[name]);
-        }
-
-        // Matrix 2x2
-        for (name in source.matrices2x2) {
-            material.setMatrix2x2(name, source.matrices2x2[name]);
-        }
-
-        // Vector2Array
-        for (name in source.vectors2Arrays) {
-            material.setArray2(name, source.vectors2Arrays[name]);
-        }
-
-        // Vector3Array
-        for (name in source.vectors3Arrays) {
-            material.setArray3(name, source.vectors3Arrays[name]);
-        }
-
-        // Vector4Array
-        for (name in source.vectors4Arrays) {
-            material.setArray4(name, source.vectors4Arrays[name]);
-        }
-
-        return material;
-    }
-
-    /**
-     * Creates a new ShaderMaterial from a snippet saved in a remote file
-     * @param name defines the name of the ShaderMaterial to create (can be null or empty to use the one from the json data)
-     * @param url defines the url to load from
-     * @param scene defines the hosting scene
-     * @param rootUrl defines the root URL to use to load textures and relative dependencies
-     * @returns a promise that will resolve to the new ShaderMaterial
-     */
-    public static ParseFromFileAsync(name: Nullable<string>, url: string, scene: Scene, rootUrl: string = ""): Promise<ShaderMaterial> {
-
-        return new Promise((resolve, reject) => {
-            var request = new WebRequest();
-            request.addEventListener("readystatechange", () => {
-                if (request.readyState == 4) {
-                    if (request.status == 200) {
-                        let serializationObject = JSON.parse(request.responseText);
-                        let output = this.Parse(serializationObject, scene || Engine.LastCreatedScene, rootUrl);
-
-                        if (name) {
-                            output.name = name;
-                        }
-
-                        resolve(output);
-                    } else {
-                        reject("Unable to load the ShaderMaterial");
-                    }
-                }
-            });
-
-            request.open("GET", url);
-            request.send();
-        });
-    }
-
-    /**
-     * Creates a ShaderMaterial from a snippet saved by the Inspector
-     * @param snippetId defines the snippet to load
-     * @param scene defines the hosting scene
-     * @param rootUrl defines the root URL to use to load textures and relative dependencies
-     * @returns a promise that will resolve to the new ShaderMaterial
-     */
-    public static CreateFromSnippetAsync(snippetId: string, scene: Scene, rootUrl: string = ""): Promise<ShaderMaterial> {
-        return new Promise((resolve, reject) => {
-            var request = new WebRequest();
-            request.addEventListener("readystatechange", () => {
-                if (request.readyState == 4) {
-                    if (request.status == 200) {
-                        var snippet = JSON.parse(JSON.parse(request.responseText).jsonPayload);
-                        let serializationObject = JSON.parse(snippet.shaderMaterial);
-                        let output = this.Parse(serializationObject, scene || Engine.LastCreatedScene, rootUrl);
-
-                        output.snippetId = snippetId;
-
-                        resolve(output);
-                    } else {
-                        reject("Unable to load the snippet " + snippetId);
-                    }
-                }
-            });
-
-            request.open("GET", this.SnippetUrl + "/" + snippetId.replace(/#/g, "/"));
-            request.send();
-        });
-    }
-}
-
-RegisterClass("BABYLON.ShaderMaterial", ShaderMaterial);
+import { SerializationHelper } from "../Misc/decorators";
+import { Nullable } from "../types";
+import { Scene } from "../scene";
+import { Matrix, Vector3, Vector2, Vector4 } from "../Maths/math.vector";
+import { AbstractMesh } from "../Meshes/abstractMesh";
+import { Mesh } from "../Meshes/mesh";
+import { SubMesh } from "../Meshes/subMesh";
+import { VertexBuffer } from "../Buffers/buffer";
+import { BaseTexture } from "../Materials/Textures/baseTexture";
+import { Texture } from "../Materials/Textures/texture";
+import { MaterialHelper } from "./materialHelper";
+import { Effect, IEffectCreationOptions } from "./effect";
+import { Material } from "./material";
+import { RegisterClass } from '../Misc/typeStore';
+import { Color3, Color4 } from '../Maths/math.color';
+import { EffectFallbacks } from './effectFallbacks';
+import { WebRequest } from '../Misc/webRequest';
+import { Engine } from '../Engines/engine';
+import { ShaderLanguage } from "./shaderLanguage";
+import { UniformBuffer } from "./uniformBuffer";
+import { TextureSampler } from "./Textures/textureSampler";
+import { StorageBuffer } from "../Buffers/storageBuffer";
+
+declare type ExternalTexture = import("./Textures/externalTexture").ExternalTexture;
+
+const onCreatedEffectParameters = { effect: null as unknown as Effect, subMesh: null as unknown as Nullable<SubMesh> };
+
+/**
+ * Defines the options associated with the creation of a shader material.
+ */
+export interface IShaderMaterialOptions {
+    /**
+     * Does the material work in alpha blend mode
+     */
+    needAlphaBlending: boolean;
+
+    /**
+     * Does the material work in alpha test mode
+     */
+    needAlphaTesting: boolean;
+
+    /**
+     * The list of attribute names used in the shader
+     */
+    attributes: string[];
+
+    /**
+     * The list of uniform names used in the shader
+     */
+    uniforms: string[];
+
+    /**
+     * The list of UBO names used in the shader
+     */
+    uniformBuffers: string[];
+
+    /**
+     * The list of sampler (texture) names used in the shader
+     */
+    samplers: string[];
+
+    /**
+     * The list of external texture names used in the shader
+     */
+    externalTextures: string[];
+
+    /**
+     * The list of sampler object names used in the shader
+     */
+    samplerObjects: string[];
+
+    /**
+     * The list of storage buffer names used in the shader
+     */
+    storageBuffers: string[];
+
+     /**
+     * The list of defines used in the shader
+     */
+    defines: string[];
+
+    /**
+     * Defines if clip planes have to be turned on: true to turn them on, false to turn them off and null to turn them on/off depending on the scene configuration (scene.clipPlaneX)
+     */
+    useClipPlane: Nullable<boolean>;
+
+    /**
+     * The language the shader is written in (default: GLSL)
+     */
+    shaderLanguage?: ShaderLanguage;
+}
+
+/**
+ * The ShaderMaterial object has the necessary methods to pass data from your scene to the Vertex and Fragment Shaders and returns a material that can be applied to any mesh.
+ *
+ * This returned material effects how the mesh will look based on the code in the shaders.
+ *
+ * @see https://doc.babylonjs.com/how_to/shader_material
+ */
+export class ShaderMaterial extends Material {
+    private _shaderPath: any;
+    private _options: IShaderMaterialOptions;
+    private _textures: { [name: string]: BaseTexture } = {};
+    private _textureArrays: { [name: string]: BaseTexture[] } = {};
+    private _externalTextures: { [name: string]: ExternalTexture } = {};
+    private _floats: { [name: string]: number } = {};
+    private _ints: { [name: string]: number } = {};
+    private _floatsArrays: { [name: string]: number[] } = {};
+    private _colors3: { [name: string]: Color3 } = {};
+    private _colors3Arrays: { [name: string]: number[] } = {};
+    private _colors4: { [name: string]: Color4 } = {};
+    private _colors4Arrays: { [name: string]: number[] } = {};
+    private _vectors2: { [name: string]: Vector2 } = {};
+    private _vectors3: { [name: string]: Vector3 } = {};
+    private _vectors4: { [name: string]: Vector4 } = {};
+    private _matrices: { [name: string]: Matrix } = {};
+    private _matrixArrays: { [name: string]: Float32Array | Array<number> } = {};
+    private _matrices3x3: { [name: string]: Float32Array | Array<number> } = {};
+    private _matrices2x2: { [name: string]: Float32Array | Array<number> } = {};
+    private _vectors2Arrays: { [name: string]: number[] } = {};
+    private _vectors3Arrays: { [name: string]: number[] } = {};
+    private _vectors4Arrays: { [name: string]: number[] } = {};
+    private _uniformBuffers: { [name: string]: UniformBuffer } = {};
+    private _textureSamplers: { [name: string]: TextureSampler } = {};
+    private _storageBuffers: { [name: string]: StorageBuffer } = {};
+    private _cachedWorldViewMatrix = new Matrix();
+    private _cachedWorldViewProjectionMatrix = new Matrix();
+    private _multiview: boolean = false;
+    private _effectUsesInstances: boolean;
+
+    /** Define the Url to load snippets */
+    public static SnippetUrl = "https://snippet.babylonjs.com";
+
+    /** Snippet ID if the material was created from the snippet server */
+    public snippetId: string;
+
+    /**
+     * Instantiate a new shader material.
+     * The ShaderMaterial object has the necessary methods to pass data from your scene to the Vertex and Fragment Shaders and returns a material that can be applied to any mesh.
+     * This returned material effects how the mesh will look based on the code in the shaders.
+     * @see https://doc.babylonjs.com/how_to/shader_material
+     * @param name Define the name of the material in the scene
+     * @param scene Define the scene the material belongs to
+     * @param shaderPath Defines  the route to the shader code in one of three ways:
+     *  * object: { vertex: "custom", fragment: "custom" }, used with Effect.ShadersStore["customVertexShader"] and Effect.ShadersStore["customFragmentShader"]
+     *  * object: { vertexElement: "vertexShaderCode", fragmentElement: "fragmentShaderCode" }, used with shader code in script tags
+     *  * object: { vertexSource: "vertex shader code string", fragmentSource: "fragment shader code string" } using with strings containing the shaders code
+     *  * string: "./COMMON_NAME", used with external files COMMON_NAME.vertex.fx and COMMON_NAME.fragment.fx in index.html folder.
+     * @param options Define the options used to create the shader
+     */
+    constructor(name: string, scene: Scene, shaderPath: any, options: Partial<IShaderMaterialOptions> = {}) {
+        super(name, scene);
+        this._shaderPath = shaderPath;
+
+        this._options = {
+            needAlphaBlending: false,
+            needAlphaTesting: false,
+            attributes: ["position", "normal", "uv"],
+            uniforms: ["worldViewProjection"],
+            uniformBuffers: [],
+            samplers: [],
+            externalTextures: [],
+            samplerObjects: [],
+            storageBuffers: [],
+            defines: [],
+            useClipPlane: false,
+            ...options
+        };
+    }
+
+    /**
+     * Gets the shader path used to define the shader code
+     * It can be modified to trigger a new compilation
+     */
+    public get shaderPath(): any {
+        return this._shaderPath;
+    }
+
+    /**
+     * Sets the shader path used to define the shader code
+     * It can be modified to trigger a new compilation
+     */
+    public set shaderPath(shaderPath: any) {
+        this._shaderPath = shaderPath;
+    }
+
+    /**
+     * Gets the options used to compile the shader.
+     * They can be modified to trigger a new compilation
+     */
+    public get options(): IShaderMaterialOptions {
+        return this._options;
+    }
+
+    /**
+     * Gets the current class name of the material e.g. "ShaderMaterial"
+     * Mainly use in serialization.
+     * @returns the class name
+     */
+    public getClassName(): string {
+        return "ShaderMaterial";
+    }
+
+    /**
+     * Specifies if the material will require alpha blending
+     * @returns a boolean specifying if alpha blending is needed
+     */
+    public needAlphaBlending(): boolean {
+        return (this.alpha < 1.0) || this._options.needAlphaBlending;
+    }
+
+    /**
+     * Specifies if this material should be rendered in alpha test mode
+     * @returns a boolean specifying if an alpha test is needed.
+     */
+    public needAlphaTesting(): boolean {
+        return this._options.needAlphaTesting;
+    }
+
+    private _checkUniform(uniformName: string): void {
+        if (this._options.uniforms.indexOf(uniformName) === -1) {
+            this._options.uniforms.push(uniformName);
+        }
+    }
+
+    /**
+     * Set a texture in the shader.
+     * @param name Define the name of the uniform samplers as defined in the shader
+     * @param texture Define the texture to bind to this sampler
+     * @return the material itself allowing "fluent" like uniform updates
+     */
+    public setTexture(name: string, texture: BaseTexture): ShaderMaterial {
+        if (this._options.samplers.indexOf(name) === -1) {
+            this._options.samplers.push(name);
+        }
+        this._textures[name] = texture;
+
+        return this;
+    }
+
+    /**
+     * Set a texture array in the shader.
+     * @param name Define the name of the uniform sampler array as defined in the shader
+     * @param textures Define the list of textures to bind to this sampler
+     * @return the material itself allowing "fluent" like uniform updates
+     */
+    public setTextureArray(name: string, textures: BaseTexture[]): ShaderMaterial {
+        if (this._options.samplers.indexOf(name) === -1) {
+            this._options.samplers.push(name);
+        }
+
+        this._checkUniform(name);
+
+        this._textureArrays[name] = textures;
+
+        return this;
+    }
+
+    /**
+     * Set an internal texture in the shader.
+     * @param name Define the name of the uniform samplers as defined in the shader
+     * @param texture Define the texture to bind to this sampler
+     * @return the material itself allowing "fluent" like uniform updates
+     */
+    public setExternalTexture(name: string, texture: ExternalTexture): ShaderMaterial {
+        if (this._options.externalTextures.indexOf(name) === -1) {
+            this._options.externalTextures.push(name);
+        }
+        this._externalTextures[name] = texture;
+
+        return this;
+    }
+
+    /**
+     * Set a float in the shader.
+     * @param name Define the name of the uniform as defined in the shader
+     * @param value Define the value to give to the uniform
+     * @return the material itself allowing "fluent" like uniform updates
+     */
+    public setFloat(name: string, value: number): ShaderMaterial {
+        this._checkUniform(name);
+        this._floats[name] = value;
+
+        return this;
+    }
+
+    /**
+     * Set a int in the shader.
+     * @param name Define the name of the uniform as defined in the shader
+     * @param value Define the value to give to the uniform
+     * @return the material itself allowing "fluent" like uniform updates
+     */
+    public setInt(name: string, value: number): ShaderMaterial {
+        this._checkUniform(name);
+        this._ints[name] = value;
+
+        return this;
+    }
+
+    /**
+     * Set an array of floats in the shader.
+     * @param name Define the name of the uniform as defined in the shader
+     * @param value Define the value to give to the uniform
+     * @return the material itself allowing "fluent" like uniform updates
+     */
+    public setFloats(name: string, value: number[]): ShaderMaterial {
+        this._checkUniform(name);
+        this._floatsArrays[name] = value;
+
+        return this;
+    }
+
+    /**
+     * Set a vec3 in the shader from a Color3.
+     * @param name Define the name of the uniform as defined in the shader
+     * @param value Define the value to give to the uniform
+     * @return the material itself allowing "fluent" like uniform updates
+     */
+    public setColor3(name: string, value: Color3): ShaderMaterial {
+        this._checkUniform(name);
+        this._colors3[name] = value;
+
+        return this;
+    }
+
+    /**
+     * Set a vec3 array in the shader from a Color3 array.
+     * @param name Define the name of the uniform as defined in the shader
+     * @param value Define the value to give to the uniform
+     * @return the material itself allowing "fluent" like uniform updates
+     */
+    public setColor3Array(name: string, value: Color3[]): ShaderMaterial {
+        this._checkUniform(name);
+        this._colors3Arrays[name] = value.reduce((arr, color) => {
+            color.toArray(arr, arr.length);
+            return arr;
+        }, []);
+        return this;
+    }
+
+    /**
+     * Set a vec4 in the shader from a Color4.
+     * @param name Define the name of the uniform as defined in the shader
+     * @param value Define the value to give to the uniform
+     * @return the material itself allowing "fluent" like uniform updates
+     */
+    public setColor4(name: string, value: Color4): ShaderMaterial {
+        this._checkUniform(name);
+        this._colors4[name] = value;
+
+        return this;
+    }
+
+    /**
+     * Set a vec4 array in the shader from a Color4 array.
+     * @param name Define the name of the uniform as defined in the shader
+     * @param value Define the value to give to the uniform
+     * @return the material itself allowing "fluent" like uniform updates
+     */
+    public setColor4Array(name: string, value: Color4[]): ShaderMaterial {
+        this._checkUniform(name);
+        this._colors4Arrays[name] = value.reduce((arr, color) => {
+            color.toArray(arr, arr.length);
+            return arr;
+        }, []);
+        return this;
+    }
+
+    /**
+     * Set a vec2 in the shader from a Vector2.
+     * @param name Define the name of the uniform as defined in the shader
+     * @param value Define the value to give to the uniform
+     * @return the material itself allowing "fluent" like uniform updates
+     */
+    public setVector2(name: string, value: Vector2): ShaderMaterial {
+        this._checkUniform(name);
+        this._vectors2[name] = value;
+
+        return this;
+    }
+
+    /**
+     * Set a vec3 in the shader from a Vector3.
+     * @param name Define the name of the uniform as defined in the shader
+     * @param value Define the value to give to the uniform
+     * @return the material itself allowing "fluent" like uniform updates
+     */
+    public setVector3(name: string, value: Vector3): ShaderMaterial {
+        this._checkUniform(name);
+        this._vectors3[name] = value;
+
+        return this;
+    }
+
+    /**
+     * Set a vec4 in the shader from a Vector4.
+     * @param name Define the name of the uniform as defined in the shader
+     * @param value Define the value to give to the uniform
+     * @return the material itself allowing "fluent" like uniform updates
+     */
+    public setVector4(name: string, value: Vector4): ShaderMaterial {
+        this._checkUniform(name);
+        this._vectors4[name] = value;
+
+        return this;
+    }
+
+    /**
+     * Set a mat4 in the shader from a Matrix.
+     * @param name Define the name of the uniform as defined in the shader
+     * @param value Define the value to give to the uniform
+     * @return the material itself allowing "fluent" like uniform updates
+     */
+    public setMatrix(name: string, value: Matrix): ShaderMaterial {
+        this._checkUniform(name);
+        this._matrices[name] = value;
+
+        return this;
+    }
+
+    /**
+     * Set a float32Array in the shader from a matrix array.
+     * @param name Define the name of the uniform as defined in the shader
+     * @param value Define the value to give to the uniform
+     * @return the material itself allowing "fluent" like uniform updates
+     */
+    public setMatrices(name: string, value: Matrix[]): ShaderMaterial {
+        this._checkUniform(name);
+
+        let float32Array = new Float32Array(value.length * 16);
+
+        for (var index = 0; index < value.length; index++) {
+            let matrix = value[index];
+
+            matrix.copyToArray(float32Array, index * 16);
+        }
+
+        this._matrixArrays[name] = float32Array;
+
+        return this;
+    }
+
+    /**
+     * Set a mat3 in the shader from a Float32Array.
+     * @param name Define the name of the uniform as defined in the shader
+     * @param value Define the value to give to the uniform
+     * @return the material itself allowing "fluent" like uniform updates
+     */
+    public setMatrix3x3(name: string, value: Float32Array | Array<number>): ShaderMaterial {
+        this._checkUniform(name);
+        this._matrices3x3[name] = value;
+
+        return this;
+    }
+
+    /**
+     * Set a mat2 in the shader from a Float32Array.
+     * @param name Define the name of the uniform as defined in the shader
+     * @param value Define the value to give to the uniform
+     * @return the material itself allowing "fluent" like uniform updates
+     */
+    public setMatrix2x2(name: string, value: Float32Array | Array<number>): ShaderMaterial {
+        this._checkUniform(name);
+        this._matrices2x2[name] = value;
+
+        return this;
+    }
+
+    /**
+     * Set a vec2 array in the shader from a number array.
+     * @param name Define the name of the uniform as defined in the shader
+     * @param value Define the value to give to the uniform
+     * @return the material itself allowing "fluent" like uniform updates
+     */
+    public setArray2(name: string, value: number[]): ShaderMaterial {
+        this._checkUniform(name);
+        this._vectors2Arrays[name] = value;
+
+        return this;
+    }
+
+    /**
+     * Set a vec3 array in the shader from a number array.
+     * @param name Define the name of the uniform as defined in the shader
+     * @param value Define the value to give to the uniform
+     * @return the material itself allowing "fluent" like uniform updates
+     */
+    public setArray3(name: string, value: number[]): ShaderMaterial {
+        this._checkUniform(name);
+        this._vectors3Arrays[name] = value;
+
+        return this;
+    }
+
+    /**
+     * Set a vec4 array in the shader from a number array.
+     * @param name Define the name of the uniform as defined in the shader
+     * @param value Define the value to give to the uniform
+     * @return the material itself allowing "fluent" like uniform updates
+     */
+    public setArray4(name: string, value: number[]): ShaderMaterial {
+        this._checkUniform(name);
+        this._vectors4Arrays[name] = value;
+
+        return this;
+    }
+
+    /**
+     * Set a uniform buffer in the shader
+     * @param name Define the name of the uniform as defined in the shader
+     * @param buffer Define the value to give to the uniform
+     * @return the material itself allowing "fluent" like uniform updates
+     */
+    public setUniformBuffer(name: string, buffer: UniformBuffer): ShaderMaterial {
+        if (this._options.uniformBuffers.indexOf(name) === -1) {
+            this._options.uniformBuffers.push(name);
+        }
+        this._uniformBuffers[name] = buffer;
+
+        return this;
+    }
+
+    /**
+     * Set a texture sampler in the shader
+     * @param name Define the name of the uniform as defined in the shader
+     * @param sampler Define the value to give to the uniform
+     * @return the material itself allowing "fluent" like uniform updates
+     */
+    public setTextureSampler(name: string, sampler: TextureSampler): ShaderMaterial {
+        if (this._options.samplerObjects.indexOf(name) === -1) {
+            this._options.samplerObjects.push(name);
+        }
+        this._textureSamplers[name] = sampler;
+
+        return this;
+    }
+
+    /**
+     * Set a storage buffer in the shader
+     * @param name Define the name of the storage buffer as defined in the shader
+     * @param buffer Define the value to give to the uniform
+     * @return the material itself allowing "fluent" like uniform updates
+     */
+     public setStorageBuffer(name: string, buffer: StorageBuffer): ShaderMaterial {
+        if (this._options.storageBuffers.indexOf(name) === -1) {
+            this._options.storageBuffers.push(name);
+        }
+        this._storageBuffers[name] = buffer;
+
+        return this;
+    }
+
+    /**
+     * Specifies that the submesh is ready to be used
+     * @param mesh defines the mesh to check
+     * @param subMesh defines which submesh to check
+     * @param useInstances specifies that instances should be used
+     * @returns a boolean indicating that the submesh is ready or not
+     */
+    public isReadyForSubMesh(mesh: AbstractMesh, subMesh: SubMesh, useInstances?: boolean): boolean {
+        return this.isReady(mesh, useInstances, subMesh);
+    }
+
+    /**
+     * Checks if the material is ready to render the requested mesh
+     * @param mesh Define the mesh to render
+     * @param useInstances Define whether or not the material is used with instances
+     * @param subMesh defines which submesh to render
+     * @returns true if ready, otherwise false
+     */
+    public isReady(mesh?: AbstractMesh, useInstances?: boolean, subMesh?: SubMesh): boolean {
+        let effect = this.getEffect();
+        if (effect && this.isFrozen) {
+            if (effect._wasPreviouslyReady && this._effectUsesInstances === useInstances) {
+                return true;
+            }
+        }
+
+        var scene = this.getScene();
+        var engine = scene.getEngine();
+
+        // Instances
+        var defines = [];
+        var attribs = [];
+        var fallbacks = new EffectFallbacks();
+
+        let shaderName = this._shaderPath,
+            uniforms = this._options.uniforms,
+            uniformBuffers = this._options.uniformBuffers,
+            samplers = this._options.samplers;
+
+        // global multiview
+        if (engine.getCaps().multiview &&
+            scene.activeCamera &&
+            scene.activeCamera.outputRenderTarget &&
+            scene.activeCamera.outputRenderTarget.getViewCount() > 1) {
+            this._multiview = true;
+            defines.push("#define MULTIVIEW");
+            if (this._options.uniforms.indexOf("viewProjection") !== -1 &&
+                this._options.uniforms.indexOf("viewProjectionR") === -1) {
+                this._options.uniforms.push("viewProjectionR");
+            }
+        }
+
+        for (var index = 0; index < this._options.defines.length; index++) {
+            const defineToAdd = this._options.defines[index].indexOf("#define") === 0 ?
+                this._options.defines[index] :
+                `#define ${this._options.defines[index]}`;
+            defines.push(defineToAdd);
+        }
+
+        for (var index = 0; index < this._options.attributes.length; index++) {
+            attribs.push(this._options.attributes[index]);
+        }
+
+        if (mesh && mesh.isVerticesDataPresent(VertexBuffer.ColorKind)) {
+            attribs.push(VertexBuffer.ColorKind);
+            defines.push("#define VERTEXCOLOR");
+        }
+
+        if (useInstances) {
+            defines.push("#define INSTANCES");
+            MaterialHelper.PushAttributesForInstances(attribs);
+            if (mesh?.hasThinInstances) {
+                defines.push("#define THIN_INSTANCES");
+            }
+        }
+
+        // Bones
+        if (mesh && mesh.useBones && mesh.computeBonesUsingShaders && mesh.skeleton) {
+            attribs.push(VertexBuffer.MatricesIndicesKind);
+            attribs.push(VertexBuffer.MatricesWeightsKind);
+            if (mesh.numBoneInfluencers > 4) {
+                attribs.push(VertexBuffer.MatricesIndicesExtraKind);
+                attribs.push(VertexBuffer.MatricesWeightsExtraKind);
+            }
+
+            const skeleton = mesh.skeleton;
+
+            defines.push("#define NUM_BONE_INFLUENCERS " + mesh.numBoneInfluencers);
+            fallbacks.addCPUSkinningFallback(0, mesh);
+
+            if (skeleton.isUsingTextureForMatrices) {
+                defines.push("#define BONETEXTURE");
+
+                if (this._options.uniforms.indexOf("boneTextureWidth") === -1) {
+                    this._options.uniforms.push("boneTextureWidth");
+                }
+
+                if (this._options.samplers.indexOf("boneSampler") === -1) {
+                    this._options.samplers.push("boneSampler");
+                }
+            } else {
+                defines.push("#define BonesPerMesh " + (skeleton.bones.length + 1));
+
+                if (this._options.uniforms.indexOf("mBones") === -1) {
+                    this._options.uniforms.push("mBones");
+                }
+            }
+        } else {
+            defines.push("#define NUM_BONE_INFLUENCERS 0");
+        }
+
+        // Morph
+        let numInfluencers = 0;
+        const manager = mesh ? (<Mesh>mesh).morphTargetManager : null;
+        if (manager) {
+            const uv = manager.supportsUVs && defines.indexOf("#define UV1") !== -1;
+            const tangent = manager.supportsTangents && defines.indexOf("#define TANGENT") !== -1;
+            const normal = manager.supportsNormals && defines.indexOf("#define NORMAL") !== -1;
+            numInfluencers = manager.numInfluencers;
+            if (uv) {
+                defines.push("#define MORPHTARGETS_UV");
+            }
+            if (tangent) {
+                defines.push("#define MORPHTARGETS_TANGENT");
+            }
+            if (normal) {
+                defines.push("#define MORPHTARGETS_NORMAL");
+            }
+            if (numInfluencers > 0) {
+                defines.push("#define MORPHTARGETS");
+            }
+            if (manager.isUsingTextureForTargets) {
+                defines.push("#define MORPHTARGETS_TEXTURE");
+
+                if (this._options.uniforms.indexOf("morphTargetTextureIndices") === -1) {
+                    this._options.uniforms.push("morphTargetTextureIndices");
+                }
+
+                if (this._options.samplers.indexOf("morphTargets") === -1) {
+                    this._options.samplers.push("morphTargets");
+                }
+            }
+            defines.push("#define NUM_MORPH_INFLUENCERS " + numInfluencers);
+            for (var index = 0; index < numInfluencers; index++) {
+                attribs.push(VertexBuffer.PositionKind + index);
+
+                if (normal) {
+                    attribs.push(VertexBuffer.NormalKind + index);
+                }
+
+                if (tangent) {
+                    attribs.push(VertexBuffer.TangentKind + index);
+                }
+
+                if (uv) {
+                    attribs.push(VertexBuffer.UVKind + "_" + index);
+                }
+            }
+            if (numInfluencers > 0) {
+                uniforms = uniforms.slice();
+                uniforms.push("morphTargetInfluences");
+                uniforms.push("morphTargetTextureInfo");
+                uniforms.push("morphTargetTextureIndices");
+            }
+        } else {
+            defines.push("#define NUM_MORPH_INFLUENCERS 0");
+        }
+
+        // Textures
+        for (var name in this._textures) {
+            if (!this._textures[name].isReady()) {
+                return false;
+            }
+        }
+
+        // Alpha test
+        if (mesh && this._shouldTurnAlphaTestOn(mesh)) {
+            defines.push("#define ALPHATEST");
+        }
+
+        // Clip planes
+        if ((this._options.useClipPlane === null && !!scene.clipPlane) || this._options.useClipPlane) {
+            defines.push("#define CLIPPLANE");
+            if (uniforms.indexOf("vClipPlane") === -1) {
+                uniforms.push("vClipPlane");
+            }
+        }
+
+        if ((this._options.useClipPlane === null && !!scene.clipPlane2) || this._options.useClipPlane) {
+            defines.push("#define CLIPPLANE2");
+            if (uniforms.indexOf("vClipPlane2") === -1) {
+                uniforms.push("vClipPlane2");
+            }
+        }
+
+        if ((this._options.useClipPlane === null && !!scene.clipPlane3) || this._options.useClipPlane) {
+            defines.push("#define CLIPPLANE3");
+            if (uniforms.indexOf("vClipPlane3") === -1) {
+                uniforms.push("vClipPlane3");
+            }
+        }
+
+        if ((this._options.useClipPlane === null && !!scene.clipPlane4) || this._options.useClipPlane) {
+            defines.push("#define CLIPPLANE4");
+            if (uniforms.indexOf("vClipPlane4") === -1) {
+                uniforms.push("vClipPlane4");
+            }
+        }
+
+        if ((this._options.useClipPlane === null && !!scene.clipPlane5) || this._options.useClipPlane) {
+            defines.push("#define CLIPPLANE5");
+            if (uniforms.indexOf("vClipPlane5") === -1) {
+                uniforms.push("vClipPlane5");
+            }
+        }
+
+        if ((this._options.useClipPlane === null && !!scene.clipPlane6) || this._options.useClipPlane) {
+            defines.push("#define CLIPPLANE6");
+            if (uniforms.indexOf("vClipPlane6") === -1) {
+                uniforms.push("vClipPlane6");
+            }
+        }
+
+        if (this.customShaderNameResolve) {
+            uniforms = uniforms.slice();
+            uniformBuffers = uniformBuffers.slice();
+            samplers = samplers.slice();
+            shaderName = this.customShaderNameResolve(shaderName, uniforms, uniformBuffers, samplers, defines, attribs);
+        }
+
+        var previousEffect = effect;
+        var join = defines.join("\n");
+
+        if (this._drawWrapper.defines !== join) {
+            effect = engine.createEffect(shaderName, <IEffectCreationOptions>{
+                attributes: attribs,
+                uniformsNames: uniforms,
+                uniformBuffersNames: uniformBuffers,
+                samplers: samplers,
+                defines: join,
+                fallbacks: fallbacks,
+                onCompiled: this.onCompiled,
+                onError: this.onError,
+                indexParameters: { maxSimultaneousMorphTargets: numInfluencers },
+                shaderLanguage: this._options.shaderLanguage
+            }, engine);
+
+            this._drawWrapper.setEffect(effect, join);
+
+            if (this._onEffectCreatedObservable) {
+                onCreatedEffectParameters.effect = effect;
+                onCreatedEffectParameters.subMesh = subMesh ?? mesh?.subMeshes[0] ?? null;
+                this._onEffectCreatedObservable.notifyObservers(onCreatedEffectParameters);
+            }
+        }
+
+        this._effectUsesInstances = !!useInstances;
+
+        if (!effect?.isReady() ?? true) {
+            return false;
+        }
+
+        if (previousEffect !== effect) {
+            scene.resetCachedMaterial();
+        }
+
+        effect._wasPreviouslyReady = true;
+
+        return true;
+    }
+
+    /**
+     * Binds the world matrix to the material
+     * @param world defines the world transformation matrix
+     * @param effectOverride - If provided, use this effect instead of internal effect
+     */
+    public bindOnlyWorldMatrix(world: Matrix, effectOverride?: Nullable<Effect>): void {
+        var scene = this.getScene();
+
+        const effect = effectOverride ?? this.getEffect();
+
+        if (!effect) {
+            return;
+        }
+
+        if (this._options.uniforms.indexOf("world") !== -1) {
+            effect.setMatrix("world", world);
+        }
+
+        if (this._options.uniforms.indexOf("worldView") !== -1) {
+            world.multiplyToRef(scene.getViewMatrix(), this._cachedWorldViewMatrix);
+            effect.setMatrix("worldView", this._cachedWorldViewMatrix);
+        }
+
+        if (this._options.uniforms.indexOf("worldViewProjection") !== -1) {
+            world.multiplyToRef(scene.getTransformMatrix(), this._cachedWorldViewProjectionMatrix);
+            effect.setMatrix("worldViewProjection", this._cachedWorldViewProjectionMatrix);
+        }
+    }
+
+    /**
+     * Binds the submesh to this material by preparing the effect and shader to draw
+     * @param world defines the world transformation matrix
+     * @param mesh defines the mesh containing the submesh
+     * @param subMesh defines the submesh to bind the material to
+     */
+    public bindForSubMesh(world: Matrix, mesh: Mesh, subMesh: SubMesh): void {
+        this.bind(world, mesh, subMesh._drawWrapperOverride?.effect);
+    }
+
+    /**
+     * Binds the material to the mesh
+     * @param world defines the world transformation matrix
+     * @param mesh defines the mesh to bind the material to
+     * @param effectOverride - If provided, use this effect instead of internal effect
+     */
+    public bind(world: Matrix, mesh?: Mesh, effectOverride?: Nullable<Effect>): void {
+        // Std values
+        this.bindOnlyWorldMatrix(world, effectOverride);
+
+        const effect = effectOverride ?? this.getEffect();
+
+        const uniformBuffers = this._options.uniformBuffers;
+
+        let useSceneUBO = false;
+
+        if (effect && uniformBuffers && uniformBuffers.length > 0 && this.getScene().getEngine().supportsUniformBuffers) {
+            for (let i = 0; i < uniformBuffers.length; ++i) {
+                const bufferName = uniformBuffers[i];
+                switch (bufferName) {
+                    case "Mesh":
+                        if (mesh) {
+                            mesh.getMeshUniformBuffer().bindToEffect(effect, "Mesh");
+                            mesh.transferToEffect(world);
+                        }
+                        break;
+                    case "Scene":
+                        this.getScene().finalizeSceneUbo();
+                        MaterialHelper.BindSceneUniformBuffer(effect, this.getScene().getSceneUniformBuffer());
+                        useSceneUBO = true;
+                        break;
+                }
+            }
+        }
+
+        let mustRebind = this.getScene().getCachedMaterial() !== this;
+
+        if (effect && mustRebind) {
+            if (!useSceneUBO && this._options.uniforms.indexOf("view") !== -1) {
+                effect.setMatrix("view", this.getScene().getViewMatrix());
+            }
+
+            if (!useSceneUBO && this._options.uniforms.indexOf("projection") !== -1) {
+                effect.setMatrix("projection", this.getScene().getProjectionMatrix());
+            }
+
+            if (!useSceneUBO && this._options.uniforms.indexOf("viewProjection") !== -1) {
+                effect.setMatrix("viewProjection", this.getScene().getTransformMatrix());
+                if (this._multiview) {
+                    effect.setMatrix("viewProjectionR", this.getScene()._transformMatrixR);
+                }
+            }
+
+            if (this.getScene().activeCamera && this._options.uniforms.indexOf("cameraPosition") !== -1) {
+                effect.setVector3("cameraPosition", this.getScene().activeCamera!.globalPosition);
+            }
+
+            // Bones
+            MaterialHelper.BindBonesParameters(mesh, effect);
+
+            // Clip plane
+            MaterialHelper.BindClipPlane(effect, this.getScene());
+
+            var name: string;
+            // Texture
+            for (name in this._textures) {
+                effect.setTexture(name, this._textures[name]);
+            }
+
+            // Texture arrays
+            for (name in this._textureArrays) {
+                effect.setTextureArray(name, this._textureArrays[name]);
+            }
+
+            // External texture
+            for (name in this._externalTextures) {
+                effect.setExternalTexture(name, this._externalTextures[name]);
+            }
+
+            // Int
+            for (name in this._ints) {
+                effect.setInt(name, this._ints[name]);
+            }
+
+            // Float
+            for (name in this._floats) {
+                effect.setFloat(name, this._floats[name]);
+            }
+
+            // Floats
+            for (name in this._floatsArrays) {
+                effect.setArray(name, this._floatsArrays[name]);
+            }
+
+            // Color3
+            for (name in this._colors3) {
+                effect.setColor3(name, this._colors3[name]);
+            }
+
+            // Color3Array
+            for (name in this._colors3Arrays) {
+                effect.setArray3(name, this._colors3Arrays[name]);
+            }
+
+            // Color4
+            for (name in this._colors4) {
+                var color = this._colors4[name];
+                effect.setFloat4(name, color.r, color.g, color.b, color.a);
+            }
+
+            // Color4Array
+            for (name in this._colors4Arrays) {
+                effect.setArray4(name, this._colors4Arrays[name]);
+            }
+
+            // Vector2
+            for (name in this._vectors2) {
+                effect.setVector2(name, this._vectors2[name]);
+            }
+
+            // Vector3
+            for (name in this._vectors3) {
+                effect.setVector3(name, this._vectors3[name]);
+            }
+
+            // Vector4
+            for (name in this._vectors4) {
+                effect.setVector4(name, this._vectors4[name]);
+            }
+
+            // Matrix
+            for (name in this._matrices) {
+                effect.setMatrix(name, this._matrices[name]);
+            }
+
+            // MatrixArray
+            for (name in this._matrixArrays) {
+                effect.setMatrices(name, this._matrixArrays[name]);
+            }
+
+            // Matrix 3x3
+            for (name in this._matrices3x3) {
+                effect.setMatrix3x3(name, this._matrices3x3[name]);
+            }
+
+            // Matrix 2x2
+            for (name in this._matrices2x2) {
+                effect.setMatrix2x2(name, this._matrices2x2[name]);
+            }
+
+            // Vector2Array
+            for (name in this._vectors2Arrays) {
+                effect.setArray2(name, this._vectors2Arrays[name]);
+            }
+
+            // Vector3Array
+            for (name in this._vectors3Arrays) {
+                effect.setArray3(name, this._vectors3Arrays[name]);
+            }
+
+            // Vector4Array
+            for (name in this._vectors4Arrays) {
+                effect.setArray4(name, this._vectors4Arrays[name]);
+            }
+
+            // Uniform buffers
+            for (name in this._uniformBuffers) {
+                const buffer = this._uniformBuffers[name].getBuffer();
+                if (buffer) {
+                    effect.bindUniformBuffer(buffer, name);
+                }
+            }
+
+            // Samplers
+            for (name in this._textureSamplers) {
+                effect.setTextureSampler(name, this._textureSamplers[name]);
+            }
+
+            // Storage buffers
+            for (name in this._storageBuffers) {
+                effect.setStorageBuffer(name, this._storageBuffers[name]);
+            }
+        }
+
+        if (effect && mesh && (mustRebind || !this.isFrozen)) {
+            // Morph targets
+            const manager = (<Mesh>mesh).morphTargetManager;
+            if (manager && manager.numInfluencers > 0) {
+                MaterialHelper.BindMorphTargetParameters(<Mesh>mesh, effect);
+            }
+        }
+
+        const seffect = this.getEffect();
+
+        this._drawWrapper.effect = effect; // make sure the active effect is the right one if there are some observers for onBind that would need to get the current effect
+        this._afterBind(mesh, effect);
+        this._drawWrapper.effect = seffect;
+    }
+
+    protected _afterBind(mesh?: Mesh, effect: Nullable<Effect> = null): void {
+        super._afterBind(mesh, effect);
+        this.getScene()._cachedEffect = effect;
+    }
+
+    /**
+     * Gets the active textures from the material
+     * @returns an array of textures
+     */
+    public getActiveTextures(): BaseTexture[] {
+        var activeTextures = super.getActiveTextures();
+
+        for (var name in this._textures) {
+            activeTextures.push(this._textures[name]);
+        }
+
+        for (var name in this._textureArrays) {
+            var array = this._textureArrays[name];
+            for (var index = 0; index < array.length; index++) {
+                activeTextures.push(array[index]);
+            }
+        }
+
+        return activeTextures;
+    }
+
+    /**
+     * Specifies if the material uses a texture
+     * @param texture defines the texture to check against the material
+     * @returns a boolean specifying if the material uses the texture
+     */
+    public hasTexture(texture: BaseTexture): boolean {
+        if (super.hasTexture(texture)) {
+            return true;
+        }
+
+        for (var name in this._textures) {
+            if (this._textures[name] === texture) {
+                return true;
+            }
+        }
+
+        for (var name in this._textureArrays) {
+            var array = this._textureArrays[name];
+            for (var index = 0; index < array.length; index++) {
+                if (array[index] === texture) {
+                    return true;
+                }
+            }
+        }
+
+        return false;
+    }
+
+    /**
+     * Makes a duplicate of the material, and gives it a new name
+     * @param name defines the new name for the duplicated material
+     * @returns the cloned material
+     */
+    public clone(name: string): ShaderMaterial {
+        var result = SerializationHelper.Clone(() => new ShaderMaterial(name, this.getScene(), this._shaderPath, this._options), this);
+
+        result.name = name;
+        result.id = name;
+
+        // Shader code path
+        if (typeof result._shaderPath === 'object') {
+            result._shaderPath = { ...result._shaderPath };
+        }
+
+        // Options
+        this._options = { ...this._options };
+
+        (Object.keys(this._options) as Array<keyof IShaderMaterialOptions>).forEach((propName) => {
+            const propValue = this._options[propName];
+            if (Array.isArray(propValue)) {
+                (<string[]>this._options[propName]) = propValue.slice(0);
+            }
+        });
+
+        // Stencil
+        this.stencil.copyTo(result.stencil);
+
+        // Texture
+        for (var key in this._textures) {
+            result.setTexture(key, this._textures[key]);
+        }
+
+        // TextureArray
+        for (var key in this._textureArrays) {
+            result.setTextureArray(key, this._textureArrays[key]);
+        }
+
+        // External texture
+        for (var key in this._externalTextures) {
+            result.setExternalTexture(key, this._externalTextures[key]);
+        }
+
+        // Int
+        for (var key in this._ints) {
+            result.setInt(key, this._ints[key]);
+        }
+
+        // Float
+        for (var key in this._floats) {
+            result.setFloat(key, this._floats[key]);
+        }
+
+        // Floats
+        for (var key in this._floatsArrays) {
+            result.setFloats(key, this._floatsArrays[key]);
+        }
+
+        // Color3
+        for (var key in this._colors3) {
+            result.setColor3(key, this._colors3[key]);
+        }
+
+        // Color3Array
+        for (var key in this._colors3Arrays) {
+            result._colors3Arrays[key] = this._colors3Arrays[key];
+        }
+
+        // Color4
+        for (var key in this._colors4) {
+            result.setColor4(key, this._colors4[key]);
+        }
+
+        // Color4Array
+        for (var key in this._colors4Arrays) {
+            result._colors4Arrays[key] = this._colors4Arrays[key];
+        }
+
+        // Vector2
+        for (var key in this._vectors2) {
+            result.setVector2(key, this._vectors2[key]);
+        }
+
+        // Vector3
+        for (var key in this._vectors3) {
+            result.setVector3(key, this._vectors3[key]);
+        }
+
+        // Vector4
+        for (var key in this._vectors4) {
+            result.setVector4(key, this._vectors4[key]);
+        }
+
+        // Matrix
+        for (var key in this._matrices) {
+            result.setMatrix(key, this._matrices[key]);
+        }
+
+        // MatrixArray
+        for (var key in this._matrixArrays) {
+            result._matrixArrays[key] = this._matrixArrays[key].slice();
+        }
+
+        // Matrix 3x3
+        for (var key in this._matrices3x3) {
+            result.setMatrix3x3(key, this._matrices3x3[key]);
+        }
+
+        // Matrix 2x2
+        for (var key in this._matrices2x2) {
+            result.setMatrix2x2(key, this._matrices2x2[key]);
+        }
+
+        // Vector2Array
+        for (var key in this._vectors2Arrays) {
+            result.setArray2(key, this._vectors2Arrays[key]);
+        }
+
+        // Vector3Array
+        for (var key in this._vectors3Arrays) {
+            result.setArray3(key, this._vectors3Arrays[key]);
+        }
+
+        // Vector4Array
+        for (var key in this._vectors4Arrays) {
+            result.setArray4(key, this._vectors4Arrays[key]);
+        }
+
+        // Uniform buffers
+        for (var key in this._uniformBuffers) {
+            result.setUniformBuffer(key, this._uniformBuffers[key]);
+        }
+
+        // Samplers
+        for (var key in this._textureSamplers) {
+            result.setTextureSampler(key, this._textureSamplers[key]);
+        }
+
+        // Storag buffers
+        for (var key in this._storageBuffers) {
+            result.setStorageBuffer(key, this._storageBuffers[key]);
+        }
+
+        return result;
+    }
+
+    /**
+     * Disposes the material
+     * @param forceDisposeEffect specifies if effects should be forcefully disposed
+     * @param forceDisposeTextures specifies if textures should be forcefully disposed
+     * @param notBoundToMesh specifies if the material that is being disposed is known to be not bound to any mesh
+     */
+    public dispose(forceDisposeEffect?: boolean, forceDisposeTextures?: boolean, notBoundToMesh?: boolean): void {
+
+        if (forceDisposeTextures) {
+            var name: string;
+            for (name in this._textures) {
+                this._textures[name].dispose();
+            }
+
+            for (name in this._textureArrays) {
+                var array = this._textureArrays[name];
+                for (var index = 0; index < array.length; index++) {
+                    array[index].dispose();
+                }
+            }
+        }
+
+        this._textures = {};
+
+        super.dispose(forceDisposeEffect, forceDisposeTextures, notBoundToMesh);
+    }
+
+    /**
+     * Serializes this material in a JSON representation
+     * @returns the serialized material object
+     */
+    public serialize(): any {
+        var serializationObject = SerializationHelper.Serialize(this);
+        serializationObject.customType = "BABYLON.ShaderMaterial";
+
+        serializationObject.options = this._options;
+        serializationObject.shaderPath = this._shaderPath;
+
+        var name: string;
+
+        // Stencil
+        serializationObject.stencil = this.stencil.serialize();
+
+        // Texture
+        serializationObject.textures = {};
+        for (name in this._textures) {
+            serializationObject.textures[name] = this._textures[name].serialize();
+        }
+
+        // Texture arrays
+        serializationObject.textureArrays = {};
+        for (name in this._textureArrays) {
+            serializationObject.textureArrays[name] = [];
+            var array = this._textureArrays[name];
+            for (var index = 0; index < array.length; index++) {
+                serializationObject.textureArrays[name].push(array[index].serialize());
+            }
+        }
+
+        // Int
+        serializationObject.ints = {};
+        for (name in this._ints) {
+            serializationObject.ints[name] = this._ints[name];
+        }
+
+        // Float
+        serializationObject.floats = {};
+        for (name in this._floats) {
+            serializationObject.floats[name] = this._floats[name];
+        }
+
+        // Floats
+        serializationObject.FloatArrays = {};
+        for (name in this._floatsArrays) {
+            serializationObject.FloatArrays[name] = this._floatsArrays[name];
+        }
+
+        // Color3
+        serializationObject.colors3 = {};
+        for (name in this._colors3) {
+            serializationObject.colors3[name] = this._colors3[name].asArray();
+        }
+
+        // Color3 array
+        serializationObject.colors3Arrays = {};
+        for (name in this._colors3Arrays) {
+            serializationObject.colors3Arrays[name] = this._colors3Arrays[name];
+        }
+
+        // Color4
+        serializationObject.colors4 = {};
+        for (name in this._colors4) {
+            serializationObject.colors4[name] = this._colors4[name].asArray();
+        }
+
+        // Color4 array
+        serializationObject.colors4Arrays = {};
+        for (name in this._colors4Arrays) {
+            serializationObject.colors4Arrays[name] = this._colors4Arrays[name];
+        }
+
+        // Vector2
+        serializationObject.vectors2 = {};
+        for (name in this._vectors2) {
+            serializationObject.vectors2[name] = this._vectors2[name].asArray();
+        }
+
+        // Vector3
+        serializationObject.vectors3 = {};
+        for (name in this._vectors3) {
+            serializationObject.vectors3[name] = this._vectors3[name].asArray();
+        }
+
+        // Vector4
+        serializationObject.vectors4 = {};
+        for (name in this._vectors4) {
+            serializationObject.vectors4[name] = this._vectors4[name].asArray();
+        }
+
+        // Matrix
+        serializationObject.matrices = {};
+        for (name in this._matrices) {
+            serializationObject.matrices[name] = this._matrices[name].asArray();
+        }
+
+        // MatrixArray
+        serializationObject.matrixArray = {};
+        for (name in this._matrixArrays) {
+            serializationObject.matrixArray[name] = this._matrixArrays[name];
+        }
+
+        // Matrix 3x3
+        serializationObject.matrices3x3 = {};
+        for (name in this._matrices3x3) {
+            serializationObject.matrices3x3[name] = this._matrices3x3[name];
+        }
+
+        // Matrix 2x2
+        serializationObject.matrices2x2 = {};
+        for (name in this._matrices2x2) {
+            serializationObject.matrices2x2[name] = this._matrices2x2[name];
+        }
+
+        // Vector2Array
+        serializationObject.vectors2Arrays = {};
+        for (name in this._vectors2Arrays) {
+            serializationObject.vectors2Arrays[name] = this._vectors2Arrays[name];
+        }
+
+        // Vector3Array
+        serializationObject.vectors3Arrays = {};
+        for (name in this._vectors3Arrays) {
+            serializationObject.vectors3Arrays[name] = this._vectors3Arrays[name];
+        }
+
+        // Vector4Array
+        serializationObject.vectors4Arrays = {};
+        for (name in this._vectors4Arrays) {
+            serializationObject.vectors4Arrays[name] = this._vectors4Arrays[name];
+        }
+
+        return serializationObject;
+    }
+
+    /**
+     * Creates a shader material from parsed shader material data
+     * @param source defines the JSON representation of the material
+     * @param scene defines the hosting scene
+     * @param rootUrl defines the root URL to use to load textures and relative dependencies
+     * @returns a new material
+     */
+    public static Parse(source: any, scene: Scene, rootUrl: string): ShaderMaterial {
+        var material = SerializationHelper.Parse(() => new ShaderMaterial(source.name, scene, source.shaderPath, source.options), source, scene, rootUrl);
+
+        var name: string;
+
+        // Stencil
+        if (source.stencil) {
+            material.stencil.parse(source.stencil, scene, rootUrl);
+        }
+
+        // Texture
+        for (name in source.textures) {
+            material.setTexture(name, <Texture>Texture.Parse(source.textures[name], scene, rootUrl));
+        }
+
+        // Texture arrays
+        for (name in source.textureArrays) {
+            var array = source.textureArrays[name];
+            var textureArray = new Array<Texture>();
+
+            for (var index = 0; index < array.length; index++) {
+                textureArray.push(<Texture>Texture.Parse(array[index], scene, rootUrl));
+            }
+            material.setTextureArray(name, textureArray);
+        }
+
+        // Int
+        for (name in source.ints) {
+            material.setInt(name, source.ints[name]);
+        }
+
+        // Float
+        for (name in source.floats) {
+            material.setFloat(name, source.floats[name]);
+        }
+
+        // Floats
+        for (name in source.floatsArrays) {
+            material.setFloats(name, source.floatsArrays[name]);
+        }
+
+        // Color3
+        for (name in source.colors3) {
+            material.setColor3(name, Color3.FromArray(source.colors3[name]));
+        }
+
+        // Color3 arrays
+        for (name in source.colors3Arrays) {
+            const colors: Color3[] = source.colors3Arrays[name].reduce((arr: Array<Array<number>>, num: number, i: number) => {
+                if (i % 3 === 0) {
+                    arr.push([num]);
+                } else {
+                    arr[arr.length - 1].push(num);
+                }
+                return arr;
+            }, []).map((color: ArrayLike<number>) => Color3.FromArray(color));
+            material.setColor3Array(name, colors);
+        }
+
+        // Color4
+        for (name in source.colors4) {
+            material.setColor4(name, Color4.FromArray(source.colors4[name]));
+        }
+
+        // Color4 arrays
+        for (name in source.colors4Arrays) {
+            const colors: Color4[] = source.colors4Arrays[name].reduce((arr: Array<Array<number>>, num: number, i: number) => {
+                if (i % 4 === 0) {
+                    arr.push([num]);
+                } else {
+                    arr[arr.length - 1].push(num);
+                }
+                return arr;
+            }, []).map((color: ArrayLike<number>) => Color4.FromArray(color));
+            material.setColor4Array(name, colors);
+        }
+
+        // Vector2
+        for (name in source.vectors2) {
+            material.setVector2(name, Vector2.FromArray(source.vectors2[name]));
+        }
+
+        // Vector3
+        for (name in source.vectors3) {
+            material.setVector3(name, Vector3.FromArray(source.vectors3[name]));
+        }
+
+        // Vector4
+        for (name in source.vectors4) {
+            material.setVector4(name, Vector4.FromArray(source.vectors4[name]));
+        }
+
+        // Matrix
+        for (name in source.matrices) {
+            material.setMatrix(name, Matrix.FromArray(source.matrices[name]));
+        }
+
+        // MatrixArray
+        for (name in source.matrixArray) {
+            material._matrixArrays[name] = new Float32Array(source.matrixArray[name]);
+        }
+
+        // Matrix 3x3
+        for (name in source.matrices3x3) {
+            material.setMatrix3x3(name, source.matrices3x3[name]);
+        }
+
+        // Matrix 2x2
+        for (name in source.matrices2x2) {
+            material.setMatrix2x2(name, source.matrices2x2[name]);
+        }
+
+        // Vector2Array
+        for (name in source.vectors2Arrays) {
+            material.setArray2(name, source.vectors2Arrays[name]);
+        }
+
+        // Vector3Array
+        for (name in source.vectors3Arrays) {
+            material.setArray3(name, source.vectors3Arrays[name]);
+        }
+
+        // Vector4Array
+        for (name in source.vectors4Arrays) {
+            material.setArray4(name, source.vectors4Arrays[name]);
+        }
+
+        return material;
+    }
+
+    /**
+     * Creates a new ShaderMaterial from a snippet saved in a remote file
+     * @param name defines the name of the ShaderMaterial to create (can be null or empty to use the one from the json data)
+     * @param url defines the url to load from
+     * @param scene defines the hosting scene
+     * @param rootUrl defines the root URL to use to load textures and relative dependencies
+     * @returns a promise that will resolve to the new ShaderMaterial
+     */
+    public static ParseFromFileAsync(name: Nullable<string>, url: string, scene: Scene, rootUrl: string = ""): Promise<ShaderMaterial> {
+
+        return new Promise((resolve, reject) => {
+            var request = new WebRequest();
+            request.addEventListener("readystatechange", () => {
+                if (request.readyState == 4) {
+                    if (request.status == 200) {
+                        let serializationObject = JSON.parse(request.responseText);
+                        let output = this.Parse(serializationObject, scene || Engine.LastCreatedScene, rootUrl);
+
+                        if (name) {
+                            output.name = name;
+                        }
+
+                        resolve(output);
+                    } else {
+                        reject("Unable to load the ShaderMaterial");
+                    }
+                }
+            });
+
+            request.open("GET", url);
+            request.send();
+        });
+    }
+
+    /**
+     * Creates a ShaderMaterial from a snippet saved by the Inspector
+     * @param snippetId defines the snippet to load
+     * @param scene defines the hosting scene
+     * @param rootUrl defines the root URL to use to load textures and relative dependencies
+     * @returns a promise that will resolve to the new ShaderMaterial
+     */
+    public static CreateFromSnippetAsync(snippetId: string, scene: Scene, rootUrl: string = ""): Promise<ShaderMaterial> {
+        return new Promise((resolve, reject) => {
+            var request = new WebRequest();
+            request.addEventListener("readystatechange", () => {
+                if (request.readyState == 4) {
+                    if (request.status == 200) {
+                        var snippet = JSON.parse(JSON.parse(request.responseText).jsonPayload);
+                        let serializationObject = JSON.parse(snippet.shaderMaterial);
+                        let output = this.Parse(serializationObject, scene || Engine.LastCreatedScene, rootUrl);
+
+                        output.snippetId = snippetId;
+
+                        resolve(output);
+                    } else {
+                        reject("Unable to load the snippet " + snippetId);
+                    }
+                }
+            });
+
+            request.open("GET", this.SnippetUrl + "/" + snippetId.replace(/#/g, "/"));
+            request.send();
+        });
+    }
+}
+
+RegisterClass("BABYLON.ShaderMaterial", ShaderMaterial);