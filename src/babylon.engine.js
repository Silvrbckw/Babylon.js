<<<<<<< HEAD
var BABYLON;
(function (BABYLON) {
    var compileShader = function (gl, source, type, defines) {
        var shader = gl.createShader(type === "vertex" ? gl.VERTEX_SHADER : gl.FRAGMENT_SHADER);
        gl.shaderSource(shader, (defines ? defines + "\n" : "") + source);
        gl.compileShader(shader);
        if (!gl.getShaderParameter(shader, gl.COMPILE_STATUS)) {
            throw new Error(gl.getShaderInfoLog(shader));
        }
        return shader;
    };
    var getWebGLTextureType = function (gl, type) {
        var textureType = gl.UNSIGNED_BYTE;
        if (type === Engine.TEXTURETYPE_FLOAT)
            textureType = gl.FLOAT;
        return textureType;
    };
    var getSamplingParameters = function (samplingMode, generateMipMaps, gl) {
        var magFilter = gl.NEAREST;
        var minFilter = gl.NEAREST;
        if (samplingMode === BABYLON.Texture.BILINEAR_SAMPLINGMODE) {
            magFilter = gl.LINEAR;
            if (generateMipMaps) {
                minFilter = gl.LINEAR_MIPMAP_NEAREST;
            }
            else {
                minFilter = gl.LINEAR;
            }
        }
        else if (samplingMode === BABYLON.Texture.TRILINEAR_SAMPLINGMODE) {
            magFilter = gl.LINEAR;
            if (generateMipMaps) {
                minFilter = gl.LINEAR_MIPMAP_LINEAR;
            }
            else {
                minFilter = gl.LINEAR;
            }
        }
        else if (samplingMode === BABYLON.Texture.NEAREST_SAMPLINGMODE) {
            magFilter = gl.NEAREST;
            if (generateMipMaps) {
                minFilter = gl.NEAREST_MIPMAP_LINEAR;
            }
            else {
                minFilter = gl.NEAREST;
            }
        }
        return {
            min: minFilter,
            mag: magFilter
        };
    };
    var prepareWebGLTexture = function (texture, gl, scene, width, height, invertY, noMipmap, isCompressed, processFunction, onLoad, samplingMode) {
        if (samplingMode === void 0) { samplingMode = BABYLON.Texture.TRILINEAR_SAMPLINGMODE; }
        var engine = scene.getEngine();
        var potWidth = BABYLON.Tools.GetExponentOfTwo(width, engine.getCaps().maxTextureSize);
        var potHeight = BABYLON.Tools.GetExponentOfTwo(height, engine.getCaps().maxTextureSize);
        gl.bindTexture(gl.TEXTURE_2D, texture);
        gl.pixelStorei(gl.UNPACK_FLIP_Y_WEBGL, invertY === undefined ? 1 : (invertY ? 1 : 0));
        texture._baseWidth = width;
        texture._baseHeight = height;
        texture._width = potWidth;
        texture._height = potHeight;
        texture.isReady = true;
        processFunction(potWidth, potHeight);
        var filters = getSamplingParameters(samplingMode, !noMipmap, gl);
        gl.texParameteri(gl.TEXTURE_2D, gl.TEXTURE_MAG_FILTER, filters.mag);
        gl.texParameteri(gl.TEXTURE_2D, gl.TEXTURE_MIN_FILTER, filters.min);
        if (!noMipmap && !isCompressed) {
            gl.generateMipmap(gl.TEXTURE_2D);
        }
        gl.bindTexture(gl.TEXTURE_2D, null);
        engine.resetTextureCache();
        scene._removePendingData(texture);
        if (onLoad) {
            onLoad();
        }
    };
    var partialLoad = function (url, index, loadedImages, scene, onfinish) {
        var img;
        var onload = function () {
            loadedImages[index] = img;
            loadedImages._internalCount++;
            scene._removePendingData(img);
            if (loadedImages._internalCount === 6) {
                onfinish(loadedImages);
            }
        };
        var onerror = function () {
            scene._removePendingData(img);
        };
        img = BABYLON.Tools.LoadImage(url, onload, onerror, scene.database);
        scene._addPendingData(img);
    };
    var cascadeLoad = function (rootUrl, scene, onfinish, files) {
        var loadedImages = [];
        loadedImages._internalCount = 0;
        for (var index = 0; index < 6; index++) {
            partialLoad(files[index], index, loadedImages, scene, onfinish);
        }
    };
    var InstancingAttributeInfo = (function () {
        function InstancingAttributeInfo() {
        }
        return InstancingAttributeInfo;
    }());
    BABYLON.InstancingAttributeInfo = InstancingAttributeInfo;
    var EngineCapabilities = (function () {
        function EngineCapabilities() {
        }
        return EngineCapabilities;
    }());
    BABYLON.EngineCapabilities = EngineCapabilities;
    /**
     * The engine class is responsible for interfacing with all lower-level APIs such as WebGL and Audio.
     */
    var Engine = (function () {
        /**
         * @constructor
         * @param {HTMLCanvasElement} canvas - the canvas to be used for rendering
         * @param {boolean} [antialias] - enable antialias
         * @param options - further options to be sent to the getContext function
         */
        function Engine(canvas, antialias, options, adaptToDeviceRatio) {
            var _this = this;
            if (adaptToDeviceRatio === void 0) { adaptToDeviceRatio = true; }
            // Public members
            this.isFullscreen = false;
            this.isPointerLock = false;
            this.cullBackFaces = true;
            this.renderEvenInBackground = true;
            // To enable/disable IDB support and avoid XHR on .manifest
            this.enableOfflineSupport = true;
            this.scenes = new Array();
            this._windowIsBackground = false;
            this._webGLVersion = "1.0";
            this._drawCalls = 0;
            this._renderingQueueLaunched = false;
            this._activeRenderLoops = [];
            // FPS
            this.fpsRange = 60;
            this.previousFramesDuration = [];
            this.fps = 60;
            this.deltaTime = 0;
            // States
            this._depthCullingState = new BABYLON.Internals._DepthCullingState();
            this._alphaState = new BABYLON.Internals._AlphaState();
            this._alphaMode = Engine.ALPHA_DISABLE;
            // Cache
            this._loadedTexturesCache = new Array();
            this._maxTextureChannels = 16;
            this._activeTexturesCache = new Array(this._maxTextureChannels);
            this._compiledEffects = {};
            this._uintIndicesCurrentlySet = false;
            this._currentBoundBuffer = new Array();
            this._currentInstanceLocations = new Array();
            this._currentInstanceBuffers = new Array();
            this._renderingCanvas = canvas;
            this._externalData = new BABYLON.StringDictionary();
            options = options || {};
            options.antialias = antialias;
            if (options.preserveDrawingBuffer === undefined) {
                options.preserveDrawingBuffer = false;
            }
            // GL
            //try {
            //    this._gl = <WebGLRenderingContext>(canvas.getContext("webgl2", options) || canvas.getContext("experimental-webgl2", options));
            //    if (this._gl) {
            //        this._webGLVersion = "2.0";
            //    }
            //} catch (e) {
            //    // Do nothing
            //}
            if (!this._gl) {
                try {
                    this._gl = (canvas.getContext("webgl", options) || canvas.getContext("experimental-webgl", options));
                }
                catch (e) {
                    throw new Error("WebGL not supported");
                }
            }
            if (!this._gl) {
                throw new Error("WebGL not supported");
            }
            this._onBlur = function () {
                _this._windowIsBackground = true;
            };
            this._onFocus = function () {
                _this._windowIsBackground = false;
            };
            window.addEventListener("blur", this._onBlur);
            window.addEventListener("focus", this._onFocus);
            // Viewport
            var limitDeviceRatio = options.limitDeviceRatio || window.devicePixelRatio || 1.0;
            this._hardwareScalingLevel = adaptToDeviceRatio ? 1.0 / Math.min(limitDeviceRatio, window.devicePixelRatio || 1.0) : 1.0;
            this.resize();
            // Caps
            this._caps = new EngineCapabilities();
            this._caps.maxTexturesImageUnits = this._gl.getParameter(this._gl.MAX_TEXTURE_IMAGE_UNITS);
            this._caps.maxTextureSize = this._gl.getParameter(this._gl.MAX_TEXTURE_SIZE);
            this._caps.maxCubemapTextureSize = this._gl.getParameter(this._gl.MAX_CUBE_MAP_TEXTURE_SIZE);
            this._caps.maxRenderTextureSize = this._gl.getParameter(this._gl.MAX_RENDERBUFFER_SIZE);
            // Infos
            this._glVersion = this._gl.getParameter(this._gl.VERSION);
            var rendererInfo = this._gl.getExtension("WEBGL_debug_renderer_info");
            if (rendererInfo != null) {
                this._glRenderer = this._gl.getParameter(rendererInfo.UNMASKED_RENDERER_WEBGL);
                this._glVendor = this._gl.getParameter(rendererInfo.UNMASKED_VENDOR_WEBGL);
            }
            if (!this._glVendor) {
                this._glVendor = "Unknown vendor";
            }
            if (!this._glRenderer) {
                this._glRenderer = "Unknown renderer";
            }
            // Extensions
            this._caps.standardDerivatives = (this._gl.getExtension('OES_standard_derivatives') !== null);
            this._caps.s3tc = this._gl.getExtension('WEBGL_compressed_texture_s3tc');
            this._caps.textureFloat = (this._gl.getExtension('OES_texture_float') !== null);
            this._caps.textureAnisotropicFilterExtension = this._gl.getExtension('EXT_texture_filter_anisotropic') || this._gl.getExtension('WEBKIT_EXT_texture_filter_anisotropic') || this._gl.getExtension('MOZ_EXT_texture_filter_anisotropic');
            this._caps.maxAnisotropy = this._caps.textureAnisotropicFilterExtension ? this._gl.getParameter(this._caps.textureAnisotropicFilterExtension.MAX_TEXTURE_MAX_ANISOTROPY_EXT) : 0;
            this._caps.instancedArrays = this._gl.getExtension('ANGLE_instanced_arrays');
            this._caps.uintIndices = this._gl.getExtension('OES_element_index_uint') !== null;
            this._caps.fragmentDepthSupported = this._gl.getExtension('EXT_frag_depth') !== null;
            this._caps.highPrecisionShaderSupported = true;
            this._caps.drawBuffersExtension = this._gl.getExtension('WEBGL_draw_buffers');
            this._caps.textureFloatLinearFiltering = this._gl.getExtension('OES_texture_float_linear');
            this._caps.textureLOD = this._gl.getExtension('EXT_shader_texture_lod');
            if (this._gl.getShaderPrecisionFormat) {
                var highp = this._gl.getShaderPrecisionFormat(this._gl.FRAGMENT_SHADER, this._gl.HIGH_FLOAT);
                this._caps.highPrecisionShaderSupported = highp.precision !== 0;
            }
            // Depth buffer
            this.setDepthBuffer(true);
            this.setDepthFunctionToLessOrEqual();
            this.setDepthWrite(true);
            // Fullscreen
            this._onFullscreenChange = function () {
                if (document.fullscreen !== undefined) {
                    _this.isFullscreen = document.fullscreen;
                }
                else if (document.mozFullScreen !== undefined) {
                    _this.isFullscreen = document.mozFullScreen;
                }
                else if (document.webkitIsFullScreen !== undefined) {
                    _this.isFullscreen = document.webkitIsFullScreen;
                }
                else if (document.msIsFullScreen !== undefined) {
                    _this.isFullscreen = document.msIsFullScreen;
                }
                // Pointer lock
                if (_this.isFullscreen && _this._pointerLockRequested) {
                    canvas.requestPointerLock = canvas.requestPointerLock ||
                        canvas.msRequestPointerLock ||
                        canvas.mozRequestPointerLock ||
                        canvas.webkitRequestPointerLock;
                    if (canvas.requestPointerLock) {
                        canvas.requestPointerLock();
                    }
                }
            };
            document.addEventListener("fullscreenchange", this._onFullscreenChange, false);
            document.addEventListener("mozfullscreenchange", this._onFullscreenChange, false);
            document.addEventListener("webkitfullscreenchange", this._onFullscreenChange, false);
            document.addEventListener("msfullscreenchange", this._onFullscreenChange, false);
            // Pointer lock
            this._onPointerLockChange = function () {
                _this.isPointerLock = (document.mozPointerLockElement === canvas ||
                    document.webkitPointerLockElement === canvas ||
                    document.msPointerLockElement === canvas ||
                    document.pointerLockElement === canvas);
            };
            document.addEventListener("pointerlockchange", this._onPointerLockChange, false);
            document.addEventListener("mspointerlockchange", this._onPointerLockChange, false);
            document.addEventListener("mozpointerlockchange", this._onPointerLockChange, false);
            document.addEventListener("webkitpointerlockchange", this._onPointerLockChange, false);
            if (BABYLON.AudioEngine && !Engine.audioEngine) {
                Engine.audioEngine = new BABYLON.AudioEngine();
            }
            //default loading screen
            this._loadingScreen = new BABYLON.DefaultLoadingScreen(this._renderingCanvas);
            BABYLON.Tools.Log("Babylon.js engine (v" + Engine.Version + ") launched");
        }
        Object.defineProperty(Engine, "ALPHA_DISABLE", {
            get: function () {
                return Engine._ALPHA_DISABLE;
            },
            enumerable: true,
            configurable: true
        });
        Object.defineProperty(Engine, "ALPHA_ONEONE", {
            get: function () {
                return Engine._ALPHA_ONEONE;
            },
            enumerable: true,
            configurable: true
        });
        Object.defineProperty(Engine, "ALPHA_ADD", {
            get: function () {
                return Engine._ALPHA_ADD;
            },
            enumerable: true,
            configurable: true
        });
        Object.defineProperty(Engine, "ALPHA_COMBINE", {
            get: function () {
                return Engine._ALPHA_COMBINE;
            },
            enumerable: true,
            configurable: true
        });
        Object.defineProperty(Engine, "ALPHA_SUBTRACT", {
            get: function () {
                return Engine._ALPHA_SUBTRACT;
            },
            enumerable: true,
            configurable: true
        });
        Object.defineProperty(Engine, "ALPHA_MULTIPLY", {
            get: function () {
                return Engine._ALPHA_MULTIPLY;
            },
            enumerable: true,
            configurable: true
        });
        Object.defineProperty(Engine, "ALPHA_MAXIMIZED", {
            get: function () {
                return Engine._ALPHA_MAXIMIZED;
            },
            enumerable: true,
            configurable: true
        });
        Object.defineProperty(Engine, "DELAYLOADSTATE_NONE", {
            get: function () {
                return Engine._DELAYLOADSTATE_NONE;
            },
            enumerable: true,
            configurable: true
        });
        Object.defineProperty(Engine, "DELAYLOADSTATE_LOADED", {
            get: function () {
                return Engine._DELAYLOADSTATE_LOADED;
            },
            enumerable: true,
            configurable: true
        });
        Object.defineProperty(Engine, "DELAYLOADSTATE_LOADING", {
            get: function () {
                return Engine._DELAYLOADSTATE_LOADING;
            },
            enumerable: true,
            configurable: true
        });
        Object.defineProperty(Engine, "DELAYLOADSTATE_NOTLOADED", {
            get: function () {
                return Engine._DELAYLOADSTATE_NOTLOADED;
            },
            enumerable: true,
            configurable: true
        });
        Object.defineProperty(Engine, "TEXTUREFORMAT_ALPHA", {
            get: function () {
                return Engine._TEXTUREFORMAT_ALPHA;
            },
            enumerable: true,
            configurable: true
        });
        Object.defineProperty(Engine, "TEXTUREFORMAT_LUMINANCE", {
            get: function () {
                return Engine._TEXTUREFORMAT_LUMINANCE;
            },
            enumerable: true,
            configurable: true
        });
        Object.defineProperty(Engine, "TEXTUREFORMAT_LUMINANCE_ALPHA", {
            get: function () {
                return Engine._TEXTUREFORMAT_LUMINANCE_ALPHA;
            },
            enumerable: true,
            configurable: true
        });
        Object.defineProperty(Engine, "TEXTUREFORMAT_RGB", {
            get: function () {
                return Engine._TEXTUREFORMAT_RGB;
            },
            enumerable: true,
            configurable: true
        });
        Object.defineProperty(Engine, "TEXTUREFORMAT_RGBA", {
            get: function () {
                return Engine._TEXTUREFORMAT_RGBA;
            },
            enumerable: true,
            configurable: true
        });
        Object.defineProperty(Engine, "TEXTURETYPE_UNSIGNED_INT", {
            get: function () {
                return Engine._TEXTURETYPE_UNSIGNED_INT;
            },
            enumerable: true,
            configurable: true
        });
        Object.defineProperty(Engine, "TEXTURETYPE_FLOAT", {
            get: function () {
                return Engine._TEXTURETYPE_FLOAT;
            },
            enumerable: true,
            configurable: true
        });
        Object.defineProperty(Engine, "Version", {
            get: function () {
                return "2.4.0-beta";
            },
            enumerable: true,
            configurable: true
        });
        Object.defineProperty(Engine.prototype, "webGLVersion", {
            get: function () {
                return this._webGLVersion;
            },
            enumerable: true,
            configurable: true
        });
        Engine.prototype._prepareWorkingCanvas = function () {
            if (this._workingCanvas) {
                return;
            }
            this._workingCanvas = document.createElement("canvas");
            this._workingContext = this._workingCanvas.getContext("2d");
        };
        Engine.prototype.resetTextureCache = function () {
            for (var index = 0; index < this._maxTextureChannels; index++) {
                this._activeTexturesCache[index] = null;
            }
        };
        Engine.prototype.getGlInfo = function () {
            return {
                vendor: this._glVendor,
                renderer: this._glRenderer,
                version: this._glVersion
            };
        };
        Engine.prototype.getAspectRatio = function (camera, useScreen) {
            if (useScreen === void 0) { useScreen = false; }
            var viewport = camera.viewport;
            return (this.getRenderWidth(useScreen) * viewport.width) / (this.getRenderHeight(useScreen) * viewport.height);
        };
        Engine.prototype.getRenderWidth = function (useScreen) {
            if (useScreen === void 0) { useScreen = false; }
            if (!useScreen && this._currentRenderTarget) {
                return this._currentRenderTarget._width;
            }
            return this._renderingCanvas.width;
        };
        Engine.prototype.getRenderHeight = function (useScreen) {
            if (useScreen === void 0) { useScreen = false; }
            if (!useScreen && this._currentRenderTarget) {
                return this._currentRenderTarget._height;
            }
            return this._renderingCanvas.height;
        };
        Engine.prototype.getRenderingCanvas = function () {
            return this._renderingCanvas;
        };
        Engine.prototype.getRenderingCanvasClientRect = function () {
            return this._renderingCanvas.getBoundingClientRect();
        };
        Engine.prototype.setHardwareScalingLevel = function (level) {
            this._hardwareScalingLevel = level;
            this.resize();
        };
        Engine.prototype.getHardwareScalingLevel = function () {
            return this._hardwareScalingLevel;
        };
        Engine.prototype.getLoadedTexturesCache = function () {
            return this._loadedTexturesCache;
        };
        Engine.prototype.getCaps = function () {
            return this._caps;
        };
        Object.defineProperty(Engine.prototype, "drawCalls", {
            get: function () {
                return this._drawCalls;
            },
            enumerable: true,
            configurable: true
        });
        // Methods
        Engine.prototype.resetDrawCalls = function () {
            this._drawCalls = 0;
        };
        Engine.prototype.getDepthFunction = function () {
            return this._depthCullingState.depthFunc;
        };
        Engine.prototype.setDepthFunction = function (depthFunc) {
            this._depthCullingState.depthFunc = depthFunc;
        };
        Engine.prototype.setDepthFunctionToGreater = function () {
            this._depthCullingState.depthFunc = this._gl.GREATER;
        };
        Engine.prototype.setDepthFunctionToGreaterOrEqual = function () {
            this._depthCullingState.depthFunc = this._gl.GEQUAL;
        };
        Engine.prototype.setDepthFunctionToLess = function () {
            this._depthCullingState.depthFunc = this._gl.LESS;
        };
        Engine.prototype.setDepthFunctionToLessOrEqual = function () {
            this._depthCullingState.depthFunc = this._gl.LEQUAL;
        };
        /**
         * stop executing a render loop function and remove it from the execution array
         * @param {Function} [renderFunction] the function to be removed. If not provided all functions will be removed.
         */
        Engine.prototype.stopRenderLoop = function (renderFunction) {
            if (!renderFunction) {
                this._activeRenderLoops = [];
                return;
            }
            var index = this._activeRenderLoops.indexOf(renderFunction);
            if (index >= 0) {
                this._activeRenderLoops.splice(index, 1);
            }
        };
        Engine.prototype._renderLoop = function () {
            var shouldRender = true;
            if (!this.renderEvenInBackground && this._windowIsBackground) {
                shouldRender = false;
            }
            if (shouldRender) {
                // Start new frame
                this.beginFrame();
                for (var index = 0; index < this._activeRenderLoops.length; index++) {
                    var renderFunction = this._activeRenderLoops[index];
                    renderFunction();
                }
                // Present
                this.endFrame();
            }
            if (this._activeRenderLoops.length > 0) {
                // Register new frame
                BABYLON.Tools.QueueNewFrame(this._bindedRenderFunction);
            }
            else {
                this._renderingQueueLaunched = false;
            }
        };
        /**
         * Register and execute a render loop. The engine can have more than one render function.
         * @param {Function} renderFunction - the function to continuously execute starting the next render loop.
         * @example
         * engine.runRenderLoop(function () {
         *      scene.render()
         * })
         */
        Engine.prototype.runRenderLoop = function (renderFunction) {
            if (this._activeRenderLoops.indexOf(renderFunction) !== -1) {
                return;
            }
            this._activeRenderLoops.push(renderFunction);
            if (!this._renderingQueueLaunched) {
                this._renderingQueueLaunched = true;
                this._bindedRenderFunction = this._renderLoop.bind(this);
                BABYLON.Tools.QueueNewFrame(this._bindedRenderFunction);
            }
        };
        /**
         * Toggle full screen mode.
         * @param {boolean} requestPointerLock - should a pointer lock be requested from the user
         * @param {any} options - an options object to be sent to the requestFullscreen function
         */
        Engine.prototype.switchFullscreen = function (requestPointerLock, options) {
            if (this.isFullscreen) {
                BABYLON.Tools.ExitFullscreen();
            }
            else {
                this._pointerLockRequested = requestPointerLock;
                BABYLON.Tools.RequestFullscreen(this._renderingCanvas, options);
            }
        };
        Engine.prototype.clear = function (color, backBuffer, depthStencil) {
            this.applyStates();
            if (backBuffer) {
                this._gl.clearColor(color.r, color.g, color.b, color.a !== undefined ? color.a : 1.0);
            }
            if (depthStencil && this._depthCullingState.depthMask) {
                this._gl.clearDepth(1.0);
            }
            var mode = 0;
            if (backBuffer) {
                mode |= this._gl.COLOR_BUFFER_BIT;
            }
            if (depthStencil && this._depthCullingState.depthMask) {
                mode |= this._gl.DEPTH_BUFFER_BIT;
            }
            this._gl.clear(mode);
        };
        Engine.prototype.scissorClear = function (x, y, width, height, clearColor) {
            var gl = this._gl;
            // Save state
            var curScissor = gl.getParameter(gl.SCISSOR_TEST);
            var curScissorBox = gl.getParameter(gl.SCISSOR_BOX);
            // Change state
            gl.enable(gl.SCISSOR_TEST);
            gl.scissor(x, y, width, height);
            // Clear
            this.clear(clearColor, true, true);
            // Restore state
            gl.scissor(curScissorBox[0], curScissorBox[1], curScissorBox[2], curScissorBox[3]);
            if (curScissor === true) {
                gl.enable(gl.SCISSOR_TEST);
            }
            else {
                gl.disable(gl.SCISSOR_TEST);
            }
        };
        /**
         * Set the WebGL's viewport
         * @param {BABYLON.Viewport} viewport - the viewport element to be used.
         * @param {number} [requiredWidth] - the width required for rendering. If not provided the rendering canvas' width is used.
         * @param {number} [requiredHeight] - the height required for rendering. If not provided the rendering canvas' height is used.
         */
        Engine.prototype.setViewport = function (viewport, requiredWidth, requiredHeight) {
            var width = requiredWidth || (navigator.isCocoonJS ? window.innerWidth : this._renderingCanvas.width);
            var height = requiredHeight || (navigator.isCocoonJS ? window.innerHeight : this._renderingCanvas.height);
            var x = viewport.x || 0;
            var y = viewport.y || 0;
            this._cachedViewport = viewport;
            this._gl.viewport(x * width, y * height, width * viewport.width, height * viewport.height);
        };
        /**
         * Directly set the WebGL Viewport
         * The x, y, width & height are directly passed to the WebGL call
         * @return the current viewport Object (if any) that is being replaced by this call. You can restore this viewport later on to go back to the original state.
         */
        Engine.prototype.setDirectViewport = function (x, y, width, height) {
            var currentViewport = this._cachedViewport;
            this._cachedViewport = null;
            this._gl.viewport(x, y, width, height);
            return currentViewport;
        };
        Engine.prototype.beginFrame = function () {
            this._measureFps();
        };
        Engine.prototype.endFrame = function () {
            //this.flushFramebuffer();
        };
        /**
         * resize the view according to the canvas' size.
         * @example
         *   window.addEventListener("resize", function () {
         *      engine.resize();
         *   });
         */
        Engine.prototype.resize = function () {
            var width = navigator.isCocoonJS ? window.innerWidth : this._renderingCanvas.clientWidth;
            var height = navigator.isCocoonJS ? window.innerHeight : this._renderingCanvas.clientHeight;
            this.setSize(width / this._hardwareScalingLevel, height / this._hardwareScalingLevel);
            for (var index = 0; index < this.scenes.length; index++) {
                var scene = this.scenes[index];
                if (scene.debugLayer.isVisible()) {
                    scene.debugLayer._syncPositions();
                }
            }
        };
        /**
         * force a specific size of the canvas
         * @param {number} width - the new canvas' width
         * @param {number} height - the new canvas' height
         */
        Engine.prototype.setSize = function (width, height) {
            this._renderingCanvas.width = width;
            this._renderingCanvas.height = height;
            for (var index = 0; index < this.scenes.length; index++) {
                var scene = this.scenes[index];
                for (var camIndex = 0; camIndex < scene.cameras.length; camIndex++) {
                    var cam = scene.cameras[camIndex];
                    cam._currentRenderId = 0;
                }
            }
        };
        Engine.prototype.bindFramebuffer = function (texture, faceIndex, requiredWidth, requiredHeight) {
            this._currentRenderTarget = texture;
            var gl = this._gl;
            gl.bindFramebuffer(gl.FRAMEBUFFER, texture._framebuffer);
            if (texture.isCube) {
                gl.framebufferTexture2D(gl.FRAMEBUFFER, gl.COLOR_ATTACHMENT0, gl.TEXTURE_CUBE_MAP_POSITIVE_X + faceIndex, texture, 0);
            }
            else {
                gl.framebufferTexture2D(gl.FRAMEBUFFER, gl.COLOR_ATTACHMENT0, gl.TEXTURE_2D, texture, 0);
            }
            this._gl.viewport(0, 0, requiredWidth || texture._width, requiredHeight || texture._height);
            this.wipeCaches();
        };
        Engine.prototype.unBindFramebuffer = function (texture, disableGenerateMipMaps) {
            if (disableGenerateMipMaps === void 0) { disableGenerateMipMaps = false; }
            this._currentRenderTarget = null;
            if (texture.generateMipMaps && !disableGenerateMipMaps) {
                var gl = this._gl;
                gl.bindTexture(gl.TEXTURE_2D, texture);
                gl.generateMipmap(gl.TEXTURE_2D);
                gl.bindTexture(gl.TEXTURE_2D, null);
            }
            this._gl.bindFramebuffer(this._gl.FRAMEBUFFER, null);
        };
        Engine.prototype.generateMipMapsForCubemap = function (texture) {
            if (texture.generateMipMaps) {
                var gl = this._gl;
                gl.bindTexture(gl.TEXTURE_CUBE_MAP, texture);
                gl.generateMipmap(gl.TEXTURE_CUBE_MAP);
                gl.bindTexture(gl.TEXTURE_CUBE_MAP, null);
            }
        };
        Engine.prototype.flushFramebuffer = function () {
            this._gl.flush();
        };
        Engine.prototype.restoreDefaultFramebuffer = function () {
            this._currentRenderTarget = null;
            this._gl.bindFramebuffer(this._gl.FRAMEBUFFER, null);
            this.setViewport(this._cachedViewport);
            this.wipeCaches();
        };
        // VBOs
        Engine.prototype._resetVertexBufferBinding = function () {
            this.bindBuffer(null, this._gl.ARRAY_BUFFER);
            this._cachedVertexBuffers = null;
        };
        Engine.prototype.createVertexBuffer = function (vertices) {
            var vbo = this._gl.createBuffer();
            this.bindBuffer(vbo, this._gl.ARRAY_BUFFER);
            if (vertices instanceof Float32Array) {
                this._gl.bufferData(this._gl.ARRAY_BUFFER, vertices, this._gl.STATIC_DRAW);
            }
            else {
                this._gl.bufferData(this._gl.ARRAY_BUFFER, new Float32Array(vertices), this._gl.STATIC_DRAW);
            }
            this._resetVertexBufferBinding();
            vbo.references = 1;
            return vbo;
        };
        Engine.prototype.createDynamicVertexBuffer = function (vertices) {
            var vbo = this._gl.createBuffer();
            this.bindBuffer(vbo, this._gl.ARRAY_BUFFER);
            if (vertices instanceof Float32Array) {
                this._gl.bufferData(this._gl.ARRAY_BUFFER, vertices, this._gl.DYNAMIC_DRAW);
            }
            else {
                this._gl.bufferData(this._gl.ARRAY_BUFFER, new Float32Array(vertices), this._gl.DYNAMIC_DRAW);
            }
            this._resetVertexBufferBinding();
            vbo.references = 1;
            return vbo;
        };
        Engine.prototype.updateDynamicVertexBuffer = function (vertexBuffer, vertices, offset, count) {
            this.bindBuffer(vertexBuffer, this._gl.ARRAY_BUFFER);
            if (offset === undefined) {
                offset = 0;
            }
            if (count === undefined) {
                if (vertices instanceof Float32Array) {
                    this._gl.bufferSubData(this._gl.ARRAY_BUFFER, offset, vertices);
                }
                else {
                    this._gl.bufferSubData(this._gl.ARRAY_BUFFER, offset, new Float32Array(vertices));
                }
            }
            else {
                if (vertices instanceof Float32Array) {
                    this._gl.bufferSubData(this._gl.ARRAY_BUFFER, 0, vertices.subarray(offset, offset + count));
                }
                else {
                    this._gl.bufferSubData(this._gl.ARRAY_BUFFER, 0, new Float32Array(vertices).subarray(offset, offset + count));
                }
            }
            this._resetVertexBufferBinding();
        };
        Engine.prototype._resetIndexBufferBinding = function () {
            this.bindBuffer(null, this._gl.ELEMENT_ARRAY_BUFFER);
            this._cachedIndexBuffer = null;
        };
        Engine.prototype.createIndexBuffer = function (indices) {
            var vbo = this._gl.createBuffer();
            this.bindBuffer(vbo, this._gl.ELEMENT_ARRAY_BUFFER);
            // Check for 32 bits indices
            var arrayBuffer;
            var need32Bits = false;
            if (this._caps.uintIndices) {
                for (var index = 0; index < indices.length; index++) {
                    if (indices[index] > 65535) {
                        need32Bits = true;
                        break;
                    }
                }
                arrayBuffer = need32Bits ? new Uint32Array(indices) : new Uint16Array(indices);
            }
            else {
                arrayBuffer = new Uint16Array(indices);
            }
            this._gl.bufferData(this._gl.ELEMENT_ARRAY_BUFFER, arrayBuffer, this._gl.STATIC_DRAW);
            this._resetIndexBufferBinding();
            vbo.references = 1;
            vbo.is32Bits = need32Bits;
            return vbo;
        };
        Engine.prototype.bindArrayBuffer = function (buffer) {
            this.bindBuffer(buffer, this._gl.ARRAY_BUFFER);
        };
        Engine.prototype.updateArrayBuffer = function (data) {
            this._gl.bufferSubData(this._gl.ARRAY_BUFFER, 0, data);
        };
        Engine.prototype.bindBuffer = function (buffer, target) {
            if (this._currentBoundBuffer[target] !== buffer) {
                this._gl.bindBuffer(target, buffer);
                this._currentBoundBuffer[target] = buffer;
            }
        };
        Engine.prototype.bindBuffersDirectly = function (vertexBuffer, indexBuffer, vertexDeclaration, vertexStrideSize, effect) {
            if (this._cachedVertexBuffers !== vertexBuffer || this._cachedEffectForVertexBuffers !== effect) {
                this._cachedVertexBuffers = vertexBuffer;
                this._cachedEffectForVertexBuffers = effect;
                this.bindBuffer(vertexBuffer, this._gl.ARRAY_BUFFER);
                var offset = 0;
                for (var index = 0; index < vertexDeclaration.length; index++) {
                    var order = effect.getAttributeLocation(index);
                    if (order >= 0) {
                        this._gl.vertexAttribPointer(order, vertexDeclaration[index], this._gl.FLOAT, false, vertexStrideSize, offset);
                    }
                    offset += vertexDeclaration[index] * 4;
                }
            }
            if (this._cachedIndexBuffer !== indexBuffer) {
                this._cachedIndexBuffer = indexBuffer;
                this.bindBuffer(indexBuffer, this._gl.ELEMENT_ARRAY_BUFFER);
                this._uintIndicesCurrentlySet = indexBuffer.is32Bits;
            }
        };
        Engine.prototype.bindBuffers = function (vertexBuffers, indexBuffer, effect) {
            if (this._cachedVertexBuffers !== vertexBuffers || this._cachedEffectForVertexBuffers !== effect) {
                this._cachedVertexBuffers = vertexBuffers;
                this._cachedEffectForVertexBuffers = effect;
                var attributes = effect.getAttributesNames();
                for (var index = 0; index < attributes.length; index++) {
                    var order = effect.getAttributeLocation(index);
                    if (order >= 0) {
                        var vertexBuffer = vertexBuffers[attributes[index]];
                        if (!vertexBuffer) {
                            continue;
                        }
                        var buffer = vertexBuffer.getBuffer();
                        this.bindBuffer(buffer, this._gl.ARRAY_BUFFER);
                        this._gl.vertexAttribPointer(order, vertexBuffer.getSize(), this._gl.FLOAT, false, vertexBuffer.getStrideSize() * 4, vertexBuffer.getOffset() * 4);
                        if (vertexBuffer.getIsInstanced()) {
                            this._caps.instancedArrays.vertexAttribDivisorANGLE(order, 1);
                            this._currentInstanceLocations.push(order);
                            this._currentInstanceBuffers.push(buffer);
                        }
                    }
                }
            }
            if (indexBuffer != null && this._cachedIndexBuffer !== indexBuffer) {
                this._cachedIndexBuffer = indexBuffer;
                this.bindBuffer(indexBuffer, this._gl.ELEMENT_ARRAY_BUFFER);
                this._uintIndicesCurrentlySet = indexBuffer.is32Bits;
            }
        };
        Engine.prototype.unbindInstanceAttributes = function () {
            var boundBuffer;
            for (var i = 0, ul = this._currentInstanceLocations.length; i < ul; i++) {
                var instancesBuffer = this._currentInstanceBuffers[i];
                if (boundBuffer != instancesBuffer) {
                    boundBuffer = instancesBuffer;
                    this.bindBuffer(instancesBuffer, this._gl.ARRAY_BUFFER);
                }
                var offsetLocation = this._currentInstanceLocations[i];
                this._caps.instancedArrays.vertexAttribDivisorANGLE(offsetLocation, 0);
            }
            this._currentInstanceBuffers.length = 0;
            this._currentInstanceLocations.length = 0;
        };
        Engine.prototype._releaseBuffer = function (buffer) {
            buffer.references--;
            if (buffer.references === 0) {
                this._gl.deleteBuffer(buffer);
                return true;
            }
            return false;
        };
        Engine.prototype.createInstancesBuffer = function (capacity) {
            var buffer = this._gl.createBuffer();
            buffer.capacity = capacity;
            this.bindBuffer(buffer, this._gl.ARRAY_BUFFER);
            this._gl.bufferData(this._gl.ARRAY_BUFFER, capacity, this._gl.DYNAMIC_DRAW);
            return buffer;
        };
        Engine.prototype.deleteInstancesBuffer = function (buffer) {
            this._gl.deleteBuffer(buffer);
        };
        Engine.prototype.updateAndBindInstancesBuffer = function (instancesBuffer, data, offsetLocations) {
            this.bindBuffer(instancesBuffer, this._gl.ARRAY_BUFFER);
            if (data) {
                this._gl.bufferSubData(this._gl.ARRAY_BUFFER, 0, data);
            }
            if (offsetLocations[0].index !== undefined) {
                var stride = 0;
                for (var i = 0; i < offsetLocations.length; i++) {
                    var ai = offsetLocations[i];
                    stride += ai.attributeSize * 4;
                }
                for (var i = 0; i < offsetLocations.length; i++) {
                    var ai = offsetLocations[i];
                    this._gl.enableVertexAttribArray(ai.index);
                    this._gl.vertexAttribPointer(ai.index, ai.attributeSize, ai.attribyteType || this._gl.FLOAT, ai.normalized || false, stride, ai.offset);
                    this._caps.instancedArrays.vertexAttribDivisorANGLE(ai.index, 1);
                    this._currentInstanceLocations.push(ai.index);
                    this._currentInstanceBuffers.push(instancesBuffer);
                }
            }
            else {
                for (var index = 0; index < 4; index++) {
                    var offsetLocation = offsetLocations[index];
                    this._gl.enableVertexAttribArray(offsetLocation);
                    this._gl.vertexAttribPointer(offsetLocation, 4, this._gl.FLOAT, false, 64, index * 16);
                    this._caps.instancedArrays.vertexAttribDivisorANGLE(offsetLocation, 1);
                    this._currentInstanceLocations.push(offsetLocation);
                    this._currentInstanceBuffers.push(instancesBuffer);
                }
            }
        };
        Engine.prototype.applyStates = function () {
            this._depthCullingState.apply(this._gl);
            this._alphaState.apply(this._gl);
        };
        Engine.prototype.draw = function (useTriangles, indexStart, indexCount, instancesCount) {
            // Apply states
            this.applyStates();
            this._drawCalls++;
            // Render
            var indexFormat = this._uintIndicesCurrentlySet ? this._gl.UNSIGNED_INT : this._gl.UNSIGNED_SHORT;
            var mult = this._uintIndicesCurrentlySet ? 4 : 2;
            if (instancesCount) {
                this._caps.instancedArrays.drawElementsInstancedANGLE(useTriangles ? this._gl.TRIANGLES : this._gl.LINES, indexCount, indexFormat, indexStart * mult, instancesCount);
                return;
            }
            this._gl.drawElements(useTriangles ? this._gl.TRIANGLES : this._gl.LINES, indexCount, indexFormat, indexStart * mult);
        };
        Engine.prototype.drawPointClouds = function (verticesStart, verticesCount, instancesCount) {
            // Apply states
            this.applyStates();
            this._drawCalls++;
            if (instancesCount) {
                this._caps.instancedArrays.drawArraysInstancedANGLE(this._gl.POINTS, verticesStart, verticesCount, instancesCount);
                return;
            }
            this._gl.drawArrays(this._gl.POINTS, verticesStart, verticesCount);
        };
        Engine.prototype.drawUnIndexed = function (useTriangles, verticesStart, verticesCount, instancesCount) {
            // Apply states
            this.applyStates();
            this._drawCalls++;
            if (instancesCount) {
                this._caps.instancedArrays.drawArraysInstancedANGLE(useTriangles ? this._gl.TRIANGLES : this._gl.LINES, verticesStart, verticesCount, instancesCount);
                return;
            }
            this._gl.drawArrays(useTriangles ? this._gl.TRIANGLES : this._gl.LINES, verticesStart, verticesCount);
        };
        // Shaders
        Engine.prototype._releaseEffect = function (effect) {
            if (this._compiledEffects[effect._key]) {
                delete this._compiledEffects[effect._key];
                if (effect.getProgram()) {
                    this._gl.deleteProgram(effect.getProgram());
                }
            }
        };
        Engine.prototype.createEffect = function (baseName, attributesNames, uniformsNames, samplers, defines, fallbacks, onCompiled, onError, indexParameters) {
            var vertex = baseName.vertexElement || baseName.vertex || baseName;
            var fragment = baseName.fragmentElement || baseName.fragment || baseName;
            var name = vertex + "+" + fragment + "@" + defines;
            if (this._compiledEffects[name]) {
                return this._compiledEffects[name];
            }
            var effect = new BABYLON.Effect(baseName, attributesNames, uniformsNames, samplers, this, defines, fallbacks, onCompiled, onError, indexParameters);
            effect._key = name;
            this._compiledEffects[name] = effect;
            return effect;
        };
        Engine.prototype.createEffectForParticles = function (fragmentName, uniformsNames, samplers, defines, fallbacks, onCompiled, onError) {
            if (uniformsNames === void 0) { uniformsNames = []; }
            if (samplers === void 0) { samplers = []; }
            if (defines === void 0) { defines = ""; }
            return this.createEffect({
                vertex: "particles",
                fragmentElement: fragmentName
            }, ["position", "color", "options"], ["view", "projection"].concat(uniformsNames), ["diffuseSampler"].concat(samplers), defines, fallbacks, onCompiled, onError);
        };
        Engine.prototype.createShaderProgram = function (vertexCode, fragmentCode, defines) {
            var vertexShader = compileShader(this._gl, vertexCode, "vertex", defines);
            var fragmentShader = compileShader(this._gl, fragmentCode, "fragment", defines);
            var shaderProgram = this._gl.createProgram();
            this._gl.attachShader(shaderProgram, vertexShader);
            this._gl.attachShader(shaderProgram, fragmentShader);
            this._gl.linkProgram(shaderProgram);
            var linked = this._gl.getProgramParameter(shaderProgram, this._gl.LINK_STATUS);
            if (!linked) {
                var error = this._gl.getProgramInfoLog(shaderProgram);
                if (error) {
                    throw new Error(error);
                }
            }
            this._gl.deleteShader(vertexShader);
            this._gl.deleteShader(fragmentShader);
            return shaderProgram;
        };
        Engine.prototype.getUniforms = function (shaderProgram, uniformsNames) {
            var results = [];
            for (var index = 0; index < uniformsNames.length; index++) {
                results.push(this._gl.getUniformLocation(shaderProgram, uniformsNames[index]));
            }
            return results;
        };
        Engine.prototype.getAttributes = function (shaderProgram, attributesNames) {
            var results = [];
            for (var index = 0; index < attributesNames.length; index++) {
                try {
                    results.push(this._gl.getAttribLocation(shaderProgram, attributesNames[index]));
                }
                catch (e) {
                    results.push(-1);
                }
            }
            return results;
        };
        Engine.prototype.enableEffect = function (effect) {
            if (!effect || !effect.getAttributesCount() || this._currentEffect === effect) {
                if (effect && effect.onBind) {
                    effect.onBind(effect);
                }
                return;
            }
            this._vertexAttribArraysToUse = this._vertexAttribArraysToUse || [];
            this._vertexAttribArraysEnabled = this._vertexAttribArraysEnabled || [];
            // Use program
            this._gl.useProgram(effect.getProgram());
            var i, ul;
            for (i = 0, ul = this._vertexAttribArraysToUse.length; i < ul; i++) {
                this._vertexAttribArraysToUse[i] = false;
            }
            var attributesCount = effect.getAttributesCount();
            for (i = 0; i < attributesCount; i++) {
                // Attributes
                var order = effect.getAttributeLocation(i);
                if (order >= 0) {
                    this._vertexAttribArraysToUse[order] = true;
                }
            }
            for (i = 0, ul = this._vertexAttribArraysEnabled.length; i < ul; i++) {
                if (i > this._gl.VERTEX_ATTRIB_ARRAY_ENABLED || !this._vertexAttribArraysEnabled[i] || this._vertexAttribArraysToUse[i]) {
                    continue;
                }
                this._vertexAttribArraysEnabled[i] = false;
                this._gl.disableVertexAttribArray(i);
            }
            for (i = 0, ul = this._vertexAttribArraysToUse.length; i < ul; i++) {
                if (this._vertexAttribArraysToUse[i] && !this._vertexAttribArraysEnabled[i]) {
                    this._vertexAttribArraysEnabled[i] = true;
                    this._gl.enableVertexAttribArray(i);
                }
            }
            this._currentEffect = effect;
            if (effect.onBind) {
                effect.onBind(effect);
            }
        };
        Engine.prototype.setArray = function (uniform, array) {
            if (!uniform)
                return;
            this._gl.uniform1fv(uniform, array);
        };
        Engine.prototype.setArray2 = function (uniform, array) {
            if (!uniform || array.length % 2 !== 0)
                return;
            this._gl.uniform2fv(uniform, array);
        };
        Engine.prototype.setArray3 = function (uniform, array) {
            if (!uniform || array.length % 3 !== 0)
                return;
            this._gl.uniform3fv(uniform, array);
        };
        Engine.prototype.setArray4 = function (uniform, array) {
            if (!uniform || array.length % 4 !== 0)
                return;
            this._gl.uniform4fv(uniform, array);
        };
        Engine.prototype.setMatrices = function (uniform, matrices) {
            if (!uniform)
                return;
            this._gl.uniformMatrix4fv(uniform, false, matrices);
        };
        Engine.prototype.setMatrix = function (uniform, matrix) {
            if (!uniform)
                return;
            this._gl.uniformMatrix4fv(uniform, false, matrix.toArray());
        };
        Engine.prototype.setMatrix3x3 = function (uniform, matrix) {
            if (!uniform)
                return;
            this._gl.uniformMatrix3fv(uniform, false, matrix);
        };
        Engine.prototype.setMatrix2x2 = function (uniform, matrix) {
            if (!uniform)
                return;
            this._gl.uniformMatrix2fv(uniform, false, matrix);
        };
        Engine.prototype.setFloat = function (uniform, value) {
            if (!uniform)
                return;
            this._gl.uniform1f(uniform, value);
        };
        Engine.prototype.setFloat2 = function (uniform, x, y) {
            if (!uniform)
                return;
            this._gl.uniform2f(uniform, x, y);
        };
        Engine.prototype.setFloat3 = function (uniform, x, y, z) {
            if (!uniform)
                return;
            this._gl.uniform3f(uniform, x, y, z);
        };
        Engine.prototype.setBool = function (uniform, bool) {
            if (!uniform)
                return;
            this._gl.uniform1i(uniform, bool);
        };
        Engine.prototype.setFloat4 = function (uniform, x, y, z, w) {
            if (!uniform)
                return;
            this._gl.uniform4f(uniform, x, y, z, w);
        };
        Engine.prototype.setColor3 = function (uniform, color3) {
            if (!uniform)
                return;
            this._gl.uniform3f(uniform, color3.r, color3.g, color3.b);
        };
        Engine.prototype.setColor4 = function (uniform, color3, alpha) {
            if (!uniform)
                return;
            this._gl.uniform4f(uniform, color3.r, color3.g, color3.b, alpha);
        };
        // States
        Engine.prototype.setState = function (culling, zOffset, force, reverseSide) {
            if (zOffset === void 0) { zOffset = 0; }
            if (reverseSide === void 0) { reverseSide = false; }
            // Culling        
            var showSide = reverseSide ? this._gl.FRONT : this._gl.BACK;
            var hideSide = reverseSide ? this._gl.BACK : this._gl.FRONT;
            var cullFace = this.cullBackFaces ? showSide : hideSide;
            if (this._depthCullingState.cull !== culling || force || this._depthCullingState.cullFace !== cullFace) {
                if (culling) {
                    this._depthCullingState.cullFace = cullFace;
                    this._depthCullingState.cull = true;
                }
                else {
                    this._depthCullingState.cull = false;
                }
            }
            // Z offset
            this._depthCullingState.zOffset = zOffset;
        };
        Engine.prototype.setDepthBuffer = function (enable) {
            this._depthCullingState.depthTest = enable;
        };
        Engine.prototype.getDepthWrite = function () {
            return this._depthCullingState.depthMask;
        };
        Engine.prototype.setDepthWrite = function (enable) {
            this._depthCullingState.depthMask = enable;
        };
        Engine.prototype.setColorWrite = function (enable) {
            this._gl.colorMask(enable, enable, enable, enable);
        };
        Engine.prototype.setAlphaMode = function (mode, noDepthWriteChange) {
            if (noDepthWriteChange === void 0) { noDepthWriteChange = false; }
            if (this._alphaMode === mode) {
                return;
            }
            switch (mode) {
                case Engine.ALPHA_DISABLE:
                    this._alphaState.alphaBlend = false;
                    break;
                case Engine.ALPHA_COMBINE:
                    this._alphaState.setAlphaBlendFunctionParameters(this._gl.SRC_ALPHA, this._gl.ONE_MINUS_SRC_ALPHA, this._gl.ONE, this._gl.ONE);
                    this._alphaState.alphaBlend = true;
                    break;
                case Engine.ALPHA_ONEONE:
                    this._alphaState.setAlphaBlendFunctionParameters(this._gl.ONE, this._gl.ONE, this._gl.ZERO, this._gl.ONE);
                    this._alphaState.alphaBlend = true;
                    break;
                case Engine.ALPHA_ADD:
                    this._alphaState.setAlphaBlendFunctionParameters(this._gl.SRC_ALPHA, this._gl.ONE, this._gl.ZERO, this._gl.ONE);
                    this._alphaState.alphaBlend = true;
                    break;
                case Engine.ALPHA_SUBTRACT:
                    this._alphaState.setAlphaBlendFunctionParameters(this._gl.ZERO, this._gl.ONE_MINUS_SRC_COLOR, this._gl.ONE, this._gl.ONE);
                    this._alphaState.alphaBlend = true;
                    break;
                case Engine.ALPHA_MULTIPLY:
                    this._alphaState.setAlphaBlendFunctionParameters(this._gl.DST_COLOR, this._gl.ZERO, this._gl.ONE, this._gl.ONE);
                    this._alphaState.alphaBlend = true;
                    break;
                case Engine.ALPHA_MAXIMIZED:
                    this._alphaState.setAlphaBlendFunctionParameters(this._gl.SRC_ALPHA, this._gl.ONE_MINUS_SRC_COLOR, this._gl.ONE, this._gl.ONE);
                    this._alphaState.alphaBlend = true;
                    break;
            }
            if (!noDepthWriteChange) {
                this.setDepthWrite(mode === Engine.ALPHA_DISABLE);
            }
            this._alphaMode = mode;
        };
        Engine.prototype.getAlphaMode = function () {
            return this._alphaMode;
        };
        Engine.prototype.setAlphaTesting = function (enable) {
            this._alphaTest = enable;
        };
        Engine.prototype.getAlphaTesting = function () {
            return this._alphaTest;
        };
        // Textures
        Engine.prototype.wipeCaches = function () {
            this.resetTextureCache();
            this._currentEffect = null;
            this._depthCullingState.reset();
            this.setDepthFunctionToLessOrEqual();
            this._alphaState.reset();
            this._cachedVertexBuffers = null;
            this._cachedIndexBuffer = null;
            this._cachedEffectForVertexBuffers = null;
        };
        Engine.prototype.setSamplingMode = function (texture, samplingMode) {
            var gl = this._gl;
            gl.bindTexture(gl.TEXTURE_2D, texture);
            var magFilter = gl.NEAREST;
            var minFilter = gl.NEAREST;
            if (samplingMode === BABYLON.Texture.BILINEAR_SAMPLINGMODE) {
                magFilter = gl.LINEAR;
                minFilter = gl.LINEAR;
            }
            else if (samplingMode === BABYLON.Texture.TRILINEAR_SAMPLINGMODE) {
                magFilter = gl.LINEAR;
                minFilter = gl.LINEAR_MIPMAP_LINEAR;
            }
            gl.texParameteri(gl.TEXTURE_2D, gl.TEXTURE_MAG_FILTER, magFilter);
            gl.texParameteri(gl.TEXTURE_2D, gl.TEXTURE_MIN_FILTER, minFilter);
            gl.bindTexture(gl.TEXTURE_2D, null);
            texture.samplingMode = samplingMode;
        };
        Engine.prototype.createTexture = function (url, noMipmap, invertY, scene, samplingMode, onLoad, onError, buffer) {
            var _this = this;
            if (samplingMode === void 0) { samplingMode = BABYLON.Texture.TRILINEAR_SAMPLINGMODE; }
            if (onLoad === void 0) { onLoad = null; }
            if (onError === void 0) { onError = null; }
            if (buffer === void 0) { buffer = null; }
            var texture = this._gl.createTexture();
            var extension;
            var fromData = false;
            if (url.substr(0, 5) === "data:") {
                fromData = true;
            }
            if (!fromData)
                extension = url.substr(url.length - 4, 4).toLowerCase();
            else {
                var oldUrl = url;
                fromData = oldUrl.split(':');
                url = oldUrl;
                extension = fromData[1].substr(fromData[1].length - 4, 4).toLowerCase();
            }
            var isDDS = this.getCaps().s3tc && (extension === ".dds");
            var isTGA = (extension === ".tga");
            scene._addPendingData(texture);
            texture.url = url;
            texture.noMipmap = noMipmap;
            texture.references = 1;
            texture.samplingMode = samplingMode;
            this._loadedTexturesCache.push(texture);
            var onerror = function () {
                scene._removePendingData(texture);
                if (onError) {
                    onError();
                }
            };
            var callback;
            if (isTGA) {
                callback = function (arrayBuffer) {
                    var data = new Uint8Array(arrayBuffer);
                    var header = BABYLON.Internals.TGATools.GetTGAHeader(data);
                    prepareWebGLTexture(texture, _this._gl, scene, header.width, header.height, invertY, noMipmap, false, function () {
                        BABYLON.Internals.TGATools.UploadContent(_this._gl, data);
                    }, onLoad, samplingMode);
                };
                if (!(fromData instanceof Array))
                    BABYLON.Tools.LoadFile(url, function (arrayBuffer) {
                        callback(arrayBuffer);
                    }, onerror, scene.database, true);
                else
                    callback(buffer);
            }
            else if (isDDS) {
                callback = function (data) {
                    var info = BABYLON.Internals.DDSTools.GetDDSInfo(data);
                    var loadMipmap = (info.isRGB || info.isLuminance || info.mipmapCount > 1) && !noMipmap && ((info.width >> (info.mipmapCount - 1)) === 1);
                    prepareWebGLTexture(texture, _this._gl, scene, info.width, info.height, invertY, !loadMipmap, info.isFourCC, function () {
                        BABYLON.Internals.DDSTools.UploadDDSLevels(_this._gl, _this.getCaps().s3tc, data, info, loadMipmap, 1);
                    }, onLoad, samplingMode);
                };
                if (!(fromData instanceof Array))
                    BABYLON.Tools.LoadFile(url, function (data) {
                        callback(data);
                    }, onerror, scene.database, true);
                else
                    callback(buffer);
            }
            else {
                var onload = function (img) {
                    prepareWebGLTexture(texture, _this._gl, scene, img.width, img.height, invertY, noMipmap, false, function (potWidth, potHeight) {
                        var isPot = (img.width === potWidth && img.height === potHeight);
                        if (!isPot) {
                            _this._prepareWorkingCanvas();
                            _this._workingCanvas.width = potWidth;
                            _this._workingCanvas.height = potHeight;
                            if (samplingMode === BABYLON.Texture.NEAREST_SAMPLINGMODE) {
                                _this._workingContext.imageSmoothingEnabled = false;
                                _this._workingContext.mozImageSmoothingEnabled = false;
                                _this._workingContext.oImageSmoothingEnabled = false;
                                _this._workingContext.webkitImageSmoothingEnabled = false;
                                _this._workingContext.msImageSmoothingEnabled = false;
                            }
                            _this._workingContext.drawImage(img, 0, 0, img.width, img.height, 0, 0, potWidth, potHeight);
                            if (samplingMode === BABYLON.Texture.NEAREST_SAMPLINGMODE) {
                                _this._workingContext.imageSmoothingEnabled = true;
                                _this._workingContext.mozImageSmoothingEnabled = true;
                                _this._workingContext.oImageSmoothingEnabled = true;
                                _this._workingContext.webkitImageSmoothingEnabled = true;
                                _this._workingContext.msImageSmoothingEnabled = true;
                            }
                        }
                        _this._gl.texImage2D(_this._gl.TEXTURE_2D, 0, _this._gl.RGBA, _this._gl.RGBA, _this._gl.UNSIGNED_BYTE, isPot ? img : _this._workingCanvas);
                    }, onLoad, samplingMode);
                };
                if (!(fromData instanceof Array))
                    BABYLON.Tools.LoadImage(url, onload, onerror, scene.database);
                else
                    BABYLON.Tools.LoadImage(buffer, onload, onerror, scene.database);
            }
            return texture;
        };
        Engine.prototype._getInternalFormat = function (format) {
            var internalFormat = this._gl.RGBA;
            switch (format) {
                case Engine.TEXTUREFORMAT_ALPHA:
                    internalFormat = this._gl.ALPHA;
                    break;
                case Engine.TEXTUREFORMAT_LUMINANCE:
                    internalFormat = this._gl.LUMINANCE;
                    break;
                case Engine.TEXTUREFORMAT_LUMINANCE_ALPHA:
                    internalFormat = this._gl.LUMINANCE_ALPHA;
                    break;
                case Engine.TEXTUREFORMAT_RGB:
                    internalFormat = this._gl.RGB;
                    break;
                case Engine.TEXTUREFORMAT_RGBA:
                    internalFormat = this._gl.RGBA;
                    break;
            }
            return internalFormat;
        };
        Engine.prototype.updateRawTexture = function (texture, data, format, invertY, compression) {
            if (compression === void 0) { compression = null; }
            var internalFormat = this._getInternalFormat(format);
            this._gl.bindTexture(this._gl.TEXTURE_2D, texture);
            this._gl.pixelStorei(this._gl.UNPACK_FLIP_Y_WEBGL, invertY === undefined ? 1 : (invertY ? 1 : 0));
            if (texture._width % 4 !== 0) {
                this._gl.pixelStorei(this._gl.UNPACK_ALIGNMENT, 1);
            }
            if (compression) {
                this._gl.compressedTexImage2D(this._gl.TEXTURE_2D, 0, this.getCaps().s3tc[compression], texture._width, texture._height, 0, data);
            }
            else {
                this._gl.texImage2D(this._gl.TEXTURE_2D, 0, internalFormat, texture._width, texture._height, 0, internalFormat, this._gl.UNSIGNED_BYTE, data);
            }
            if (texture.generateMipMaps) {
                this._gl.generateMipmap(this._gl.TEXTURE_2D);
            }
            this._gl.bindTexture(this._gl.TEXTURE_2D, null);
            this.resetTextureCache();
            texture.isReady = true;
        };
        Engine.prototype.createRawTexture = function (data, width, height, format, generateMipMaps, invertY, samplingMode, compression) {
            if (compression === void 0) { compression = null; }
            var texture = this._gl.createTexture();
            texture._baseWidth = width;
            texture._baseHeight = height;
            texture._width = width;
            texture._height = height;
            texture.references = 1;
            this.updateRawTexture(texture, data, format, invertY, compression);
            this._gl.bindTexture(this._gl.TEXTURE_2D, texture);
            // Filters
            var filters = getSamplingParameters(samplingMode, generateMipMaps, this._gl);
            this._gl.texParameteri(this._gl.TEXTURE_2D, this._gl.TEXTURE_MAG_FILTER, filters.mag);
            this._gl.texParameteri(this._gl.TEXTURE_2D, this._gl.TEXTURE_MIN_FILTER, filters.min);
            this._gl.bindTexture(this._gl.TEXTURE_2D, null);
            texture.samplingMode = samplingMode;
            this._loadedTexturesCache.push(texture);
            return texture;
        };
        Engine.prototype.createDynamicTexture = function (width, height, generateMipMaps, samplingMode, forceExponantOfTwo) {
            if (forceExponantOfTwo === void 0) { forceExponantOfTwo = true; }
            var texture = this._gl.createTexture();
            texture._baseWidth = width;
            texture._baseHeight = height;
            if (forceExponantOfTwo) {
                width = BABYLON.Tools.GetExponentOfTwo(width, this._caps.maxTextureSize);
                height = BABYLON.Tools.GetExponentOfTwo(height, this._caps.maxTextureSize);
            }
            this.resetTextureCache();
            texture._width = width;
            texture._height = height;
            texture.isReady = false;
            texture.generateMipMaps = generateMipMaps;
            texture.references = 1;
            texture.samplingMode = samplingMode;
            this.updateTextureSamplingMode(samplingMode, texture);
            this._loadedTexturesCache.push(texture);
            return texture;
        };
        Engine.prototype.updateTextureSamplingMode = function (samplingMode, texture) {
            var filters = getSamplingParameters(samplingMode, texture.generateMipMaps, this._gl);
            if (texture.isCube) {
                this._gl.bindTexture(this._gl.TEXTURE_CUBE_MAP, texture);
                this._gl.texParameteri(this._gl.TEXTURE_CUBE_MAP, this._gl.TEXTURE_MAG_FILTER, filters.mag);
                this._gl.texParameteri(this._gl.TEXTURE_CUBE_MAP, this._gl.TEXTURE_MIN_FILTER, filters.min);
                this._gl.bindTexture(this._gl.TEXTURE_CUBE_MAP, null);
            }
            else {
                this._gl.bindTexture(this._gl.TEXTURE_2D, texture);
                this._gl.texParameteri(this._gl.TEXTURE_2D, this._gl.TEXTURE_MAG_FILTER, filters.mag);
                this._gl.texParameteri(this._gl.TEXTURE_2D, this._gl.TEXTURE_MIN_FILTER, filters.min);
                this._gl.bindTexture(this._gl.TEXTURE_2D, null);
            }
        };
        Engine.prototype.updateDynamicTexture = function (texture, canvas, invertY, premulAlpha) {
            if (premulAlpha === void 0) { premulAlpha = false; }
            this._gl.bindTexture(this._gl.TEXTURE_2D, texture);
            this._gl.pixelStorei(this._gl.UNPACK_FLIP_Y_WEBGL, invertY ? 1 : 0);
            if (premulAlpha) {
                this._gl.pixelStorei(this._gl.UNPACK_PREMULTIPLY_ALPHA_WEBGL, 1);
            }
            this._gl.texImage2D(this._gl.TEXTURE_2D, 0, this._gl.RGBA, this._gl.RGBA, this._gl.UNSIGNED_BYTE, canvas);
            if (texture.generateMipMaps) {
                this._gl.generateMipmap(this._gl.TEXTURE_2D);
            }
            this._gl.bindTexture(this._gl.TEXTURE_2D, null);
            this.resetTextureCache();
            texture.isReady = true;
        };
        Engine.prototype.updateVideoTexture = function (texture, video, invertY) {
            if (texture._isDisabled) {
                return;
            }
            this._gl.bindTexture(this._gl.TEXTURE_2D, texture);
            this._gl.pixelStorei(this._gl.UNPACK_FLIP_Y_WEBGL, invertY ? 0 : 1); // Video are upside down by default
            try {
                // Testing video texture support
                if (this._videoTextureSupported === undefined) {
                    this._gl.texImage2D(this._gl.TEXTURE_2D, 0, this._gl.RGBA, this._gl.RGBA, this._gl.UNSIGNED_BYTE, video);
                    if (this._gl.getError() !== 0) {
                        this._videoTextureSupported = false;
                    }
                    else {
                        this._videoTextureSupported = true;
                    }
                }
                // Copy video through the current working canvas if video texture is not supported
                if (!this._videoTextureSupported) {
                    if (!texture._workingCanvas) {
                        texture._workingCanvas = document.createElement("canvas");
                        texture._workingContext = texture._workingCanvas.getContext("2d");
                        texture._workingCanvas.width = texture._width;
                        texture._workingCanvas.height = texture._height;
                    }
                    texture._workingContext.drawImage(video, 0, 0, video.videoWidth, video.videoHeight, 0, 0, texture._width, texture._height);
                    this._gl.texImage2D(this._gl.TEXTURE_2D, 0, this._gl.RGBA, this._gl.RGBA, this._gl.UNSIGNED_BYTE, texture._workingCanvas);
                }
                else {
                    this._gl.texImage2D(this._gl.TEXTURE_2D, 0, this._gl.RGBA, this._gl.RGBA, this._gl.UNSIGNED_BYTE, video);
                }
                if (texture.generateMipMaps) {
                    this._gl.generateMipmap(this._gl.TEXTURE_2D);
                }
                this._gl.bindTexture(this._gl.TEXTURE_2D, null);
                this.resetTextureCache();
                texture.isReady = true;
            }
            catch (ex) {
                // Something unexpected
                // Let's disable the texture
                texture._isDisabled = true;
            }
        };
        Engine.prototype.createRenderTargetTexture = function (size, options) {
            // old version had a "generateMipMaps" arg instead of options.
            // if options.generateMipMaps is undefined, consider that options itself if the generateMipmaps value
            // in the same way, generateDepthBuffer is defaulted to true
            var generateMipMaps = false;
            var generateDepthBuffer = true;
            var type = Engine.TEXTURETYPE_UNSIGNED_INT;
            var samplingMode = BABYLON.Texture.TRILINEAR_SAMPLINGMODE;
            if (options !== undefined) {
                generateMipMaps = options.generateMipMaps === undefined ? options : options.generateMipMaps;
                generateDepthBuffer = options.generateDepthBuffer === undefined ? true : options.generateDepthBuffer;
                type = options.type === undefined ? type : options.type;
                if (options.samplingMode !== undefined) {
                    samplingMode = options.samplingMode;
                }
                if (type === Engine.TEXTURETYPE_FLOAT) {
                    // if floating point (gl.FLOAT) then force to NEAREST_SAMPLINGMODE
                    samplingMode = BABYLON.Texture.NEAREST_SAMPLINGMODE;
                }
            }
            var gl = this._gl;
            var texture = gl.createTexture();
            gl.bindTexture(gl.TEXTURE_2D, texture);
            var width = size.width || size;
            var height = size.height || size;
            var filters = getSamplingParameters(samplingMode, generateMipMaps, gl);
            if (type === Engine.TEXTURETYPE_FLOAT && !this._caps.textureFloat) {
                type = Engine.TEXTURETYPE_UNSIGNED_INT;
                BABYLON.Tools.Warn("Float textures are not supported. Render target forced to TEXTURETYPE_UNSIGNED_BYTE type");
            }
            gl.texParameteri(gl.TEXTURE_2D, gl.TEXTURE_MAG_FILTER, gl.LINEAR); //filters.mag);
            gl.texParameteri(gl.TEXTURE_2D, gl.TEXTURE_MIN_FILTER, gl.LINEAR); //filters.min);
            gl.texParameteri(gl.TEXTURE_2D, gl.TEXTURE_WRAP_S, gl.CLAMP_TO_EDGE);
            gl.texParameteri(gl.TEXTURE_2D, gl.TEXTURE_WRAP_T, gl.CLAMP_TO_EDGE);
            gl.texImage2D(gl.TEXTURE_2D, 0, gl.RGBA, width, height, 0, gl.RGBA, getWebGLTextureType(gl, type), null);
            var depthBuffer;
            // Create the depth buffer
            if (generateDepthBuffer) {
                depthBuffer = gl.createRenderbuffer();
                gl.bindRenderbuffer(gl.RENDERBUFFER, depthBuffer);
                gl.renderbufferStorage(gl.RENDERBUFFER, gl.DEPTH_COMPONENT16, width, height);
            }
            // Create the framebuffer
            var framebuffer = gl.createFramebuffer();
            gl.bindFramebuffer(gl.FRAMEBUFFER, framebuffer);
            if (generateDepthBuffer) {
                gl.framebufferRenderbuffer(gl.FRAMEBUFFER, gl.DEPTH_ATTACHMENT, gl.RENDERBUFFER, depthBuffer);
            }
            if (generateMipMaps) {
                this._gl.generateMipmap(this._gl.TEXTURE_2D);
            }
            // Unbind
            gl.bindTexture(gl.TEXTURE_2D, null);
            gl.bindRenderbuffer(gl.RENDERBUFFER, null);
            gl.bindFramebuffer(gl.FRAMEBUFFER, null);
            texture._framebuffer = framebuffer;
            if (generateDepthBuffer) {
                texture._depthBuffer = depthBuffer;
            }
            texture._baseWidth = width;
            texture._baseHeight = height;
            texture._width = width;
            texture._height = height;
            texture.isReady = true;
            texture.generateMipMaps = generateMipMaps;
            texture.references = 1;
            texture.samplingMode = samplingMode;
            this.resetTextureCache();
            this._loadedTexturesCache.push(texture);
            return texture;
        };
        Engine.prototype.createRenderTargetCubeTexture = function (size, options) {
            var gl = this._gl;
            var texture = gl.createTexture();
            var generateMipMaps = true;
            var samplingMode = BABYLON.Texture.TRILINEAR_SAMPLINGMODE;
            if (options !== undefined) {
                generateMipMaps = options.generateMipMaps === undefined ? options : options.generateMipMaps;
                if (options.samplingMode !== undefined) {
                    samplingMode = options.samplingMode;
                }
            }
            texture.isCube = true;
            texture.references = 1;
            texture.generateMipMaps = generateMipMaps;
            texture.references = 1;
            texture.samplingMode = samplingMode;
            var filters = getSamplingParameters(samplingMode, generateMipMaps, gl);
            gl.bindTexture(gl.TEXTURE_CUBE_MAP, texture);
            for (var face = 0; face < 6; face++) {
                gl.texImage2D((gl.TEXTURE_CUBE_MAP_POSITIVE_X + face), 0, gl.RGBA, size, size, 0, gl.RGBA, gl.UNSIGNED_BYTE, null);
            }
            gl.texParameteri(gl.TEXTURE_CUBE_MAP, gl.TEXTURE_MAG_FILTER, filters.mag);
            gl.texParameteri(gl.TEXTURE_CUBE_MAP, gl.TEXTURE_MIN_FILTER, filters.min);
            gl.texParameteri(gl.TEXTURE_CUBE_MAP, gl.TEXTURE_WRAP_S, gl.CLAMP_TO_EDGE);
            gl.texParameteri(gl.TEXTURE_CUBE_MAP, gl.TEXTURE_WRAP_T, gl.CLAMP_TO_EDGE);
            // Create the depth buffer
            var depthBuffer = gl.createRenderbuffer();
            gl.bindRenderbuffer(gl.RENDERBUFFER, depthBuffer);
            gl.renderbufferStorage(gl.RENDERBUFFER, gl.DEPTH_COMPONENT16, size, size);
            // Create the framebuffer
            var framebuffer = gl.createFramebuffer();
            gl.bindFramebuffer(gl.FRAMEBUFFER, framebuffer);
            gl.framebufferRenderbuffer(gl.FRAMEBUFFER, gl.DEPTH_ATTACHMENT, gl.RENDERBUFFER, depthBuffer);
            // Mipmaps
            if (texture.generateMipMaps) {
                gl.bindTexture(gl.TEXTURE_CUBE_MAP, texture);
                gl.generateMipmap(gl.TEXTURE_CUBE_MAP);
            }
            // Unbind
            gl.bindTexture(gl.TEXTURE_CUBE_MAP, null);
            gl.bindRenderbuffer(gl.RENDERBUFFER, null);
            gl.bindFramebuffer(gl.FRAMEBUFFER, null);
            texture._framebuffer = framebuffer;
            texture._depthBuffer = depthBuffer;
            this.resetTextureCache();
            texture._width = size;
            texture._height = size;
            texture.isReady = true;
            return texture;
        };
        Engine.prototype.createCubeTexture = function (rootUrl, scene, files, noMipmap) {
            var _this = this;
            var gl = this._gl;
            var texture = gl.createTexture();
            texture.isCube = true;
            texture.url = rootUrl;
            texture.references = 1;
            var extension = rootUrl.substr(rootUrl.length - 4, 4).toLowerCase();
            var isDDS = this.getCaps().s3tc && (extension === ".dds");
            if (isDDS) {
                BABYLON.Tools.LoadFile(rootUrl, function (data) {
                    var info = BABYLON.Internals.DDSTools.GetDDSInfo(data);
                    var loadMipmap = (info.isRGB || info.isLuminance || info.mipmapCount > 1) && !noMipmap;
                    gl.bindTexture(gl.TEXTURE_CUBE_MAP, texture);
                    gl.pixelStorei(gl.UNPACK_FLIP_Y_WEBGL, 1);
                    BABYLON.Internals.DDSTools.UploadDDSLevels(_this._gl, _this.getCaps().s3tc, data, info, loadMipmap, 6);
                    if (!noMipmap && !info.isFourCC && info.mipmapCount === 1) {
                        gl.generateMipmap(gl.TEXTURE_CUBE_MAP);
                    }
                    gl.texParameteri(gl.TEXTURE_CUBE_MAP, gl.TEXTURE_MAG_FILTER, gl.LINEAR);
                    gl.texParameteri(gl.TEXTURE_CUBE_MAP, gl.TEXTURE_MIN_FILTER, loadMipmap ? gl.LINEAR_MIPMAP_LINEAR : gl.LINEAR);
                    gl.texParameteri(gl.TEXTURE_CUBE_MAP, gl.TEXTURE_WRAP_S, gl.CLAMP_TO_EDGE);
                    gl.texParameteri(gl.TEXTURE_CUBE_MAP, gl.TEXTURE_WRAP_T, gl.CLAMP_TO_EDGE);
                    gl.bindTexture(gl.TEXTURE_CUBE_MAP, null);
                    _this.resetTextureCache();
                    texture._width = info.width;
                    texture._height = info.height;
                    texture.isReady = true;
                }, null, null, true);
            }
            else {
                cascadeLoad(rootUrl, scene, function (imgs) {
                    var width = BABYLON.Tools.GetExponentOfTwo(imgs[0].width, _this._caps.maxCubemapTextureSize);
                    var height = width;
                    _this._prepareWorkingCanvas();
                    _this._workingCanvas.width = width;
                    _this._workingCanvas.height = height;
                    var faces = [
                        gl.TEXTURE_CUBE_MAP_POSITIVE_X, gl.TEXTURE_CUBE_MAP_POSITIVE_Y, gl.TEXTURE_CUBE_MAP_POSITIVE_Z,
                        gl.TEXTURE_CUBE_MAP_NEGATIVE_X, gl.TEXTURE_CUBE_MAP_NEGATIVE_Y, gl.TEXTURE_CUBE_MAP_NEGATIVE_Z
                    ];
                    gl.bindTexture(gl.TEXTURE_CUBE_MAP, texture);
                    gl.pixelStorei(gl.UNPACK_FLIP_Y_WEBGL, 0);
                    for (var index = 0; index < faces.length; index++) {
                        _this._workingContext.drawImage(imgs[index], 0, 0, imgs[index].width, imgs[index].height, 0, 0, width, height);
                        gl.texImage2D(faces[index], 0, gl.RGBA, gl.RGBA, gl.UNSIGNED_BYTE, _this._workingCanvas);
                    }
                    if (!noMipmap) {
                        gl.generateMipmap(gl.TEXTURE_CUBE_MAP);
                    }
                    gl.texParameteri(gl.TEXTURE_CUBE_MAP, gl.TEXTURE_MAG_FILTER, gl.LINEAR);
                    gl.texParameteri(gl.TEXTURE_CUBE_MAP, gl.TEXTURE_MIN_FILTER, noMipmap ? gl.LINEAR : gl.LINEAR_MIPMAP_LINEAR);
                    gl.texParameteri(gl.TEXTURE_CUBE_MAP, gl.TEXTURE_WRAP_S, gl.CLAMP_TO_EDGE);
                    gl.texParameteri(gl.TEXTURE_CUBE_MAP, gl.TEXTURE_WRAP_T, gl.CLAMP_TO_EDGE);
                    gl.bindTexture(gl.TEXTURE_CUBE_MAP, null);
                    _this.resetTextureCache();
                    texture._width = width;
                    texture._height = height;
                    texture.isReady = true;
                }, files);
            }
            return texture;
        };
        Engine.prototype.updateTextureSize = function (texture, width, height) {
            texture._width = width;
            texture._height = height;
            texture._size = width * height;
            texture._baseWidth = width;
            texture._baseHeight = height;
        };
        Engine.prototype.createRawCubeTexture = function (url, scene, size, format, type, noMipmap, callback, mipmmapGenerator) {
            var _this = this;
            var gl = this._gl;
            var texture = gl.createTexture();
            scene._addPendingData(texture);
            texture.isCube = true;
            texture.references = 1;
            texture.url = url;
            var internalFormat = this._getInternalFormat(format);
            var textureType = gl.UNSIGNED_BYTE;
            if (type === Engine.TEXTURETYPE_FLOAT) {
                textureType = gl.FLOAT;
            }
            var width = size;
            var height = width;
            var isPot = (BABYLON.Tools.IsExponentOfTwo(width) && BABYLON.Tools.IsExponentOfTwo(height));
            texture._width = width;
            texture._height = height;
            var onerror = function () {
                scene._removePendingData(texture);
            };
            var internalCallback = function (data) {
                var rgbeDataArrays = callback(data);
                var facesIndex = [
                    gl.TEXTURE_CUBE_MAP_POSITIVE_X, gl.TEXTURE_CUBE_MAP_POSITIVE_Y, gl.TEXTURE_CUBE_MAP_POSITIVE_Z,
                    gl.TEXTURE_CUBE_MAP_NEGATIVE_X, gl.TEXTURE_CUBE_MAP_NEGATIVE_Y, gl.TEXTURE_CUBE_MAP_NEGATIVE_Z
                ];
                width = texture._width;
                height = texture._height;
                isPot = (BABYLON.Tools.IsExponentOfTwo(width) && BABYLON.Tools.IsExponentOfTwo(height));
                gl.bindTexture(gl.TEXTURE_CUBE_MAP, texture);
                gl.pixelStorei(gl.UNPACK_FLIP_Y_WEBGL, 0);
                if (!noMipmap && isPot) {
                    if (mipmmapGenerator) {
                        var arrayTemp = [];
                        // Data are known to be in +X +Y +Z -X -Y -Z
                        // mipmmapGenerator data is expected to be order in +X -X +Y -Y +Z -Z
                        arrayTemp.push(rgbeDataArrays[0]); // +X
                        arrayTemp.push(rgbeDataArrays[3]); // -X
                        arrayTemp.push(rgbeDataArrays[1]); // +Y
                        arrayTemp.push(rgbeDataArrays[4]); // -Y
                        arrayTemp.push(rgbeDataArrays[2]); // +Z
                        arrayTemp.push(rgbeDataArrays[5]); // -Z
                        var mipData = mipmmapGenerator(arrayTemp);
                        for (var level = 0; level < mipData.length; level++) {
                            var mipSize = width >> level;
                            // mipData is order in +X -X +Y -Y +Z -Z
                            gl.texImage2D(facesIndex[0], level, internalFormat, mipSize, mipSize, 0, internalFormat, textureType, mipData[level][0]);
                            gl.texImage2D(facesIndex[1], level, internalFormat, mipSize, mipSize, 0, internalFormat, textureType, mipData[level][2]);
                            gl.texImage2D(facesIndex[2], level, internalFormat, mipSize, mipSize, 0, internalFormat, textureType, mipData[level][4]);
                            gl.texImage2D(facesIndex[3], level, internalFormat, mipSize, mipSize, 0, internalFormat, textureType, mipData[level][1]);
                            gl.texImage2D(facesIndex[4], level, internalFormat, mipSize, mipSize, 0, internalFormat, textureType, mipData[level][3]);
                            gl.texImage2D(facesIndex[5], level, internalFormat, mipSize, mipSize, 0, internalFormat, textureType, mipData[level][5]);
                        }
                    }
                    else {
                        // Data are known to be in +X +Y +Z -X -Y -Z
                        for (var index = 0; index < facesIndex.length; index++) {
                            var faceData = rgbeDataArrays[index];
                            gl.texImage2D(facesIndex[index], 0, internalFormat, width, height, 0, internalFormat, textureType, faceData);
                        }
                        gl.generateMipmap(gl.TEXTURE_CUBE_MAP);
                    }
                }
                else {
                    noMipmap = true;
                }
                if (textureType === gl.FLOAT && !_this._caps.textureFloatLinearFiltering) {
                    gl.texParameteri(gl.TEXTURE_CUBE_MAP, gl.TEXTURE_MAG_FILTER, gl.NEAREST);
                    gl.texParameteri(gl.TEXTURE_CUBE_MAP, gl.TEXTURE_MIN_FILTER, gl.NEAREST);
                }
                else {
                    gl.texParameteri(gl.TEXTURE_CUBE_MAP, gl.TEXTURE_MAG_FILTER, gl.LINEAR);
                    gl.texParameteri(gl.TEXTURE_CUBE_MAP, gl.TEXTURE_MIN_FILTER, noMipmap ? gl.LINEAR : gl.LINEAR_MIPMAP_LINEAR);
                }
                gl.texParameteri(gl.TEXTURE_CUBE_MAP, gl.TEXTURE_WRAP_S, gl.CLAMP_TO_EDGE);
                gl.texParameteri(gl.TEXTURE_CUBE_MAP, gl.TEXTURE_WRAP_T, gl.CLAMP_TO_EDGE);
                gl.bindTexture(gl.TEXTURE_CUBE_MAP, null);
                texture.isReady = true;
                _this.resetTextureCache();
                scene._removePendingData(texture);
            };
            BABYLON.Tools.LoadFile(url, function (data) {
                internalCallback(data);
            }, onerror, scene.database, true);
            return texture;
        };
        ;
        Engine.prototype._releaseTexture = function (texture) {
            var gl = this._gl;
            if (texture._framebuffer) {
                gl.deleteFramebuffer(texture._framebuffer);
            }
            if (texture._depthBuffer) {
                gl.deleteRenderbuffer(texture._depthBuffer);
            }
            gl.deleteTexture(texture);
            // Unbind channels
            this.unbindAllTextures();
            var index = this._loadedTexturesCache.indexOf(texture);
            if (index !== -1) {
                this._loadedTexturesCache.splice(index, 1);
            }
        };
        Engine.prototype.bindSamplers = function (effect) {
            this._gl.useProgram(effect.getProgram());
            var samplers = effect.getSamplers();
            for (var index = 0; index < samplers.length; index++) {
                var uniform = effect.getUniform(samplers[index]);
                this._gl.uniform1i(uniform, index);
            }
            this._currentEffect = null;
        };
        Engine.prototype._bindTexture = function (channel, texture) {
            if (channel < 0) {
                return;
            }
            this._gl.activeTexture(this._gl["TEXTURE" + channel]);
            this._gl.bindTexture(this._gl.TEXTURE_2D, texture);
            this._activeTexturesCache[channel] = null;
        };
        Engine.prototype.setTextureFromPostProcess = function (channel, postProcess) {
            this._bindTexture(channel, postProcess._textures.data[postProcess._currentRenderTextureInd]);
        };
        Engine.prototype.unbindAllTextures = function () {
            for (var channel = 0; channel < this._caps.maxTexturesImageUnits; channel++) {
                this._gl.activeTexture(this._gl["TEXTURE" + channel]);
                this._gl.bindTexture(this._gl.TEXTURE_2D, null);
                this._gl.bindTexture(this._gl.TEXTURE_CUBE_MAP, null);
                this._activeTexturesCache[channel] = null;
            }
        };
        Engine.prototype.setTexture = function (channel, texture) {
            if (channel < 0) {
                return;
            }
            // Not ready?
            if (!texture || !texture.isReady()) {
                if (this._activeTexturesCache[channel] != null) {
                    this._gl.activeTexture(this._gl["TEXTURE" + channel]);
                    this._gl.bindTexture(this._gl.TEXTURE_2D, null);
                    this._gl.bindTexture(this._gl.TEXTURE_CUBE_MAP, null);
                    this._activeTexturesCache[channel] = null;
                }
                return;
            }
            // Video
            var alreadyActivated = false;
            if (texture instanceof BABYLON.VideoTexture) {
                this._gl.activeTexture(this._gl["TEXTURE" + channel]);
                alreadyActivated = true;
                texture.update();
            }
            else if (texture.delayLoadState === Engine.DELAYLOADSTATE_NOTLOADED) {
                texture.delayLoad();
                return;
            }
            if (this._activeTexturesCache[channel] === texture) {
                return;
            }
            this._activeTexturesCache[channel] = texture;
            var internalTexture = texture.getInternalTexture();
            if (!alreadyActivated) {
                this._gl.activeTexture(this._gl["TEXTURE" + channel]);
            }
            if (internalTexture.isCube) {
                this._gl.bindTexture(this._gl.TEXTURE_CUBE_MAP, internalTexture);
                if (internalTexture._cachedCoordinatesMode !== texture.coordinatesMode) {
                    internalTexture._cachedCoordinatesMode = texture.coordinatesMode;
                    // CUBIC_MODE and SKYBOX_MODE both require CLAMP_TO_EDGE.  All other modes use REPEAT.
                    var textureWrapMode = (texture.coordinatesMode !== BABYLON.Texture.CUBIC_MODE && texture.coordinatesMode !== BABYLON.Texture.SKYBOX_MODE) ? this._gl.REPEAT : this._gl.CLAMP_TO_EDGE;
                    this._gl.texParameteri(this._gl.TEXTURE_CUBE_MAP, this._gl.TEXTURE_WRAP_S, textureWrapMode);
                    this._gl.texParameteri(this._gl.TEXTURE_CUBE_MAP, this._gl.TEXTURE_WRAP_T, textureWrapMode);
                }
                this._setAnisotropicLevel(this._gl.TEXTURE_CUBE_MAP, texture);
            }
            else {
                this._gl.bindTexture(this._gl.TEXTURE_2D, internalTexture);
                if (internalTexture._cachedWrapU !== texture.wrapU) {
                    internalTexture._cachedWrapU = texture.wrapU;
                    switch (texture.wrapU) {
                        case BABYLON.Texture.WRAP_ADDRESSMODE:
                            this._gl.texParameteri(this._gl.TEXTURE_2D, this._gl.TEXTURE_WRAP_S, this._gl.REPEAT);
                            break;
                        case BABYLON.Texture.CLAMP_ADDRESSMODE:
                            this._gl.texParameteri(this._gl.TEXTURE_2D, this._gl.TEXTURE_WRAP_S, this._gl.CLAMP_TO_EDGE);
                            break;
                        case BABYLON.Texture.MIRROR_ADDRESSMODE:
                            this._gl.texParameteri(this._gl.TEXTURE_2D, this._gl.TEXTURE_WRAP_S, this._gl.MIRRORED_REPEAT);
                            break;
                    }
                }
                if (internalTexture._cachedWrapV !== texture.wrapV) {
                    internalTexture._cachedWrapV = texture.wrapV;
                    switch (texture.wrapV) {
                        case BABYLON.Texture.WRAP_ADDRESSMODE:
                            this._gl.texParameteri(this._gl.TEXTURE_2D, this._gl.TEXTURE_WRAP_T, this._gl.REPEAT);
                            break;
                        case BABYLON.Texture.CLAMP_ADDRESSMODE:
                            this._gl.texParameteri(this._gl.TEXTURE_2D, this._gl.TEXTURE_WRAP_T, this._gl.CLAMP_TO_EDGE);
                            break;
                        case BABYLON.Texture.MIRROR_ADDRESSMODE:
                            this._gl.texParameteri(this._gl.TEXTURE_2D, this._gl.TEXTURE_WRAP_T, this._gl.MIRRORED_REPEAT);
                            break;
                    }
                }
                this._setAnisotropicLevel(this._gl.TEXTURE_2D, texture);
            }
        };
        Engine.prototype._setAnisotropicLevel = function (key, texture) {
            var anisotropicFilterExtension = this._caps.textureAnisotropicFilterExtension;
            var value = texture.anisotropicFilteringLevel;
            if (texture.getInternalTexture().samplingMode === BABYLON.Texture.NEAREST_SAMPLINGMODE) {
                value = 1;
            }
            if (anisotropicFilterExtension && texture._cachedAnisotropicFilteringLevel !== value) {
                this._gl.texParameterf(key, anisotropicFilterExtension.TEXTURE_MAX_ANISOTROPY_EXT, Math.min(value, this._caps.maxAnisotropy));
                texture._cachedAnisotropicFilteringLevel = value;
            }
        };
        Engine.prototype.readPixels = function (x, y, width, height) {
            var data = new Uint8Array(height * width * 4);
            this._gl.readPixels(x, y, width, height, this._gl.RGBA, this._gl.UNSIGNED_BYTE, data);
            return data;
        };
        /**
         * Add an externaly attached data from its key.
         * This method call will fail and return false, if such key already exists.
         * If you don't care and just want to get the data no matter what, use the more convenient getOrAddExternalDataWithFactory() method.
         * @param key the unique key that identifies the data
         * @param data the data object to associate to the key for this Engine instance
         * @return true if no such key were already present and the data was added successfully, false otherwise
         */
        Engine.prototype.addExternalData = function (key, data) {
            return this._externalData.add(key, data);
        };
        /**
         * Get an externaly attached data from its key
         * @param key the unique key that identifies the data
         * @return the associated data, if present (can be null), or undefined if not present
         */
        Engine.prototype.getExternalData = function (key) {
            return this._externalData.get(key);
        };
        /**
         * Get an externaly attached data from its key, create it using a factory if it's not already present
         * @param key the unique key that identifies the data
         * @param factory the factory that will be called to create the instance if and only if it doesn't exists
         * @return the associated data, can be null if the factory returned null.
         */
        Engine.prototype.getOrAddExternalDataWithFactory = function (key, factory) {
            return this._externalData.getOrAddWithFactory(key, factory);
        };
        /**
         * Remove an externaly attached data from the Engine instance
         * @param key the unique key that identifies the data
         * @return true if the data was successfully removed, false if it doesn't exist
         */
        Engine.prototype.removeExternalData = function (key) {
            return this._externalData.remove(key);
        };
        Engine.prototype.releaseInternalTexture = function (texture) {
            if (!texture) {
                return;
            }
            texture.references--;
            // Final reference ?
            if (texture.references === 0) {
                var texturesCache = this.getLoadedTexturesCache();
                var index = texturesCache.indexOf(texture);
                if (index > -1) {
                    texturesCache.splice(index, 1);
                }
                this._releaseTexture(texture);
            }
        };
        // Dispose
        Engine.prototype.dispose = function () {
            this.hideLoadingUI();
            this.stopRenderLoop();
            // Release scenes
            while (this.scenes.length) {
                this.scenes[0].dispose();
            }
            // Release audio engine
            Engine.audioEngine.dispose();
            // Release effects
            for (var name in this._compiledEffects) {
                this._gl.deleteProgram(this._compiledEffects[name]._program);
            }
            // Unbind
            if (this._vertexAttribArraysEnabled) {
                for (var i = 0, ul = this._vertexAttribArraysEnabled.length; i < ul; i++) {
                    if (i > this._gl.VERTEX_ATTRIB_ARRAY_ENABLED || !this._vertexAttribArraysEnabled[i]) {
                        continue;
                    }
                    this._gl.disableVertexAttribArray(i);
                }
            }
            this._gl = null;
            // Events
            window.removeEventListener("blur", this._onBlur);
            window.removeEventListener("focus", this._onFocus);
            document.removeEventListener("fullscreenchange", this._onFullscreenChange);
            document.removeEventListener("mozfullscreenchange", this._onFullscreenChange);
            document.removeEventListener("webkitfullscreenchange", this._onFullscreenChange);
            document.removeEventListener("msfullscreenchange", this._onFullscreenChange);
            document.removeEventListener("pointerlockchange", this._onPointerLockChange);
            document.removeEventListener("mspointerlockchange", this._onPointerLockChange);
            document.removeEventListener("mozpointerlockchange", this._onPointerLockChange);
            document.removeEventListener("webkitpointerlockchange", this._onPointerLockChange);
        };
        // Loading screen
        Engine.prototype.displayLoadingUI = function () {
            this._loadingScreen.displayLoadingUI();
        };
        Engine.prototype.hideLoadingUI = function () {
            this._loadingScreen.hideLoadingUI();
        };
        Object.defineProperty(Engine.prototype, "loadingScreen", {
            get: function () {
                return this._loadingScreen;
            },
            set: function (loadingScreen) {
                this._loadingScreen = loadingScreen;
            },
            enumerable: true,
            configurable: true
        });
        Object.defineProperty(Engine.prototype, "loadingUIText", {
            set: function (text) {
                this._loadingScreen.loadingUIText = text;
            },
            enumerable: true,
            configurable: true
        });
        Object.defineProperty(Engine.prototype, "loadingUIBackgroundColor", {
            set: function (color) {
                this._loadingScreen.loadingUIBackgroundColor = color;
            },
            enumerable: true,
            configurable: true
        });
        // FPS
        Engine.prototype.getFps = function () {
            return this.fps;
        };
        Engine.prototype.getDeltaTime = function () {
            return this.deltaTime;
        };
        Engine.prototype._measureFps = function () {
            this.previousFramesDuration.push(BABYLON.Tools.Now);
            var length = this.previousFramesDuration.length;
            if (length >= 2) {
                this.deltaTime = this.previousFramesDuration[length - 1] - this.previousFramesDuration[length - 2];
            }
            if (length >= this.fpsRange) {
                if (length > this.fpsRange) {
                    this.previousFramesDuration.splice(0, 1);
                    length = this.previousFramesDuration.length;
                }
                var sum = 0;
                for (var id = 0; id < length - 1; id++) {
                    sum += this.previousFramesDuration[id + 1] - this.previousFramesDuration[id];
                }
                this.fps = 1000.0 / (sum / (length - 1));
            }
        };
        // Statics
        Engine.isSupported = function () {
            try {
                // Avoid creating an unsized context for CocoonJS, since size determined on first creation.  Is not resizable
                if (navigator.isCocoonJS) {
                    return true;
                }
                var tempcanvas = document.createElement("canvas");
                var gl = tempcanvas.getContext("webgl") || tempcanvas.getContext("experimental-webgl");
                return gl != null && !!window.WebGLRenderingContext;
            }
            catch (e) {
                return false;
            }
        };
        // Const statics
        Engine._ALPHA_DISABLE = 0;
        Engine._ALPHA_ADD = 1;
        Engine._ALPHA_COMBINE = 2;
        Engine._ALPHA_SUBTRACT = 3;
        Engine._ALPHA_MULTIPLY = 4;
        Engine._ALPHA_MAXIMIZED = 5;
        Engine._ALPHA_ONEONE = 6;
        Engine._DELAYLOADSTATE_NONE = 0;
        Engine._DELAYLOADSTATE_LOADED = 1;
        Engine._DELAYLOADSTATE_LOADING = 2;
        Engine._DELAYLOADSTATE_NOTLOADED = 4;
        Engine._TEXTUREFORMAT_ALPHA = 0;
        Engine._TEXTUREFORMAT_LUMINANCE = 1;
        Engine._TEXTUREFORMAT_LUMINANCE_ALPHA = 2;
        Engine._TEXTUREFORMAT_RGB = 4;
        Engine._TEXTUREFORMAT_RGBA = 5;
        Engine._TEXTURETYPE_UNSIGNED_INT = 0;
        Engine._TEXTURETYPE_FLOAT = 1;
        // Updatable statics so stick with vars here
        Engine.CollisionsEpsilon = 0.001;
        Engine.CodeRepository = "src/";
        Engine.ShadersRepository = "src/Shaders/";
        return Engine;
    }());
    BABYLON.Engine = Engine;
})(BABYLON || (BABYLON = {}));
//# sourceMappingURL=babylon.engine.js.map
=======
var BABYLON;
(function (BABYLON) {
    var compileShader = function (gl, source, type, defines) {
        var shader = gl.createShader(type === "vertex" ? gl.VERTEX_SHADER : gl.FRAGMENT_SHADER);
        gl.shaderSource(shader, (defines ? defines + "\n" : "") + source);
        gl.compileShader(shader);
        if (!gl.getShaderParameter(shader, gl.COMPILE_STATUS)) {
            throw new Error(gl.getShaderInfoLog(shader));
        }
        return shader;
    };
    var getWebGLTextureType = function (gl, type) {
        var textureType = gl.UNSIGNED_BYTE;
        if (type === Engine.TEXTURETYPE_FLOAT)
            textureType = gl.FLOAT;
        return textureType;
    };
    var getSamplingParameters = function (samplingMode, generateMipMaps, gl) {
        var magFilter = gl.NEAREST;
        var minFilter = gl.NEAREST;
        if (samplingMode === BABYLON.Texture.BILINEAR_SAMPLINGMODE) {
            magFilter = gl.LINEAR;
            if (generateMipMaps) {
                minFilter = gl.LINEAR_MIPMAP_NEAREST;
            }
            else {
                minFilter = gl.LINEAR;
            }
        }
        else if (samplingMode === BABYLON.Texture.TRILINEAR_SAMPLINGMODE) {
            magFilter = gl.LINEAR;
            if (generateMipMaps) {
                minFilter = gl.LINEAR_MIPMAP_LINEAR;
            }
            else {
                minFilter = gl.LINEAR;
            }
        }
        else if (samplingMode === BABYLON.Texture.NEAREST_SAMPLINGMODE) {
            magFilter = gl.NEAREST;
            if (generateMipMaps) {
                minFilter = gl.NEAREST_MIPMAP_LINEAR;
            }
            else {
                minFilter = gl.NEAREST;
            }
        }
        return {
            min: minFilter,
            mag: magFilter
        };
    };
    var prepareWebGLTexture = function (texture, gl, scene, width, height, invertY, noMipmap, isCompressed, processFunction, onLoad, samplingMode) {
        if (samplingMode === void 0) { samplingMode = BABYLON.Texture.TRILINEAR_SAMPLINGMODE; }
        var engine = scene.getEngine();
        var potWidth = BABYLON.Tools.GetExponentOfTwo(width, engine.getCaps().maxTextureSize);
        var potHeight = BABYLON.Tools.GetExponentOfTwo(height, engine.getCaps().maxTextureSize);
        gl.bindTexture(gl.TEXTURE_2D, texture);
        gl.pixelStorei(gl.UNPACK_FLIP_Y_WEBGL, invertY === undefined ? 1 : (invertY ? 1 : 0));
        texture._baseWidth = width;
        texture._baseHeight = height;
        texture._width = potWidth;
        texture._height = potHeight;
        texture.isReady = true;
        processFunction(potWidth, potHeight);
        var filters = getSamplingParameters(samplingMode, !noMipmap, gl);
        gl.texParameteri(gl.TEXTURE_2D, gl.TEXTURE_MAG_FILTER, filters.mag);
        gl.texParameteri(gl.TEXTURE_2D, gl.TEXTURE_MIN_FILTER, filters.min);
        if (!noMipmap && !isCompressed) {
            gl.generateMipmap(gl.TEXTURE_2D);
        }
        gl.bindTexture(gl.TEXTURE_2D, null);
        engine.resetTextureCache();
        scene._removePendingData(texture);
        if (onLoad) {
            onLoad();
        }
    };
    var partialLoad = function (url, index, loadedImages, scene, onfinish) {
        var img;
        var onload = function () {
            loadedImages[index] = img;
            loadedImages._internalCount++;
            scene._removePendingData(img);
            if (loadedImages._internalCount === 6) {
                onfinish(loadedImages);
            }
        };
        var onerror = function () {
            scene._removePendingData(img);
        };
        img = BABYLON.Tools.LoadImage(url, onload, onerror, scene.database);
        scene._addPendingData(img);
    };
    var cascadeLoad = function (rootUrl, scene, onfinish, files) {
        var loadedImages = [];
        loadedImages._internalCount = 0;
        for (var index = 0; index < 6; index++) {
            partialLoad(files[index], index, loadedImages, scene, onfinish);
        }
    };
    var InstancingAttributeInfo = (function () {
        function InstancingAttributeInfo() {
        }
        return InstancingAttributeInfo;
    })();
    BABYLON.InstancingAttributeInfo = InstancingAttributeInfo;
    var EngineCapabilities = (function () {
        function EngineCapabilities() {
        }
        return EngineCapabilities;
    })();
    BABYLON.EngineCapabilities = EngineCapabilities;
    /**
     * The engine class is responsible for interfacing with all lower-level APIs such as WebGL and Audio.
     */
    var Engine = (function () {
        /**
         * @constructor
         * @param {HTMLCanvasElement} canvas - the canvas to be used for rendering
         * @param {boolean} [antialias] - enable antialias
         * @param options - further options to be sent to the getContext function
         */
        function Engine(canvas, antialias, options, adaptToDeviceRatio) {
            var _this = this;
            if (adaptToDeviceRatio === void 0) { adaptToDeviceRatio = true; }
            // Public members
            this.isFullscreen = false;
            this.isPointerLock = false;
            this.cullBackFaces = true;
            this.renderEvenInBackground = true;
            // To enable/disable IDB support and avoid XHR on .manifest
            this.enableOfflineSupport = true;
            this.scenes = new Array();
            this._windowIsBackground = false;
            this._webGLVersion = "1.0";
            this._drawCalls = 0;
            this._renderingQueueLaunched = false;
            this._activeRenderLoops = [];
            // FPS
            this.fpsRange = 60;
            this.previousFramesDuration = [];
            this.fps = 60;
            this.deltaTime = 0;
            // States
            this._depthCullingState = new BABYLON.Internals._DepthCullingState();
            this._alphaState = new BABYLON.Internals._AlphaState();
            this._alphaMode = Engine.ALPHA_DISABLE;
            // Cache
            this._loadedTexturesCache = new Array();
            this._maxTextureChannels = 16;
            this._activeTexturesCache = new Array(this._maxTextureChannels);
            this._compiledEffects = {};
            this._uintIndicesCurrentlySet = false;
            this._currentBoundBuffer = new Array();
            this._currentInstanceLocations = new Array();
            this._currentInstanceBuffers = new Array();
            this._renderingCanvas = canvas;
            this._externalData = new BABYLON.StringDictionary();
            options = options || {};
            options.antialias = antialias;
            if (options.preserveDrawingBuffer === undefined) {
                options.preserveDrawingBuffer = false;
            }
            // GL
            //try {
            //    this._gl = <WebGLRenderingContext>(canvas.getContext("webgl2", options) || canvas.getContext("experimental-webgl2", options));
            //    if (this._gl) {
            //        this._webGLVersion = "2.0";
            //    }
            //} catch (e) {
            //    // Do nothing
            //}
            if (!this._gl) {
                try {
                    this._gl = (canvas.getContext("webgl", options) || canvas.getContext("experimental-webgl", options));
                }
                catch (e) {
                    throw new Error("WebGL not supported");
                }
            }
            if (!this._gl) {
                throw new Error("WebGL not supported");
            }
            this._onBlur = function () {
                _this._windowIsBackground = true;
            };
            this._onFocus = function () {
                _this._windowIsBackground = false;
            };
            window.addEventListener("blur", this._onBlur);
            window.addEventListener("focus", this._onFocus);
            // Viewport
            var limitDeviceRatio = options.limitDeviceRatio || window.devicePixelRatio || 1.0;
            this._hardwareScalingLevel = adaptToDeviceRatio ? 1.0 / Math.min(limitDeviceRatio, window.devicePixelRatio || 1.0) : 1.0;
            this.resize();
            // Caps
            this._caps = new EngineCapabilities();
            this._caps.maxTexturesImageUnits = this._gl.getParameter(this._gl.MAX_TEXTURE_IMAGE_UNITS);
            this._caps.maxTextureSize = this._gl.getParameter(this._gl.MAX_TEXTURE_SIZE);
            this._caps.maxCubemapTextureSize = this._gl.getParameter(this._gl.MAX_CUBE_MAP_TEXTURE_SIZE);
            this._caps.maxRenderTextureSize = this._gl.getParameter(this._gl.MAX_RENDERBUFFER_SIZE);
            // Infos
            this._glVersion = this._gl.getParameter(this._gl.VERSION);
            var rendererInfo = this._gl.getExtension("WEBGL_debug_renderer_info");
            if (rendererInfo != null) {
                this._glRenderer = this._gl.getParameter(rendererInfo.UNMASKED_RENDERER_WEBGL);
                this._glVendor = this._gl.getParameter(rendererInfo.UNMASKED_VENDOR_WEBGL);
            }
            if (!this._glVendor) {
                this._glVendor = "Unknown vendor";
            }
            if (!this._glRenderer) {
                this._glRenderer = "Unknown renderer";
            }
            // Extensions
            this._caps.standardDerivatives = (this._gl.getExtension('OES_standard_derivatives') !== null);
            this._caps.s3tc = this._gl.getExtension('WEBGL_compressed_texture_s3tc');
            this._caps.textureFloat = (this._gl.getExtension('OES_texture_float') !== null);
            this._caps.textureAnisotropicFilterExtension = this._gl.getExtension('EXT_texture_filter_anisotropic') || this._gl.getExtension('WEBKIT_EXT_texture_filter_anisotropic') || this._gl.getExtension('MOZ_EXT_texture_filter_anisotropic');
            this._caps.maxAnisotropy = this._caps.textureAnisotropicFilterExtension ? this._gl.getParameter(this._caps.textureAnisotropicFilterExtension.MAX_TEXTURE_MAX_ANISOTROPY_EXT) : 0;
            this._caps.instancedArrays = this._gl.getExtension('ANGLE_instanced_arrays');
            this._caps.uintIndices = this._gl.getExtension('OES_element_index_uint') !== null;
            this._caps.fragmentDepthSupported = this._gl.getExtension('EXT_frag_depth') !== null;
            this._caps.highPrecisionShaderSupported = true;
            this._caps.drawBuffersExtension = this._gl.getExtension('WEBGL_draw_buffers');
            this._caps.textureFloatLinearFiltering = this._gl.getExtension('OES_texture_float_linear');
            this._caps.textureLOD = this._gl.getExtension('EXT_shader_texture_lod');
            if (this._gl.getShaderPrecisionFormat) {
                var highp = this._gl.getShaderPrecisionFormat(this._gl.FRAGMENT_SHADER, this._gl.HIGH_FLOAT);
                this._caps.highPrecisionShaderSupported = highp.precision !== 0;
            }
            // Depth buffer
            this.setDepthBuffer(true);
            this.setDepthFunctionToLessOrEqual();
            this.setDepthWrite(true);
            // Fullscreen
            this._onFullscreenChange = function () {
                if (document.fullscreen !== undefined) {
                    _this.isFullscreen = document.fullscreen;
                }
                else if (document.mozFullScreen !== undefined) {
                    _this.isFullscreen = document.mozFullScreen;
                }
                else if (document.webkitIsFullScreen !== undefined) {
                    _this.isFullscreen = document.webkitIsFullScreen;
                }
                else if (document.msIsFullScreen !== undefined) {
                    _this.isFullscreen = document.msIsFullScreen;
                }
                // Pointer lock
                if (_this.isFullscreen && _this._pointerLockRequested) {
                    canvas.requestPointerLock = canvas.requestPointerLock ||
                        canvas.msRequestPointerLock ||
                        canvas.mozRequestPointerLock ||
                        canvas.webkitRequestPointerLock;
                    if (canvas.requestPointerLock) {
                        canvas.requestPointerLock();
                    }
                }
            };
            document.addEventListener("fullscreenchange", this._onFullscreenChange, false);
            document.addEventListener("mozfullscreenchange", this._onFullscreenChange, false);
            document.addEventListener("webkitfullscreenchange", this._onFullscreenChange, false);
            document.addEventListener("msfullscreenchange", this._onFullscreenChange, false);
            // Pointer lock
            this._onPointerLockChange = function () {
                _this.isPointerLock = (document.mozPointerLockElement === canvas ||
                    document.webkitPointerLockElement === canvas ||
                    document.msPointerLockElement === canvas ||
                    document.pointerLockElement === canvas);
            };
            document.addEventListener("pointerlockchange", this._onPointerLockChange, false);
            document.addEventListener("mspointerlockchange", this._onPointerLockChange, false);
            document.addEventListener("mozpointerlockchange", this._onPointerLockChange, false);
            document.addEventListener("webkitpointerlockchange", this._onPointerLockChange, false);
            if (BABYLON.AudioEngine && !Engine.audioEngine) {
                Engine.audioEngine = new BABYLON.AudioEngine();
            }
            //default loading screen
            this._loadingScreen = new BABYLON.DefaultLoadingScreen(this._renderingCanvas);
            BABYLON.Tools.Log("Babylon.js engine (v" + Engine.Version + ") launched");
        }
        Object.defineProperty(Engine, "ALPHA_DISABLE", {
            get: function () {
                return Engine._ALPHA_DISABLE;
            },
            enumerable: true,
            configurable: true
        });
        Object.defineProperty(Engine, "ALPHA_ONEONE", {
            get: function () {
                return Engine._ALPHA_ONEONE;
            },
            enumerable: true,
            configurable: true
        });
        Object.defineProperty(Engine, "ALPHA_ADD", {
            get: function () {
                return Engine._ALPHA_ADD;
            },
            enumerable: true,
            configurable: true
        });
        Object.defineProperty(Engine, "ALPHA_COMBINE", {
            get: function () {
                return Engine._ALPHA_COMBINE;
            },
            enumerable: true,
            configurable: true
        });
        Object.defineProperty(Engine, "ALPHA_SUBTRACT", {
            get: function () {
                return Engine._ALPHA_SUBTRACT;
            },
            enumerable: true,
            configurable: true
        });
        Object.defineProperty(Engine, "ALPHA_MULTIPLY", {
            get: function () {
                return Engine._ALPHA_MULTIPLY;
            },
            enumerable: true,
            configurable: true
        });
        Object.defineProperty(Engine, "ALPHA_MAXIMIZED", {
            get: function () {
                return Engine._ALPHA_MAXIMIZED;
            },
            enumerable: true,
            configurable: true
        });
        Object.defineProperty(Engine, "DELAYLOADSTATE_NONE", {
            get: function () {
                return Engine._DELAYLOADSTATE_NONE;
            },
            enumerable: true,
            configurable: true
        });
        Object.defineProperty(Engine, "DELAYLOADSTATE_LOADED", {
            get: function () {
                return Engine._DELAYLOADSTATE_LOADED;
            },
            enumerable: true,
            configurable: true
        });
        Object.defineProperty(Engine, "DELAYLOADSTATE_LOADING", {
            get: function () {
                return Engine._DELAYLOADSTATE_LOADING;
            },
            enumerable: true,
            configurable: true
        });
        Object.defineProperty(Engine, "DELAYLOADSTATE_NOTLOADED", {
            get: function () {
                return Engine._DELAYLOADSTATE_NOTLOADED;
            },
            enumerable: true,
            configurable: true
        });
        Object.defineProperty(Engine, "TEXTUREFORMAT_ALPHA", {
            get: function () {
                return Engine._TEXTUREFORMAT_ALPHA;
            },
            enumerable: true,
            configurable: true
        });
        Object.defineProperty(Engine, "TEXTUREFORMAT_LUMINANCE", {
            get: function () {
                return Engine._TEXTUREFORMAT_LUMINANCE;
            },
            enumerable: true,
            configurable: true
        });
        Object.defineProperty(Engine, "TEXTUREFORMAT_LUMINANCE_ALPHA", {
            get: function () {
                return Engine._TEXTUREFORMAT_LUMINANCE_ALPHA;
            },
            enumerable: true,
            configurable: true
        });
        Object.defineProperty(Engine, "TEXTUREFORMAT_RGB", {
            get: function () {
                return Engine._TEXTUREFORMAT_RGB;
            },
            enumerable: true,
            configurable: true
        });
        Object.defineProperty(Engine, "TEXTUREFORMAT_RGBA", {
            get: function () {
                return Engine._TEXTUREFORMAT_RGBA;
            },
            enumerable: true,
            configurable: true
        });
        Object.defineProperty(Engine, "TEXTURETYPE_UNSIGNED_INT", {
            get: function () {
                return Engine._TEXTURETYPE_UNSIGNED_INT;
            },
            enumerable: true,
            configurable: true
        });
        Object.defineProperty(Engine, "TEXTURETYPE_FLOAT", {
            get: function () {
                return Engine._TEXTURETYPE_FLOAT;
            },
            enumerable: true,
            configurable: true
        });
        Object.defineProperty(Engine, "Version", {
            get: function () {
                return "2.4.0-beta";
            },
            enumerable: true,
            configurable: true
        });
        Object.defineProperty(Engine.prototype, "webGLVersion", {
            get: function () {
                return this._webGLVersion;
            },
            enumerable: true,
            configurable: true
        });
        Engine.prototype._prepareWorkingCanvas = function () {
            if (this._workingCanvas) {
                return;
            }
            this._workingCanvas = document.createElement("canvas");
            this._workingContext = this._workingCanvas.getContext("2d");
        };
        Engine.prototype.resetTextureCache = function () {
            for (var index = 0; index < this._maxTextureChannels; index++) {
                this._activeTexturesCache[index] = null;
            }
        };
        Engine.prototype.getGlInfo = function () {
            return {
                vendor: this._glVendor,
                renderer: this._glRenderer,
                version: this._glVersion
            };
        };
        Engine.prototype.getAspectRatio = function (camera, useScreen) {
            if (useScreen === void 0) { useScreen = false; }
            var viewport = camera.viewport;
            return (this.getRenderWidth(useScreen) * viewport.width) / (this.getRenderHeight(useScreen) * viewport.height);
        };
        Engine.prototype.getRenderWidth = function (useScreen) {
            if (useScreen === void 0) { useScreen = false; }
            if (!useScreen && this._currentRenderTarget) {
                return this._currentRenderTarget._width;
            }
            return this._renderingCanvas.width;
        };
        Engine.prototype.getRenderHeight = function (useScreen) {
            if (useScreen === void 0) { useScreen = false; }
            if (!useScreen && this._currentRenderTarget) {
                return this._currentRenderTarget._height;
            }
            return this._renderingCanvas.height;
        };
        Engine.prototype.getRenderingCanvas = function () {
            return this._renderingCanvas;
        };
        Engine.prototype.getRenderingCanvasClientRect = function () {
            return this._renderingCanvas.getBoundingClientRect();
        };
        Engine.prototype.setHardwareScalingLevel = function (level) {
            this._hardwareScalingLevel = level;
            this.resize();
        };
        Engine.prototype.getHardwareScalingLevel = function () {
            return this._hardwareScalingLevel;
        };
        Engine.prototype.getLoadedTexturesCache = function () {
            return this._loadedTexturesCache;
        };
        Engine.prototype.getCaps = function () {
            return this._caps;
        };
        Object.defineProperty(Engine.prototype, "drawCalls", {
            get: function () {
                return this._drawCalls;
            },
            enumerable: true,
            configurable: true
        });
        // Methods
        Engine.prototype.resetDrawCalls = function () {
            this._drawCalls = 0;
        };
        Engine.prototype.getDepthFunction = function () {
            return this._depthCullingState.depthFunc;
        };
        Engine.prototype.setDepthFunction = function (depthFunc) {
            this._depthCullingState.depthFunc = depthFunc;
        };
        Engine.prototype.setDepthFunctionToGreater = function () {
            this._depthCullingState.depthFunc = this._gl.GREATER;
        };
        Engine.prototype.setDepthFunctionToGreaterOrEqual = function () {
            this._depthCullingState.depthFunc = this._gl.GEQUAL;
        };
        Engine.prototype.setDepthFunctionToLess = function () {
            this._depthCullingState.depthFunc = this._gl.LESS;
        };
        Engine.prototype.setDepthFunctionToLessOrEqual = function () {
            this._depthCullingState.depthFunc = this._gl.LEQUAL;
        };
        /**
         * stop executing a render loop function and remove it from the execution array
         * @param {Function} [renderFunction] the function to be removed. If not provided all functions will be removed.
         */
        Engine.prototype.stopRenderLoop = function (renderFunction) {
            if (!renderFunction) {
                this._activeRenderLoops = [];
                return;
            }
            var index = this._activeRenderLoops.indexOf(renderFunction);
            if (index >= 0) {
                this._activeRenderLoops.splice(index, 1);
            }
        };
        Engine.prototype._renderLoop = function () {
            var shouldRender = true;
            if (!this.renderEvenInBackground && this._windowIsBackground) {
                shouldRender = false;
            }
            if (shouldRender) {
                // Start new frame
                this.beginFrame();
                for (var index = 0; index < this._activeRenderLoops.length; index++) {
                    var renderFunction = this._activeRenderLoops[index];
                    renderFunction();
                }
                // Present
                this.endFrame();
            }
            if (this._activeRenderLoops.length > 0) {
                // Register new frame
                BABYLON.Tools.QueueNewFrame(this._bindedRenderFunction);
            }
            else {
                this._renderingQueueLaunched = false;
            }
        };
        /**
         * Register and execute a render loop. The engine can have more than one render function.
         * @param {Function} renderFunction - the function to continuously execute starting the next render loop.
         * @example
         * engine.runRenderLoop(function () {
         *      scene.render()
         * })
         */
        Engine.prototype.runRenderLoop = function (renderFunction) {
            if (this._activeRenderLoops.indexOf(renderFunction) !== -1) {
                return;
            }
            this._activeRenderLoops.push(renderFunction);
            if (!this._renderingQueueLaunched) {
                this._renderingQueueLaunched = true;
                this._bindedRenderFunction = this._renderLoop.bind(this);
                BABYLON.Tools.QueueNewFrame(this._bindedRenderFunction);
            }
        };
        /**
         * Toggle full screen mode.
         * @param {boolean} requestPointerLock - should a pointer lock be requested from the user
         * @param {any} options - an options object to be sent to the requestFullscreen function
         */
        Engine.prototype.switchFullscreen = function (requestPointerLock, options) {
            if (this.isFullscreen) {
                BABYLON.Tools.ExitFullscreen();
            }
            else {
                this._pointerLockRequested = requestPointerLock;
                BABYLON.Tools.RequestFullscreen(this._renderingCanvas, options);
            }
        };
        Engine.prototype.clear = function (color, backBuffer, depthStencil) {
            this.applyStates();
            if (backBuffer) {
                this._gl.clearColor(color.r, color.g, color.b, color.a !== undefined ? color.a : 1.0);
            }
            if (depthStencil && this._depthCullingState.depthMask) {
                this._gl.clearDepth(1.0);
            }
            var mode = 0;
            if (backBuffer) {
                mode |= this._gl.COLOR_BUFFER_BIT;
            }
            if (depthStencil && this._depthCullingState.depthMask) {
                mode |= this._gl.DEPTH_BUFFER_BIT;
            }
            this._gl.clear(mode);
        };
        Engine.prototype.scissorClear = function (x, y, width, height, clearColor) {
            var gl = this._gl;
            // Save state
            var curScissor = gl.getParameter(gl.SCISSOR_TEST);
            var curScissorBox = gl.getParameter(gl.SCISSOR_BOX);
            // Change state
            gl.enable(gl.SCISSOR_TEST);
            gl.scissor(x, y, width, height);
            // Clear
            this.clear(clearColor, true, true);
            // Restore state
            gl.scissor(curScissorBox[0], curScissorBox[1], curScissorBox[2], curScissorBox[3]);
            if (curScissor === true) {
                gl.enable(gl.SCISSOR_TEST);
            }
            else {
                gl.disable(gl.SCISSOR_TEST);
            }
        };
        /**
         * Set the WebGL's viewport
         * @param {BABYLON.Viewport} viewport - the viewport element to be used.
         * @param {number} [requiredWidth] - the width required for rendering. If not provided the rendering canvas' width is used.
         * @param {number} [requiredHeight] - the height required for rendering. If not provided the rendering canvas' height is used.
         */
        Engine.prototype.setViewport = function (viewport, requiredWidth, requiredHeight) {
            var width = requiredWidth || (navigator.isCocoonJS ? window.innerWidth : this._renderingCanvas.width);
            var height = requiredHeight || (navigator.isCocoonJS ? window.innerHeight : this._renderingCanvas.height);
            var x = viewport.x || 0;
            var y = viewport.y || 0;
            this._cachedViewport = viewport;
            this._gl.viewport(x * width, y * height, width * viewport.width, height * viewport.height);
        };
        /**
         * Directly set the WebGL Viewport
         * The x, y, width & height are directly passed to the WebGL call
         * @return the current viewport Object (if any) that is being replaced by this call. You can restore this viewport later on to go back to the original state.
         */
        Engine.prototype.setDirectViewport = function (x, y, width, height) {
            var currentViewport = this._cachedViewport;
            this._cachedViewport = null;
            this._gl.viewport(x, y, width, height);
            return currentViewport;
        };
        Engine.prototype.beginFrame = function () {
            this._measureFps();
        };
        Engine.prototype.endFrame = function () {
            //this.flushFramebuffer();
        };
        /**
         * resize the view according to the canvas' size.
         * @example
         *   window.addEventListener("resize", function () {
         *      engine.resize();
         *   });
         */
        Engine.prototype.resize = function () {
            var width = navigator.isCocoonJS ? window.innerWidth : this._renderingCanvas.clientWidth;
            var height = navigator.isCocoonJS ? window.innerHeight : this._renderingCanvas.clientHeight;
            this.setSize(width / this._hardwareScalingLevel, height / this._hardwareScalingLevel);
            for (var index = 0; index < this.scenes.length; index++) {
                var scene = this.scenes[index];
                if (scene.debugLayer.isVisible()) {
                    scene.debugLayer._syncPositions();
                }
            }
        };
        /**
         * force a specific size of the canvas
         * @param {number} width - the new canvas' width
         * @param {number} height - the new canvas' height
         */
        Engine.prototype.setSize = function (width, height) {
            this._renderingCanvas.width = width;
            this._renderingCanvas.height = height;
            for (var index = 0; index < this.scenes.length; index++) {
                var scene = this.scenes[index];
                for (var camIndex = 0; camIndex < scene.cameras.length; camIndex++) {
                    var cam = scene.cameras[camIndex];
                    cam._currentRenderId = 0;
                }
            }
        };
        Engine.prototype.bindFramebuffer = function (texture, faceIndex, requiredWidth, requiredHeight) {
            this._currentRenderTarget = texture;
            var gl = this._gl;
            gl.bindFramebuffer(gl.FRAMEBUFFER, texture._framebuffer);
            if (texture.isCube) {
                gl.framebufferTexture2D(gl.FRAMEBUFFER, gl.COLOR_ATTACHMENT0, gl.TEXTURE_CUBE_MAP_POSITIVE_X + faceIndex, texture, 0);
            }
            else {
                gl.framebufferTexture2D(gl.FRAMEBUFFER, gl.COLOR_ATTACHMENT0, gl.TEXTURE_2D, texture, 0);
            }
            this._gl.viewport(0, 0, requiredWidth || texture._width, requiredHeight || texture._height);
            this.wipeCaches();
        };
        Engine.prototype.unBindFramebuffer = function (texture, disableGenerateMipMaps) {
            if (disableGenerateMipMaps === void 0) { disableGenerateMipMaps = false; }
            this._currentRenderTarget = null;
            if (texture.generateMipMaps && !disableGenerateMipMaps) {
                var gl = this._gl;
                gl.bindTexture(gl.TEXTURE_2D, texture);
                gl.generateMipmap(gl.TEXTURE_2D);
                gl.bindTexture(gl.TEXTURE_2D, null);
            }
            this._gl.bindFramebuffer(this._gl.FRAMEBUFFER, null);
        };
        Engine.prototype.generateMipMapsForCubemap = function (texture) {
            if (texture.generateMipMaps) {
                var gl = this._gl;
                gl.bindTexture(gl.TEXTURE_CUBE_MAP, texture);
                gl.generateMipmap(gl.TEXTURE_CUBE_MAP);
                gl.bindTexture(gl.TEXTURE_CUBE_MAP, null);
            }
        };
        Engine.prototype.flushFramebuffer = function () {
            this._gl.flush();
        };
        Engine.prototype.restoreDefaultFramebuffer = function () {
            this._currentRenderTarget = null;
            this._gl.bindFramebuffer(this._gl.FRAMEBUFFER, null);
            this.setViewport(this._cachedViewport);
            this.wipeCaches();
        };
        // VBOs
        Engine.prototype._resetVertexBufferBinding = function () {
            this.bindBuffer(null, this._gl.ARRAY_BUFFER);
            this._cachedVertexBuffers = null;
        };
        Engine.prototype.createVertexBuffer = function (vertices) {
            var vbo = this._gl.createBuffer();
            this.bindBuffer(vbo, this._gl.ARRAY_BUFFER);
            if (vertices instanceof Float32Array) {
                this._gl.bufferData(this._gl.ARRAY_BUFFER, vertices, this._gl.STATIC_DRAW);
            }
            else {
                this._gl.bufferData(this._gl.ARRAY_BUFFER, new Float32Array(vertices), this._gl.STATIC_DRAW);
            }
            this._resetVertexBufferBinding();
            vbo.references = 1;
            return vbo;
        };
        Engine.prototype.createDynamicVertexBuffer = function (vertices) {
            var vbo = this._gl.createBuffer();
            this.bindBuffer(vbo, this._gl.ARRAY_BUFFER);
            if (vertices instanceof Float32Array) {
                this._gl.bufferData(this._gl.ARRAY_BUFFER, vertices, this._gl.DYNAMIC_DRAW);
            }
            else {
                this._gl.bufferData(this._gl.ARRAY_BUFFER, new Float32Array(vertices), this._gl.DYNAMIC_DRAW);
            }
            this._resetVertexBufferBinding();
            vbo.references = 1;
            return vbo;
        };
        Engine.prototype.updateDynamicVertexBuffer = function (vertexBuffer, vertices, offset, count) {
            this.bindBuffer(vertexBuffer, this._gl.ARRAY_BUFFER);
            if (offset === undefined) {
                offset = 0;
            }
            if (count === undefined) {
                if (vertices instanceof Float32Array) {
                    this._gl.bufferSubData(this._gl.ARRAY_BUFFER, offset, vertices);
                }
                else {
                    this._gl.bufferSubData(this._gl.ARRAY_BUFFER, offset, new Float32Array(vertices));
                }
            }
            else {
                if (vertices instanceof Float32Array) {
                    this._gl.bufferSubData(this._gl.ARRAY_BUFFER, 0, vertices.subarray(offset, offset + count));
                }
                else {
                    this._gl.bufferSubData(this._gl.ARRAY_BUFFER, 0, new Float32Array(vertices).subarray(offset, offset + count));
                }
            }
            this._resetVertexBufferBinding();
        };
        Engine.prototype._resetIndexBufferBinding = function () {
            this.bindBuffer(null, this._gl.ELEMENT_ARRAY_BUFFER);
            this._cachedIndexBuffer = null;
        };
        Engine.prototype.createIndexBuffer = function (indices) {
            var vbo = this._gl.createBuffer();
            this.bindBuffer(vbo, this._gl.ELEMENT_ARRAY_BUFFER);
            // Check for 32 bits indices
            var arrayBuffer;
            var need32Bits = false;
            if (this._caps.uintIndices) {
                for (var index = 0; index < indices.length; index++) {
                    if (indices[index] > 65535) {
                        need32Bits = true;
                        break;
                    }
                }
                arrayBuffer = need32Bits ? new Uint32Array(indices) : new Uint16Array(indices);
            }
            else {
                arrayBuffer = new Uint16Array(indices);
            }
            this._gl.bufferData(this._gl.ELEMENT_ARRAY_BUFFER, arrayBuffer, this._gl.STATIC_DRAW);
            this._resetIndexBufferBinding();
            vbo.references = 1;
            vbo.is32Bits = need32Bits;
            return vbo;
        };
        Engine.prototype.bindArrayBuffer = function (buffer) {
            this.bindBuffer(buffer, this._gl.ARRAY_BUFFER);
        };
        Engine.prototype.updateArrayBuffer = function (data) {
            this._gl.bufferSubData(this._gl.ARRAY_BUFFER, 0, data);
        };
        Engine.prototype.bindBuffer = function (buffer, target) {
            if (this._currentBoundBuffer[target] !== buffer) {
                this._gl.bindBuffer(target, buffer);
                this._currentBoundBuffer[target] = buffer;
            }
        };
        Engine.prototype.bindBuffersDirectly = function (vertexBuffer, indexBuffer, vertexDeclaration, vertexStrideSize, effect) {
            if (this._cachedVertexBuffers !== vertexBuffer || this._cachedEffectForVertexBuffers !== effect) {
                this._cachedVertexBuffers = vertexBuffer;
                this._cachedEffectForVertexBuffers = effect;
                this.bindBuffer(vertexBuffer, this._gl.ARRAY_BUFFER);
                var offset = 0;
                for (var index = 0; index < vertexDeclaration.length; index++) {
                    var order = effect.getAttributeLocation(index);
                    if (order >= 0) {
                        this._gl.vertexAttribPointer(order, vertexDeclaration[index], this._gl.FLOAT, false, vertexStrideSize, offset);
                    }
                    offset += vertexDeclaration[index] * 4;
                }
            }
            if (this._cachedIndexBuffer !== indexBuffer) {
                this._cachedIndexBuffer = indexBuffer;
                this.bindBuffer(indexBuffer, this._gl.ELEMENT_ARRAY_BUFFER);
                this._uintIndicesCurrentlySet = indexBuffer.is32Bits;
            }
        };
        Engine.prototype.bindBuffers = function (vertexBuffers, indexBuffer, effect) {
            if (this._cachedVertexBuffers !== vertexBuffers || this._cachedEffectForVertexBuffers !== effect) {
                this._cachedVertexBuffers = vertexBuffers;
                this._cachedEffectForVertexBuffers = effect;
                var attributes = effect.getAttributesNames();
                for (var index = 0; index < attributes.length; index++) {
                    var order = effect.getAttributeLocation(index);
                    if (order >= 0) {
                        var vertexBuffer = vertexBuffers[attributes[index]];
                        if (!vertexBuffer) {
                            continue;
                        }
                        var buffer = vertexBuffer.getBuffer();
                        this.bindBuffer(buffer, this._gl.ARRAY_BUFFER);
                        this._gl.vertexAttribPointer(order, vertexBuffer.getSize(), this._gl.FLOAT, false, vertexBuffer.getStrideSize() * 4, vertexBuffer.getOffset() * 4);
                        if (vertexBuffer.getIsInstanced()) {
                            this._caps.instancedArrays.vertexAttribDivisorANGLE(order, 1);
                            this._currentInstanceLocations.push(order);
                            this._currentInstanceBuffers.push(buffer);
                        }
                    }
                }
            }
            if (indexBuffer != null && this._cachedIndexBuffer !== indexBuffer) {
                this._cachedIndexBuffer = indexBuffer;
                this.bindBuffer(indexBuffer, this._gl.ELEMENT_ARRAY_BUFFER);
                this._uintIndicesCurrentlySet = indexBuffer.is32Bits;
            }
        };
        Engine.prototype.unbindInstanceAttributes = function () {
            var boundBuffer;
            for (var i = 0, ul = this._currentInstanceLocations.length; i < ul; i++) {
                var instancesBuffer = this._currentInstanceBuffers[i];
                if (boundBuffer != instancesBuffer) {
                    boundBuffer = instancesBuffer;
                    this.bindBuffer(instancesBuffer, this._gl.ARRAY_BUFFER);
                }
                var offsetLocation = this._currentInstanceLocations[i];
                this._caps.instancedArrays.vertexAttribDivisorANGLE(offsetLocation, 0);
            }
            this._currentInstanceBuffers.length = 0;
            this._currentInstanceLocations.length = 0;
        };
        Engine.prototype._releaseBuffer = function (buffer) {
            buffer.references--;
            if (buffer.references === 0) {
                this._gl.deleteBuffer(buffer);
                return true;
            }
            return false;
        };
        Engine.prototype.createInstancesBuffer = function (capacity) {
            var buffer = this._gl.createBuffer();
            buffer.capacity = capacity;
            this.bindBuffer(buffer, this._gl.ARRAY_BUFFER);
            this._gl.bufferData(this._gl.ARRAY_BUFFER, capacity, this._gl.DYNAMIC_DRAW);
            return buffer;
        };
        Engine.prototype.deleteInstancesBuffer = function (buffer) {
            this._gl.deleteBuffer(buffer);
        };
        Engine.prototype.updateAndBindInstancesBuffer = function (instancesBuffer, data, offsetLocations) {
            this.bindBuffer(instancesBuffer, this._gl.ARRAY_BUFFER);
            if (data) {
                this._gl.bufferSubData(this._gl.ARRAY_BUFFER, 0, data);
            }
            if (offsetLocations[0].index !== undefined) {
                var stride = 0;
                for (var i = 0; i < offsetLocations.length; i++) {
                    var ai = offsetLocations[i];
                    stride += ai.attributeSize * 4;
                }
                for (var i = 0; i < offsetLocations.length; i++) {
                    var ai = offsetLocations[i];
                    this._gl.enableVertexAttribArray(ai.index);
                    this._gl.vertexAttribPointer(ai.index, ai.attributeSize, ai.attribyteType || this._gl.FLOAT, ai.normalized || false, stride, ai.offset);
                    this._caps.instancedArrays.vertexAttribDivisorANGLE(ai.index, 1);
                    this._currentInstanceLocations.push(ai.index);
                    this._currentInstanceBuffers.push(instancesBuffer);
                }
            }
            else {
                for (var index = 0; index < 4; index++) {
                    var offsetLocation = offsetLocations[index];
                    this._gl.enableVertexAttribArray(offsetLocation);
                    this._gl.vertexAttribPointer(offsetLocation, 4, this._gl.FLOAT, false, 64, index * 16);
                    this._caps.instancedArrays.vertexAttribDivisorANGLE(offsetLocation, 1);
                    this._currentInstanceLocations.push(offsetLocation);
                    this._currentInstanceBuffers.push(instancesBuffer);
                }
            }
        };
        Engine.prototype.applyStates = function () {
            this._depthCullingState.apply(this._gl);
            this._alphaState.apply(this._gl);
        };
        Engine.prototype.draw = function (useTriangles, indexStart, indexCount, instancesCount) {
            // Apply states
            this.applyStates();
            this._drawCalls++;
            // Render
            var indexFormat = this._uintIndicesCurrentlySet ? this._gl.UNSIGNED_INT : this._gl.UNSIGNED_SHORT;
            var mult = this._uintIndicesCurrentlySet ? 4 : 2;
            if (instancesCount) {
                this._caps.instancedArrays.drawElementsInstancedANGLE(useTriangles ? this._gl.TRIANGLES : this._gl.LINES, indexCount, indexFormat, indexStart * mult, instancesCount);
                return;
            }
            this._gl.drawElements(useTriangles ? this._gl.TRIANGLES : this._gl.LINES, indexCount, indexFormat, indexStart * mult);
        };
        Engine.prototype.drawPointClouds = function (verticesStart, verticesCount, instancesCount) {
            // Apply states
            this.applyStates();
            this._drawCalls++;
            if (instancesCount) {
                this._caps.instancedArrays.drawArraysInstancedANGLE(this._gl.POINTS, verticesStart, verticesCount, instancesCount);
                return;
            }
            this._gl.drawArrays(this._gl.POINTS, verticesStart, verticesCount);
        };
        Engine.prototype.drawUnIndexed = function (useTriangles, verticesStart, verticesCount, instancesCount) {
            // Apply states
            this.applyStates();
            this._drawCalls++;
            if (instancesCount) {
                this._caps.instancedArrays.drawArraysInstancedANGLE(useTriangles ? this._gl.TRIANGLES : this._gl.LINES, verticesStart, verticesCount, instancesCount);
                return;
            }
            this._gl.drawArrays(useTriangles ? this._gl.TRIANGLES : this._gl.LINES, verticesStart, verticesCount);
        };
        // Shaders
        Engine.prototype._releaseEffect = function (effect) {
            if (this._compiledEffects[effect._key]) {
                delete this._compiledEffects[effect._key];
                if (effect.getProgram()) {
                    this._gl.deleteProgram(effect.getProgram());
                }
            }
        };
        Engine.prototype.createEffect = function (baseName, attributesNames, uniformsNames, samplers, defines, fallbacks, onCompiled, onError, indexParameters) {
            var vertex = baseName.vertexElement || baseName.vertex || baseName;
            var fragment = baseName.fragmentElement || baseName.fragment || baseName;
            var name = vertex + "+" + fragment + "@" + defines;
            if (this._compiledEffects[name]) {
                return this._compiledEffects[name];
            }
            var effect = new BABYLON.Effect(baseName, attributesNames, uniformsNames, samplers, this, defines, fallbacks, onCompiled, onError, indexParameters);
            effect._key = name;
            this._compiledEffects[name] = effect;
            return effect;
        };
        Engine.prototype.createEffectForParticles = function (fragmentName, uniformsNames, samplers, defines, fallbacks, onCompiled, onError) {
            if (uniformsNames === void 0) { uniformsNames = []; }
            if (samplers === void 0) { samplers = []; }
            if (defines === void 0) { defines = ""; }
            return this.createEffect({
                vertex: "particles",
                fragmentElement: fragmentName
            }, ["position", "color", "options"], ["view", "projection"].concat(uniformsNames), ["diffuseSampler"].concat(samplers), defines, fallbacks, onCompiled, onError);
        };
        Engine.prototype.createShaderProgram = function (vertexCode, fragmentCode, defines) {
            var vertexShader = compileShader(this._gl, vertexCode, "vertex", defines);
            var fragmentShader = compileShader(this._gl, fragmentCode, "fragment", defines);
            var shaderProgram = this._gl.createProgram();
            this._gl.attachShader(shaderProgram, vertexShader);
            this._gl.attachShader(shaderProgram, fragmentShader);
            this._gl.linkProgram(shaderProgram);
            var linked = this._gl.getProgramParameter(shaderProgram, this._gl.LINK_STATUS);
            if (!linked) {
                var error = this._gl.getProgramInfoLog(shaderProgram);
                if (error) {
                    throw new Error(error);
                }
            }
            this._gl.deleteShader(vertexShader);
            this._gl.deleteShader(fragmentShader);
            return shaderProgram;
        };
        Engine.prototype.getUniforms = function (shaderProgram, uniformsNames) {
            var results = [];
            for (var index = 0; index < uniformsNames.length; index++) {
                results.push(this._gl.getUniformLocation(shaderProgram, uniformsNames[index]));
            }
            return results;
        };
        Engine.prototype.getAttributes = function (shaderProgram, attributesNames) {
            var results = [];
            for (var index = 0; index < attributesNames.length; index++) {
                try {
                    results.push(this._gl.getAttribLocation(shaderProgram, attributesNames[index]));
                }
                catch (e) {
                    results.push(-1);
                }
            }
            return results;
        };
        Engine.prototype.enableEffect = function (effect) {
            if (!effect || !effect.getAttributesCount() || this._currentEffect === effect) {
                if (effect && effect.onBind) {
                    effect.onBind(effect);
                }
                return;
            }
            this._vertexAttribArraysToUse = this._vertexAttribArraysToUse || [];
            this._vertexAttribArraysEnabled = this._vertexAttribArraysEnabled || [];
            // Use program
            this._gl.useProgram(effect.getProgram());
            var i, ul;
            for (i = 0, ul = this._vertexAttribArraysToUse.length; i < ul; i++) {
                this._vertexAttribArraysToUse[i] = false;
            }
            var attributesCount = effect.getAttributesCount();
            for (i = 0; i < attributesCount; i++) {
                // Attributes
                var order = effect.getAttributeLocation(i);
                if (order >= 0) {
                    this._vertexAttribArraysToUse[order] = true;
                }
            }
            for (i = 0, ul = this._vertexAttribArraysEnabled.length; i < ul; i++) {
                if (i > this._gl.VERTEX_ATTRIB_ARRAY_ENABLED || !this._vertexAttribArraysEnabled[i] || this._vertexAttribArraysToUse[i]) {
                    continue;
                }
                this._vertexAttribArraysEnabled[i] = false;
                this._gl.disableVertexAttribArray(i);
            }
            for (i = 0, ul = this._vertexAttribArraysToUse.length; i < ul; i++) {
                if (this._vertexAttribArraysToUse[i] && !this._vertexAttribArraysEnabled[i]) {
                    this._vertexAttribArraysEnabled[i] = true;
                    this._gl.enableVertexAttribArray(i);
                }
            }
            this._currentEffect = effect;
            if (effect.onBind) {
                effect.onBind(effect);
            }
        };
        Engine.prototype.setArray = function (uniform, array) {
            if (!uniform)
                return;
            this._gl.uniform1fv(uniform, array);
        };
        Engine.prototype.setArray2 = function (uniform, array) {
            if (!uniform || array.length % 2 !== 0)
                return;
            this._gl.uniform2fv(uniform, array);
        };
        Engine.prototype.setArray3 = function (uniform, array) {
            if (!uniform || array.length % 3 !== 0)
                return;
            this._gl.uniform3fv(uniform, array);
        };
        Engine.prototype.setArray4 = function (uniform, array) {
            if (!uniform || array.length % 4 !== 0)
                return;
            this._gl.uniform4fv(uniform, array);
        };
        Engine.prototype.setMatrices = function (uniform, matrices) {
            if (!uniform)
                return;
            this._gl.uniformMatrix4fv(uniform, false, matrices);
        };
        Engine.prototype.setMatrix = function (uniform, matrix) {
            if (!uniform)
                return;
            this._gl.uniformMatrix4fv(uniform, false, matrix.toArray());
        };
        Engine.prototype.setMatrix3x3 = function (uniform, matrix) {
            if (!uniform)
                return;
            this._gl.uniformMatrix3fv(uniform, false, matrix);
        };
        Engine.prototype.setMatrix2x2 = function (uniform, matrix) {
            if (!uniform)
                return;
            this._gl.uniformMatrix2fv(uniform, false, matrix);
        };
        Engine.prototype.setFloat = function (uniform, value) {
            if (!uniform)
                return;
            this._gl.uniform1f(uniform, value);
        };
        Engine.prototype.setFloat2 = function (uniform, x, y) {
            if (!uniform)
                return;
            this._gl.uniform2f(uniform, x, y);
        };
        Engine.prototype.setFloat3 = function (uniform, x, y, z) {
            if (!uniform)
                return;
            this._gl.uniform3f(uniform, x, y, z);
        };
        Engine.prototype.setBool = function (uniform, bool) {
            if (!uniform)
                return;
            this._gl.uniform1i(uniform, bool);
        };
        Engine.prototype.setFloat4 = function (uniform, x, y, z, w) {
            if (!uniform)
                return;
            this._gl.uniform4f(uniform, x, y, z, w);
        };
        Engine.prototype.setColor3 = function (uniform, color3) {
            if (!uniform)
                return;
            this._gl.uniform3f(uniform, color3.r, color3.g, color3.b);
        };
        Engine.prototype.setColor4 = function (uniform, color3, alpha) {
            if (!uniform)
                return;
            this._gl.uniform4f(uniform, color3.r, color3.g, color3.b, alpha);
        };
        // States
        Engine.prototype.setState = function (culling, zOffset, force, reverseSide) {
            if (zOffset === void 0) { zOffset = 0; }
            if (reverseSide === void 0) { reverseSide = false; }
            // Culling        
            var showSide = reverseSide ? this._gl.FRONT : this._gl.BACK;
            var hideSide = reverseSide ? this._gl.BACK : this._gl.FRONT;
            var cullFace = this.cullBackFaces ? showSide : hideSide;
            if (this._depthCullingState.cull !== culling || force || this._depthCullingState.cullFace !== cullFace) {
                if (culling) {
                    this._depthCullingState.cullFace = cullFace;
                    this._depthCullingState.cull = true;
                }
                else {
                    this._depthCullingState.cull = false;
                }
            }
            // Z offset
            this._depthCullingState.zOffset = zOffset;
        };
        Engine.prototype.setDepthBuffer = function (enable) {
            this._depthCullingState.depthTest = enable;
        };
        Engine.prototype.getDepthWrite = function () {
            return this._depthCullingState.depthMask;
        };
        Engine.prototype.setDepthWrite = function (enable) {
            this._depthCullingState.depthMask = enable;
        };
        Engine.prototype.setColorWrite = function (enable) {
            this._gl.colorMask(enable, enable, enable, enable);
        };
        Engine.prototype.setAlphaMode = function (mode, noDepthWriteChange) {
            if (noDepthWriteChange === void 0) { noDepthWriteChange = false; }
            if (this._alphaMode === mode) {
                return;
            }
            switch (mode) {
                case Engine.ALPHA_DISABLE:
                    this._alphaState.alphaBlend = false;
                    break;
                case Engine.ALPHA_COMBINE:
                    this._alphaState.setAlphaBlendFunctionParameters(this._gl.SRC_ALPHA, this._gl.ONE_MINUS_SRC_ALPHA, this._gl.ONE, this._gl.ONE);
                    this._alphaState.alphaBlend = true;
                    break;
                case Engine.ALPHA_ONEONE:
                    this._alphaState.setAlphaBlendFunctionParameters(this._gl.ONE, this._gl.ONE, this._gl.ZERO, this._gl.ONE);
                    this._alphaState.alphaBlend = true;
                    break;
                case Engine.ALPHA_ADD:
                    this._alphaState.setAlphaBlendFunctionParameters(this._gl.SRC_ALPHA, this._gl.ONE, this._gl.ZERO, this._gl.ONE);
                    this._alphaState.alphaBlend = true;
                    break;
                case Engine.ALPHA_SUBTRACT:
                    this._alphaState.setAlphaBlendFunctionParameters(this._gl.ZERO, this._gl.ONE_MINUS_SRC_COLOR, this._gl.ONE, this._gl.ONE);
                    this._alphaState.alphaBlend = true;
                    break;
                case Engine.ALPHA_MULTIPLY:
                    this._alphaState.setAlphaBlendFunctionParameters(this._gl.DST_COLOR, this._gl.ZERO, this._gl.ONE, this._gl.ONE);
                    this._alphaState.alphaBlend = true;
                    break;
                case Engine.ALPHA_MAXIMIZED:
                    this._alphaState.setAlphaBlendFunctionParameters(this._gl.SRC_ALPHA, this._gl.ONE_MINUS_SRC_COLOR, this._gl.ONE, this._gl.ONE);
                    this._alphaState.alphaBlend = true;
                    break;
            }
            if (!noDepthWriteChange) {
                this.setDepthWrite(mode === Engine.ALPHA_DISABLE);
            }
            this._alphaMode = mode;
        };
        Engine.prototype.getAlphaMode = function () {
            return this._alphaMode;
        };
        Engine.prototype.setAlphaTesting = function (enable) {
            this._alphaTest = enable;
        };
        Engine.prototype.getAlphaTesting = function () {
            return this._alphaTest;
        };
        // Textures
        Engine.prototype.wipeCaches = function () {
            this.resetTextureCache();
            this._currentEffect = null;
            this._depthCullingState.reset();
            this.setDepthFunctionToLessOrEqual();
            this._alphaState.reset();
            this._cachedVertexBuffers = null;
            this._cachedIndexBuffer = null;
            this._cachedEffectForVertexBuffers = null;
        };
        Engine.prototype.setSamplingMode = function (texture, samplingMode) {
            var gl = this._gl;
            gl.bindTexture(gl.TEXTURE_2D, texture);
            var magFilter = gl.NEAREST;
            var minFilter = gl.NEAREST;
            if (samplingMode === BABYLON.Texture.BILINEAR_SAMPLINGMODE) {
                magFilter = gl.LINEAR;
                minFilter = gl.LINEAR;
            }
            else if (samplingMode === BABYLON.Texture.TRILINEAR_SAMPLINGMODE) {
                magFilter = gl.LINEAR;
                minFilter = gl.LINEAR_MIPMAP_LINEAR;
            }
            gl.texParameteri(gl.TEXTURE_2D, gl.TEXTURE_MAG_FILTER, magFilter);
            gl.texParameteri(gl.TEXTURE_2D, gl.TEXTURE_MIN_FILTER, minFilter);
            gl.bindTexture(gl.TEXTURE_2D, null);
            texture.samplingMode = samplingMode;
        };
        Engine.prototype.createTexture = function (url, noMipmap, invertY, scene, samplingMode, onLoad, onError, buffer) {
            var _this = this;
            if (samplingMode === void 0) { samplingMode = BABYLON.Texture.TRILINEAR_SAMPLINGMODE; }
            if (onLoad === void 0) { onLoad = null; }
            if (onError === void 0) { onError = null; }
            if (buffer === void 0) { buffer = null; }
            var texture = this._gl.createTexture();
            var extension;
            var fromData = false;
            if (url.substr(0, 5) === "data:") {
                fromData = true;
            }
            if (!fromData)
                extension = url.substr(url.length - 4, 4).toLowerCase();
            else {
                var oldUrl = url;
                fromData = oldUrl.split(':');
                url = oldUrl;
                extension = fromData[1].substr(fromData[1].length - 4, 4).toLowerCase();
            }
            var isDDS = this.getCaps().s3tc && (extension === ".dds");
            var isTGA = (extension === ".tga");
            scene._addPendingData(texture);
            texture.url = url;
            texture.noMipmap = noMipmap;
            texture.references = 1;
            texture.samplingMode = samplingMode;
            this._loadedTexturesCache.push(texture);
            var onerror = function () {
                scene._removePendingData(texture);
                if (onError) {
                    onError();
                }
            };
            var callback;
            if (isTGA) {
                callback = function (arrayBuffer) {
                    var data = new Uint8Array(arrayBuffer);
                    var header = BABYLON.Internals.TGATools.GetTGAHeader(data);
                    prepareWebGLTexture(texture, _this._gl, scene, header.width, header.height, invertY, noMipmap, false, function () {
                        BABYLON.Internals.TGATools.UploadContent(_this._gl, data);
                    }, onLoad, samplingMode);
                };
                if (!(fromData instanceof Array))
                    BABYLON.Tools.LoadFile(url, function (arrayBuffer) {
                        callback(arrayBuffer);
                    }, onerror, scene.database, true);
                else
                    callback(buffer);
            }
            else if (isDDS) {
                callback = function (data) {
                    var info = BABYLON.Internals.DDSTools.GetDDSInfo(data);
                    var loadMipmap = (info.isRGB || info.isLuminance || info.mipmapCount > 1) && !noMipmap && ((info.width >> (info.mipmapCount - 1)) === 1);
                    prepareWebGLTexture(texture, _this._gl, scene, info.width, info.height, invertY, !loadMipmap, info.isFourCC, function () {
                        BABYLON.Internals.DDSTools.UploadDDSLevels(_this._gl, _this.getCaps().s3tc, data, info, loadMipmap, 1);
                    }, onLoad, samplingMode);
                };
                if (!(fromData instanceof Array))
                    BABYLON.Tools.LoadFile(url, function (data) {
                        callback(data);
                    }, onerror, scene.database, true);
                else
                    callback(buffer);
            }
            else {
                var onload = function (img) {
                    prepareWebGLTexture(texture, _this._gl, scene, img.width, img.height, invertY, noMipmap, false, function (potWidth, potHeight) {
                        var isPot = (img.width === potWidth && img.height === potHeight);
                        if (!isPot) {
                            _this._prepareWorkingCanvas();
                            _this._workingCanvas.width = potWidth;
                            _this._workingCanvas.height = potHeight;
                            if (samplingMode === BABYLON.Texture.NEAREST_SAMPLINGMODE) {
                                _this._workingContext.imageSmoothingEnabled = false;
                                _this._workingContext.mozImageSmoothingEnabled = false;
                                _this._workingContext.oImageSmoothingEnabled = false;
                                _this._workingContext.webkitImageSmoothingEnabled = false;
                                _this._workingContext.msImageSmoothingEnabled = false;
                            }
                            _this._workingContext.drawImage(img, 0, 0, img.width, img.height, 0, 0, potWidth, potHeight);
                            if (samplingMode === BABYLON.Texture.NEAREST_SAMPLINGMODE) {
                                _this._workingContext.imageSmoothingEnabled = true;
                                _this._workingContext.mozImageSmoothingEnabled = true;
                                _this._workingContext.oImageSmoothingEnabled = true;
                                _this._workingContext.webkitImageSmoothingEnabled = true;
                                _this._workingContext.msImageSmoothingEnabled = true;
                            }
                        }
                        _this._gl.texImage2D(_this._gl.TEXTURE_2D, 0, _this._gl.RGBA, _this._gl.RGBA, _this._gl.UNSIGNED_BYTE, isPot ? img : _this._workingCanvas);
                    }, onLoad, samplingMode);
                };
                if (!(fromData instanceof Array))
                    BABYLON.Tools.LoadImage(url, onload, onerror, scene.database);
                else
                    BABYLON.Tools.LoadImage(buffer, onload, onerror, scene.database);
            }
            return texture;
        };
        Engine.prototype._getInternalFormat = function (format) {
            var internalFormat = this._gl.RGBA;
            switch (format) {
                case Engine.TEXTUREFORMAT_ALPHA:
                    internalFormat = this._gl.ALPHA;
                    break;
                case Engine.TEXTUREFORMAT_LUMINANCE:
                    internalFormat = this._gl.LUMINANCE;
                    break;
                case Engine.TEXTUREFORMAT_LUMINANCE_ALPHA:
                    internalFormat = this._gl.LUMINANCE_ALPHA;
                    break;
                case Engine.TEXTUREFORMAT_RGB:
                    internalFormat = this._gl.RGB;
                    break;
                case Engine.TEXTUREFORMAT_RGBA:
                    internalFormat = this._gl.RGBA;
                    break;
            }
            return internalFormat;
        };
        Engine.prototype.updateRawTexture = function (texture, data, format, invertY, compression) {
            if (compression === void 0) { compression = null; }
            var internalFormat = this._getInternalFormat(format);
            this._gl.bindTexture(this._gl.TEXTURE_2D, texture);
            this._gl.pixelStorei(this._gl.UNPACK_FLIP_Y_WEBGL, invertY === undefined ? 1 : (invertY ? 1 : 0));
            if (texture._width % 4 !== 0) {
                this._gl.pixelStorei(this._gl.UNPACK_ALIGNMENT, 1);
            }
            if (compression) {
                this._gl.compressedTexImage2D(this._gl.TEXTURE_2D, 0, this.getCaps().s3tc[compression], texture._width, texture._height, 0, data);
            }
            else {
                this._gl.texImage2D(this._gl.TEXTURE_2D, 0, internalFormat, texture._width, texture._height, 0, internalFormat, this._gl.UNSIGNED_BYTE, data);
            }
            if (texture.generateMipMaps) {
                this._gl.generateMipmap(this._gl.TEXTURE_2D);
            }
            this._gl.bindTexture(this._gl.TEXTURE_2D, null);
            this.resetTextureCache();
            texture.isReady = true;
        };
        Engine.prototype.createRawTexture = function (data, width, height, format, generateMipMaps, invertY, samplingMode, compression) {
            if (compression === void 0) { compression = null; }
            var texture = this._gl.createTexture();
            texture._baseWidth = width;
            texture._baseHeight = height;
            texture._width = width;
            texture._height = height;
            texture.references = 1;
            this.updateRawTexture(texture, data, format, invertY, compression);
            this._gl.bindTexture(this._gl.TEXTURE_2D, texture);
            // Filters
            var filters = getSamplingParameters(samplingMode, generateMipMaps, this._gl);
            this._gl.texParameteri(this._gl.TEXTURE_2D, this._gl.TEXTURE_MAG_FILTER, filters.mag);
            this._gl.texParameteri(this._gl.TEXTURE_2D, this._gl.TEXTURE_MIN_FILTER, filters.min);
            this._gl.bindTexture(this._gl.TEXTURE_2D, null);
            texture.samplingMode = samplingMode;
            this._loadedTexturesCache.push(texture);
            return texture;
        };
        Engine.prototype.createDynamicTexture = function (width, height, generateMipMaps, samplingMode) {
            var texture = this._gl.createTexture();
            texture._baseWidth = width;
            texture._baseHeight = height;
            if (generateMipMaps) {
                width = BABYLON.Tools.GetExponentOfTwo(width, this._caps.maxTextureSize);
                height = BABYLON.Tools.GetExponentOfTwo(height, this._caps.maxTextureSize);
            }
            this.resetTextureCache();
            texture._width = width;
            texture._height = height;
            texture.isReady = false;
            texture.generateMipMaps = generateMipMaps;
            texture.references = 1;
            texture.samplingMode = samplingMode;
            this.updateTextureSamplingMode(samplingMode, texture);
            this._loadedTexturesCache.push(texture);
            return texture;
        };
        Engine.prototype.updateTextureSamplingMode = function (samplingMode, texture) {
            var filters = getSamplingParameters(samplingMode, texture.generateMipMaps, this._gl);
            if (texture.isCube) {
                this._gl.bindTexture(this._gl.TEXTURE_CUBE_MAP, texture);
                this._gl.texParameteri(this._gl.TEXTURE_CUBE_MAP, this._gl.TEXTURE_MAG_FILTER, filters.mag);
                this._gl.texParameteri(this._gl.TEXTURE_CUBE_MAP, this._gl.TEXTURE_MIN_FILTER, filters.min);
                this._gl.bindTexture(this._gl.TEXTURE_CUBE_MAP, null);
            }
            else {
                this._gl.bindTexture(this._gl.TEXTURE_2D, texture);
                this._gl.texParameteri(this._gl.TEXTURE_2D, this._gl.TEXTURE_MAG_FILTER, filters.mag);
                this._gl.texParameteri(this._gl.TEXTURE_2D, this._gl.TEXTURE_MIN_FILTER, filters.min);
                this._gl.bindTexture(this._gl.TEXTURE_2D, null);
            }
        };
        Engine.prototype.updateDynamicTexture = function (texture, canvas, invertY, premulAlpha) {
            if (premulAlpha === void 0) { premulAlpha = false; }
            this._gl.bindTexture(this._gl.TEXTURE_2D, texture);
            this._gl.pixelStorei(this._gl.UNPACK_FLIP_Y_WEBGL, invertY ? 1 : 0);
            if (premulAlpha) {
                this._gl.pixelStorei(this._gl.UNPACK_PREMULTIPLY_ALPHA_WEBGL, 1);
            }
            this._gl.texImage2D(this._gl.TEXTURE_2D, 0, this._gl.RGBA, this._gl.RGBA, this._gl.UNSIGNED_BYTE, canvas);
            if (texture.generateMipMaps) {
                this._gl.generateMipmap(this._gl.TEXTURE_2D);
            }
            this._gl.bindTexture(this._gl.TEXTURE_2D, null);
            this.resetTextureCache();
            texture.isReady = true;
        };
        Engine.prototype.updateVideoTexture = function (texture, video, invertY) {
            if (texture._isDisabled) {
                return;
            }
            this._gl.bindTexture(this._gl.TEXTURE_2D, texture);
            this._gl.pixelStorei(this._gl.UNPACK_FLIP_Y_WEBGL, invertY ? 0 : 1); // Video are upside down by default
            try {
                // Testing video texture support
                if (this._videoTextureSupported === undefined) {
                    this._gl.texImage2D(this._gl.TEXTURE_2D, 0, this._gl.RGBA, this._gl.RGBA, this._gl.UNSIGNED_BYTE, video);
                    if (this._gl.getError() !== 0) {
                        this._videoTextureSupported = false;
                    }
                    else {
                        this._videoTextureSupported = true;
                    }
                }
                // Copy video through the current working canvas if video texture is not supported
                if (!this._videoTextureSupported) {
                    if (!texture._workingCanvas) {
                        texture._workingCanvas = document.createElement("canvas");
                        texture._workingContext = texture._workingCanvas.getContext("2d");
                        texture._workingCanvas.width = texture._width;
                        texture._workingCanvas.height = texture._height;
                    }
                    texture._workingContext.drawImage(video, 0, 0, video.videoWidth, video.videoHeight, 0, 0, texture._width, texture._height);
                    this._gl.texImage2D(this._gl.TEXTURE_2D, 0, this._gl.RGBA, this._gl.RGBA, this._gl.UNSIGNED_BYTE, texture._workingCanvas);
                }
                else {
                    this._gl.texImage2D(this._gl.TEXTURE_2D, 0, this._gl.RGBA, this._gl.RGBA, this._gl.UNSIGNED_BYTE, video);
                }
                if (texture.generateMipMaps) {
                    this._gl.generateMipmap(this._gl.TEXTURE_2D);
                }
                this._gl.bindTexture(this._gl.TEXTURE_2D, null);
                this.resetTextureCache();
                texture.isReady = true;
            }
            catch (ex) {
                // Something unexpected
                // Let's disable the texture
                texture._isDisabled = true;
            }
        };
        Engine.prototype.createRenderTargetTexture = function (size, options) {
            // old version had a "generateMipMaps" arg instead of options.
            // if options.generateMipMaps is undefined, consider that options itself if the generateMipmaps value
            // in the same way, generateDepthBuffer is defaulted to true
            var generateMipMaps = false;
            var generateDepthBuffer = true;
            var type = Engine.TEXTURETYPE_UNSIGNED_INT;
            var samplingMode = BABYLON.Texture.TRILINEAR_SAMPLINGMODE;
            if (options !== undefined) {
                generateMipMaps = options.generateMipMaps === undefined ? options : options.generateMipMaps;
                generateDepthBuffer = options.generateDepthBuffer === undefined ? true : options.generateDepthBuffer;
                type = options.type === undefined ? type : options.type;
                if (options.samplingMode !== undefined) {
                    samplingMode = options.samplingMode;
                }
                if (type === Engine.TEXTURETYPE_FLOAT) {
                    // if floating point (gl.FLOAT) then force to NEAREST_SAMPLINGMODE
                    samplingMode = BABYLON.Texture.NEAREST_SAMPLINGMODE;
                }
            }
            var gl = this._gl;
            var texture = gl.createTexture();
            gl.bindTexture(gl.TEXTURE_2D, texture);
            var width = size.width || size;
            var height = size.height || size;
            var filters = getSamplingParameters(samplingMode, generateMipMaps, gl);
            if (type === Engine.TEXTURETYPE_FLOAT && !this._caps.textureFloat) {
                type = Engine.TEXTURETYPE_UNSIGNED_INT;
                BABYLON.Tools.Warn("Float textures are not supported. Render target forced to TEXTURETYPE_UNSIGNED_BYTE type");
            }
            gl.texParameteri(gl.TEXTURE_2D, gl.TEXTURE_MAG_FILTER, filters.mag);
            gl.texParameteri(gl.TEXTURE_2D, gl.TEXTURE_MIN_FILTER, filters.min);
            gl.texParameteri(gl.TEXTURE_2D, gl.TEXTURE_WRAP_S, gl.CLAMP_TO_EDGE);
            gl.texParameteri(gl.TEXTURE_2D, gl.TEXTURE_WRAP_T, gl.CLAMP_TO_EDGE);
            gl.texImage2D(gl.TEXTURE_2D, 0, gl.RGBA, width, height, 0, gl.RGBA, getWebGLTextureType(gl, type), null);
            var depthBuffer;
            // Create the depth buffer
            if (generateDepthBuffer) {
                depthBuffer = gl.createRenderbuffer();
                gl.bindRenderbuffer(gl.RENDERBUFFER, depthBuffer);
                gl.renderbufferStorage(gl.RENDERBUFFER, gl.DEPTH_COMPONENT16, width, height);
            }
            // Create the framebuffer
            var framebuffer = gl.createFramebuffer();
            gl.bindFramebuffer(gl.FRAMEBUFFER, framebuffer);
            if (generateDepthBuffer) {
                gl.framebufferRenderbuffer(gl.FRAMEBUFFER, gl.DEPTH_ATTACHMENT, gl.RENDERBUFFER, depthBuffer);
            }
            if (generateMipMaps) {
                this._gl.generateMipmap(this._gl.TEXTURE_2D);
            }
            // Unbind
            gl.bindTexture(gl.TEXTURE_2D, null);
            gl.bindRenderbuffer(gl.RENDERBUFFER, null);
            gl.bindFramebuffer(gl.FRAMEBUFFER, null);
            texture._framebuffer = framebuffer;
            if (generateDepthBuffer) {
                texture._depthBuffer = depthBuffer;
            }
            texture._baseWidth = width;
            texture._baseHeight = height;
            texture._width = width;
            texture._height = height;
            texture.isReady = true;
            texture.generateMipMaps = generateMipMaps;
            texture.references = 1;
            texture.samplingMode = samplingMode;
            this.resetTextureCache();
            this._loadedTexturesCache.push(texture);
            return texture;
        };
        Engine.prototype.createRenderTargetCubeTexture = function (size, options) {
            var gl = this._gl;
            var texture = gl.createTexture();
            var generateMipMaps = true;
            var samplingMode = BABYLON.Texture.TRILINEAR_SAMPLINGMODE;
            if (options !== undefined) {
                generateMipMaps = options.generateMipMaps === undefined ? options : options.generateMipMaps;
                if (options.samplingMode !== undefined) {
                    samplingMode = options.samplingMode;
                }
            }
            texture.isCube = true;
            texture.references = 1;
            texture.generateMipMaps = generateMipMaps;
            texture.references = 1;
            texture.samplingMode = samplingMode;
            var filters = getSamplingParameters(samplingMode, generateMipMaps, gl);
            gl.bindTexture(gl.TEXTURE_CUBE_MAP, texture);
            for (var face = 0; face < 6; face++) {
                gl.texImage2D((gl.TEXTURE_CUBE_MAP_POSITIVE_X + face), 0, gl.RGBA, size, size, 0, gl.RGBA, gl.UNSIGNED_BYTE, null);
            }
            gl.texParameteri(gl.TEXTURE_CUBE_MAP, gl.TEXTURE_MAG_FILTER, filters.mag);
            gl.texParameteri(gl.TEXTURE_CUBE_MAP, gl.TEXTURE_MIN_FILTER, filters.min);
            gl.texParameteri(gl.TEXTURE_CUBE_MAP, gl.TEXTURE_WRAP_S, gl.CLAMP_TO_EDGE);
            gl.texParameteri(gl.TEXTURE_CUBE_MAP, gl.TEXTURE_WRAP_T, gl.CLAMP_TO_EDGE);
            // Create the depth buffer
            var depthBuffer = gl.createRenderbuffer();
            gl.bindRenderbuffer(gl.RENDERBUFFER, depthBuffer);
            gl.renderbufferStorage(gl.RENDERBUFFER, gl.DEPTH_COMPONENT16, size, size);
            // Create the framebuffer
            var framebuffer = gl.createFramebuffer();
            gl.bindFramebuffer(gl.FRAMEBUFFER, framebuffer);
            gl.framebufferRenderbuffer(gl.FRAMEBUFFER, gl.DEPTH_ATTACHMENT, gl.RENDERBUFFER, depthBuffer);
            // Mipmaps
            if (texture.generateMipMaps) {
                gl.bindTexture(gl.TEXTURE_CUBE_MAP, texture);
                gl.generateMipmap(gl.TEXTURE_CUBE_MAP);
            }
            // Unbind
            gl.bindTexture(gl.TEXTURE_CUBE_MAP, null);
            gl.bindRenderbuffer(gl.RENDERBUFFER, null);
            gl.bindFramebuffer(gl.FRAMEBUFFER, null);
            texture._framebuffer = framebuffer;
            texture._depthBuffer = depthBuffer;
            this.resetTextureCache();
            texture._width = size;
            texture._height = size;
            texture.isReady = true;
            return texture;
        };
        Engine.prototype.createCubeTexture = function (rootUrl, scene, files, noMipmap) {
            var _this = this;
            var gl = this._gl;
            var texture = gl.createTexture();
            texture.isCube = true;
            texture.url = rootUrl;
            texture.references = 1;
            var extension = rootUrl.substr(rootUrl.length - 4, 4).toLowerCase();
            var isDDS = this.getCaps().s3tc && (extension === ".dds");
            if (isDDS) {
                BABYLON.Tools.LoadFile(rootUrl, function (data) {
                    var info = BABYLON.Internals.DDSTools.GetDDSInfo(data);
                    var loadMipmap = (info.isRGB || info.isLuminance || info.mipmapCount > 1) && !noMipmap;
                    gl.bindTexture(gl.TEXTURE_CUBE_MAP, texture);
                    gl.pixelStorei(gl.UNPACK_FLIP_Y_WEBGL, 1);
                    BABYLON.Internals.DDSTools.UploadDDSLevels(_this._gl, _this.getCaps().s3tc, data, info, loadMipmap, 6);
                    if (!noMipmap && !info.isFourCC && info.mipmapCount === 1) {
                        gl.generateMipmap(gl.TEXTURE_CUBE_MAP);
                    }
                    gl.texParameteri(gl.TEXTURE_CUBE_MAP, gl.TEXTURE_MAG_FILTER, gl.LINEAR);
                    gl.texParameteri(gl.TEXTURE_CUBE_MAP, gl.TEXTURE_MIN_FILTER, loadMipmap ? gl.LINEAR_MIPMAP_LINEAR : gl.LINEAR);
                    gl.texParameteri(gl.TEXTURE_CUBE_MAP, gl.TEXTURE_WRAP_S, gl.CLAMP_TO_EDGE);
                    gl.texParameteri(gl.TEXTURE_CUBE_MAP, gl.TEXTURE_WRAP_T, gl.CLAMP_TO_EDGE);
                    gl.bindTexture(gl.TEXTURE_CUBE_MAP, null);
                    _this.resetTextureCache();
                    texture._width = info.width;
                    texture._height = info.height;
                    texture.isReady = true;
                }, null, null, true);
            }
            else {
                cascadeLoad(rootUrl, scene, function (imgs) {
                    var width = BABYLON.Tools.GetExponentOfTwo(imgs[0].width, _this._caps.maxCubemapTextureSize);
                    var height = width;
                    _this._prepareWorkingCanvas();
                    _this._workingCanvas.width = width;
                    _this._workingCanvas.height = height;
                    var faces = [
                        gl.TEXTURE_CUBE_MAP_POSITIVE_X, gl.TEXTURE_CUBE_MAP_POSITIVE_Y, gl.TEXTURE_CUBE_MAP_POSITIVE_Z,
                        gl.TEXTURE_CUBE_MAP_NEGATIVE_X, gl.TEXTURE_CUBE_MAP_NEGATIVE_Y, gl.TEXTURE_CUBE_MAP_NEGATIVE_Z
                    ];
                    gl.bindTexture(gl.TEXTURE_CUBE_MAP, texture);
                    gl.pixelStorei(gl.UNPACK_FLIP_Y_WEBGL, 0);
                    for (var index = 0; index < faces.length; index++) {
                        _this._workingContext.drawImage(imgs[index], 0, 0, imgs[index].width, imgs[index].height, 0, 0, width, height);
                        gl.texImage2D(faces[index], 0, gl.RGBA, gl.RGBA, gl.UNSIGNED_BYTE, _this._workingCanvas);
                    }
                    if (!noMipmap) {
                        gl.generateMipmap(gl.TEXTURE_CUBE_MAP);
                    }
                    gl.texParameteri(gl.TEXTURE_CUBE_MAP, gl.TEXTURE_MAG_FILTER, gl.LINEAR);
                    gl.texParameteri(gl.TEXTURE_CUBE_MAP, gl.TEXTURE_MIN_FILTER, noMipmap ? gl.LINEAR : gl.LINEAR_MIPMAP_LINEAR);
                    gl.texParameteri(gl.TEXTURE_CUBE_MAP, gl.TEXTURE_WRAP_S, gl.CLAMP_TO_EDGE);
                    gl.texParameteri(gl.TEXTURE_CUBE_MAP, gl.TEXTURE_WRAP_T, gl.CLAMP_TO_EDGE);
                    gl.bindTexture(gl.TEXTURE_CUBE_MAP, null);
                    _this.resetTextureCache();
                    texture._width = width;
                    texture._height = height;
                    texture.isReady = true;
                }, files);
            }
            return texture;
        };
        Engine.prototype.updateTextureSize = function (texture, width, height) {
            texture._width = width;
            texture._height = height;
            texture._size = width * height;
            texture._baseWidth = width;
            texture._baseHeight = height;
        };
        Engine.prototype.createRawCubeTexture = function (url, scene, size, format, type, noMipmap, callback, mipmmapGenerator) {
            var _this = this;
            var gl = this._gl;
            var texture = gl.createTexture();
            scene._addPendingData(texture);
            texture.isCube = true;
            texture.references = 1;
            texture.url = url;
            var internalFormat = this._getInternalFormat(format);
            var textureType = gl.UNSIGNED_BYTE;
            if (type === Engine.TEXTURETYPE_FLOAT) {
                textureType = gl.FLOAT;
            }
            var width = size;
            var height = width;
            var isPot = (BABYLON.Tools.IsExponentOfTwo(width) && BABYLON.Tools.IsExponentOfTwo(height));
            texture._width = width;
            texture._height = height;
            var onerror = function () {
                scene._removePendingData(texture);
            };
            var internalCallback = function (data) {
                var rgbeDataArrays = callback(data);
                var facesIndex = [
                    gl.TEXTURE_CUBE_MAP_POSITIVE_X, gl.TEXTURE_CUBE_MAP_POSITIVE_Y, gl.TEXTURE_CUBE_MAP_POSITIVE_Z,
                    gl.TEXTURE_CUBE_MAP_NEGATIVE_X, gl.TEXTURE_CUBE_MAP_NEGATIVE_Y, gl.TEXTURE_CUBE_MAP_NEGATIVE_Z
                ];
                width = texture._width;
                height = texture._height;
                isPot = (BABYLON.Tools.IsExponentOfTwo(width) && BABYLON.Tools.IsExponentOfTwo(height));
                gl.bindTexture(gl.TEXTURE_CUBE_MAP, texture);
                gl.pixelStorei(gl.UNPACK_FLIP_Y_WEBGL, 0);
                if (!noMipmap && isPot) {
                    if (mipmmapGenerator) {
                        var arrayTemp = [];
                        // Data are known to be in +X +Y +Z -X -Y -Z
                        // mipmmapGenerator data is expected to be order in +X -X +Y -Y +Z -Z
                        arrayTemp.push(rgbeDataArrays[0]); // +X
                        arrayTemp.push(rgbeDataArrays[3]); // -X
                        arrayTemp.push(rgbeDataArrays[1]); // +Y
                        arrayTemp.push(rgbeDataArrays[4]); // -Y
                        arrayTemp.push(rgbeDataArrays[2]); // +Z
                        arrayTemp.push(rgbeDataArrays[5]); // -Z
                        var mipData = mipmmapGenerator(arrayTemp);
                        for (var level = 0; level < mipData.length; level++) {
                            var mipSize = width >> level;
                            // mipData is order in +X -X +Y -Y +Z -Z
                            gl.texImage2D(facesIndex[0], level, internalFormat, mipSize, mipSize, 0, internalFormat, textureType, mipData[level][0]);
                            gl.texImage2D(facesIndex[1], level, internalFormat, mipSize, mipSize, 0, internalFormat, textureType, mipData[level][2]);
                            gl.texImage2D(facesIndex[2], level, internalFormat, mipSize, mipSize, 0, internalFormat, textureType, mipData[level][4]);
                            gl.texImage2D(facesIndex[3], level, internalFormat, mipSize, mipSize, 0, internalFormat, textureType, mipData[level][1]);
                            gl.texImage2D(facesIndex[4], level, internalFormat, mipSize, mipSize, 0, internalFormat, textureType, mipData[level][3]);
                            gl.texImage2D(facesIndex[5], level, internalFormat, mipSize, mipSize, 0, internalFormat, textureType, mipData[level][5]);
                        }
                    }
                    else {
                        // Data are known to be in +X +Y +Z -X -Y -Z
                        for (var index = 0; index < facesIndex.length; index++) {
                            var faceData = rgbeDataArrays[index];
                            gl.texImage2D(facesIndex[index], 0, internalFormat, width, height, 0, internalFormat, textureType, faceData);
                        }
                        gl.generateMipmap(gl.TEXTURE_CUBE_MAP);
                        // Workaround firefox bug fix https://bugzilla.mozilla.org/show_bug.cgi?id=1221822
                        // By following the webgl standard changes from Revision 7, 2014/11/24
                        // Firefox Removed the support for RGB32F, since it is not natively supported on all platforms where WebGL is implemented.
                        if (textureType === gl.FLOAT && internalFormat === gl.RGB && gl.getError() === 1282) {
                            BABYLON.Tools.Log("RGB32F not renderable on Firefox, trying fallback to RGBA32F.");
                            // Data are known to be in +X +Y +Z -X -Y -Z
                            for (var index = 0; index < facesIndex.length; index++) {
                                var faceData = rgbeDataArrays[index];
                                // Create a new RGBA Face.
                                var newFaceData = new Float32Array(width * height * 4);
                                for (var x = 0; x < width; x++) {
                                    for (var y = 0; y < height; y++) {
                                        var index_1 = (y * width + x) * 3;
                                        var newIndex = (y * width + x) * 4;
                                        // Map Old Value to new value.
                                        newFaceData[newIndex + 0] = faceData[index_1 + 0];
                                        newFaceData[newIndex + 1] = faceData[index_1 + 1];
                                        newFaceData[newIndex + 2] = faceData[index_1 + 2];
                                        // Add fully opaque alpha channel.
                                        newFaceData[newIndex + 3] = 1;
                                    }
                                }
                                // Reupload the face.
                                gl.texImage2D(facesIndex[index], 0, gl.RGBA, width, height, 0, gl.RGBA, textureType, newFaceData);
                            }
                            // Try to generate mipmap again.
                            gl.generateMipmap(gl.TEXTURE_CUBE_MAP);
                        }
                    }
                }
                else {
                    noMipmap = true;
                }
                if (textureType === gl.FLOAT && !_this._caps.textureFloatLinearFiltering) {
                    gl.texParameteri(gl.TEXTURE_CUBE_MAP, gl.TEXTURE_MAG_FILTER, gl.NEAREST);
                    gl.texParameteri(gl.TEXTURE_CUBE_MAP, gl.TEXTURE_MIN_FILTER, gl.NEAREST);
                }
                else {
                    gl.texParameteri(gl.TEXTURE_CUBE_MAP, gl.TEXTURE_MAG_FILTER, gl.LINEAR);
                    gl.texParameteri(gl.TEXTURE_CUBE_MAP, gl.TEXTURE_MIN_FILTER, noMipmap ? gl.LINEAR : gl.LINEAR_MIPMAP_LINEAR);
                }
                gl.texParameteri(gl.TEXTURE_CUBE_MAP, gl.TEXTURE_WRAP_S, gl.CLAMP_TO_EDGE);
                gl.texParameteri(gl.TEXTURE_CUBE_MAP, gl.TEXTURE_WRAP_T, gl.CLAMP_TO_EDGE);
                gl.bindTexture(gl.TEXTURE_CUBE_MAP, null);
                texture.isReady = true;
                _this.resetTextureCache();
                scene._removePendingData(texture);
            };
            BABYLON.Tools.LoadFile(url, function (data) {
                internalCallback(data);
            }, onerror, scene.database, true);
            return texture;
        };
        ;
        Engine.prototype._releaseTexture = function (texture) {
            var gl = this._gl;
            if (texture._framebuffer) {
                gl.deleteFramebuffer(texture._framebuffer);
            }
            if (texture._depthBuffer) {
                gl.deleteRenderbuffer(texture._depthBuffer);
            }
            gl.deleteTexture(texture);
            // Unbind channels
            this.unbindAllTextures();
            var index = this._loadedTexturesCache.indexOf(texture);
            if (index !== -1) {
                this._loadedTexturesCache.splice(index, 1);
            }
        };
        Engine.prototype.bindSamplers = function (effect) {
            this._gl.useProgram(effect.getProgram());
            var samplers = effect.getSamplers();
            for (var index = 0; index < samplers.length; index++) {
                var uniform = effect.getUniform(samplers[index]);
                this._gl.uniform1i(uniform, index);
            }
            this._currentEffect = null;
        };
        Engine.prototype._bindTexture = function (channel, texture) {
            if (channel < 0) {
                return;
            }
            this._gl.activeTexture(this._gl["TEXTURE" + channel]);
            this._gl.bindTexture(this._gl.TEXTURE_2D, texture);
            this._activeTexturesCache[channel] = null;
        };
        Engine.prototype.setTextureFromPostProcess = function (channel, postProcess) {
            this._bindTexture(channel, postProcess._textures.data[postProcess._currentRenderTextureInd]);
        };
        Engine.prototype.unbindAllTextures = function () {
            for (var channel = 0; channel < this._caps.maxTexturesImageUnits; channel++) {
                this._gl.activeTexture(this._gl["TEXTURE" + channel]);
                this._gl.bindTexture(this._gl.TEXTURE_2D, null);
                this._gl.bindTexture(this._gl.TEXTURE_CUBE_MAP, null);
                this._activeTexturesCache[channel] = null;
            }
        };
        Engine.prototype.setTexture = function (channel, texture) {
            if (channel < 0) {
                return;
            }
            // Not ready?
            if (!texture || !texture.isReady()) {
                if (this._activeTexturesCache[channel] != null) {
                    this._gl.activeTexture(this._gl["TEXTURE" + channel]);
                    this._gl.bindTexture(this._gl.TEXTURE_2D, null);
                    this._gl.bindTexture(this._gl.TEXTURE_CUBE_MAP, null);
                    this._activeTexturesCache[channel] = null;
                }
                return;
            }
            // Video
            var alreadyActivated = false;
            if (texture instanceof BABYLON.VideoTexture) {
                this._gl.activeTexture(this._gl["TEXTURE" + channel]);
                alreadyActivated = true;
                texture.update();
            }
            else if (texture.delayLoadState === Engine.DELAYLOADSTATE_NOTLOADED) {
                texture.delayLoad();
                return;
            }
            if (this._activeTexturesCache[channel] === texture) {
                return;
            }
            this._activeTexturesCache[channel] = texture;
            var internalTexture = texture.getInternalTexture();
            if (!alreadyActivated) {
                this._gl.activeTexture(this._gl["TEXTURE" + channel]);
            }
            if (internalTexture.isCube) {
                this._gl.bindTexture(this._gl.TEXTURE_CUBE_MAP, internalTexture);
                if (internalTexture._cachedCoordinatesMode !== texture.coordinatesMode) {
                    internalTexture._cachedCoordinatesMode = texture.coordinatesMode;
                    // CUBIC_MODE and SKYBOX_MODE both require CLAMP_TO_EDGE.  All other modes use REPEAT.
                    var textureWrapMode = (texture.coordinatesMode !== BABYLON.Texture.CUBIC_MODE && texture.coordinatesMode !== BABYLON.Texture.SKYBOX_MODE) ? this._gl.REPEAT : this._gl.CLAMP_TO_EDGE;
                    this._gl.texParameteri(this._gl.TEXTURE_CUBE_MAP, this._gl.TEXTURE_WRAP_S, textureWrapMode);
                    this._gl.texParameteri(this._gl.TEXTURE_CUBE_MAP, this._gl.TEXTURE_WRAP_T, textureWrapMode);
                }
                this._setAnisotropicLevel(this._gl.TEXTURE_CUBE_MAP, texture);
            }
            else {
                this._gl.bindTexture(this._gl.TEXTURE_2D, internalTexture);
                if (internalTexture._cachedWrapU !== texture.wrapU) {
                    internalTexture._cachedWrapU = texture.wrapU;
                    switch (texture.wrapU) {
                        case BABYLON.Texture.WRAP_ADDRESSMODE:
                            this._gl.texParameteri(this._gl.TEXTURE_2D, this._gl.TEXTURE_WRAP_S, this._gl.REPEAT);
                            break;
                        case BABYLON.Texture.CLAMP_ADDRESSMODE:
                            this._gl.texParameteri(this._gl.TEXTURE_2D, this._gl.TEXTURE_WRAP_S, this._gl.CLAMP_TO_EDGE);
                            break;
                        case BABYLON.Texture.MIRROR_ADDRESSMODE:
                            this._gl.texParameteri(this._gl.TEXTURE_2D, this._gl.TEXTURE_WRAP_S, this._gl.MIRRORED_REPEAT);
                            break;
                    }
                }
                if (internalTexture._cachedWrapV !== texture.wrapV) {
                    internalTexture._cachedWrapV = texture.wrapV;
                    switch (texture.wrapV) {
                        case BABYLON.Texture.WRAP_ADDRESSMODE:
                            this._gl.texParameteri(this._gl.TEXTURE_2D, this._gl.TEXTURE_WRAP_T, this._gl.REPEAT);
                            break;
                        case BABYLON.Texture.CLAMP_ADDRESSMODE:
                            this._gl.texParameteri(this._gl.TEXTURE_2D, this._gl.TEXTURE_WRAP_T, this._gl.CLAMP_TO_EDGE);
                            break;
                        case BABYLON.Texture.MIRROR_ADDRESSMODE:
                            this._gl.texParameteri(this._gl.TEXTURE_2D, this._gl.TEXTURE_WRAP_T, this._gl.MIRRORED_REPEAT);
                            break;
                    }
                }
                this._setAnisotropicLevel(this._gl.TEXTURE_2D, texture);
            }
        };
        Engine.prototype._setAnisotropicLevel = function (key, texture) {
            var anisotropicFilterExtension = this._caps.textureAnisotropicFilterExtension;
            var value = texture.anisotropicFilteringLevel;
            if (texture.getInternalTexture().samplingMode === BABYLON.Texture.NEAREST_SAMPLINGMODE) {
                value = 1;
            }
            if (anisotropicFilterExtension && texture._cachedAnisotropicFilteringLevel !== value) {
                this._gl.texParameterf(key, anisotropicFilterExtension.TEXTURE_MAX_ANISOTROPY_EXT, Math.min(value, this._caps.maxAnisotropy));
                texture._cachedAnisotropicFilteringLevel = value;
            }
        };
        Engine.prototype.readPixels = function (x, y, width, height) {
            var data = new Uint8Array(height * width * 4);
            this._gl.readPixels(x, y, width, height, this._gl.RGBA, this._gl.UNSIGNED_BYTE, data);
            return data;
        };
        /**
         * Add an externaly attached data from its key.
         * This method call will fail and return false, if such key already exists.
         * If you don't care and just want to get the data no matter what, use the more convenient getOrAddExternalDataWithFactory() method.
         * @param key the unique key that identifies the data
         * @param data the data object to associate to the key for this Engine instance
         * @return true if no such key were already present and the data was added successfully, false otherwise
         */
        Engine.prototype.addExternalData = function (key, data) {
            return this._externalData.add(key, data);
        };
        /**
         * Get an externaly attached data from its key
         * @param key the unique key that identifies the data
         * @return the associated data, if present (can be null), or undefined if not present
         */
        Engine.prototype.getExternalData = function (key) {
            return this._externalData.get(key);
        };
        /**
         * Get an externaly attached data from its key, create it using a factory if it's not already present
         * @param key the unique key that identifies the data
         * @param factory the factory that will be called to create the instance if and only if it doesn't exists
         * @return the associated data, can be null if the factory returned null.
         */
        Engine.prototype.getOrAddExternalDataWithFactory = function (key, factory) {
            return this._externalData.getOrAddWithFactory(key, factory);
        };
        /**
         * Remove an externaly attached data from the Engine instance
         * @param key the unique key that identifies the data
         * @return true if the data was successfully removed, false if it doesn't exist
         */
        Engine.prototype.removeExternalData = function (key) {
            return this._externalData.remove(key);
        };
        Engine.prototype.releaseInternalTexture = function (texture) {
            if (!texture) {
                return;
            }
            texture.references--;
            // Final reference ?
            if (texture.references === 0) {
                var texturesCache = this.getLoadedTexturesCache();
                var index = texturesCache.indexOf(texture);
                if (index > -1) {
                    texturesCache.splice(index, 1);
                }
                this._releaseTexture(texture);
            }
        };
        // Dispose
        Engine.prototype.dispose = function () {
            this.hideLoadingUI();
            this.stopRenderLoop();
            // Release scenes
            while (this.scenes.length) {
                this.scenes[0].dispose();
            }
            // Release audio engine
            Engine.audioEngine.dispose();
            // Release effects
            for (var name in this._compiledEffects) {
                this._gl.deleteProgram(this._compiledEffects[name]._program);
            }
            // Unbind
            if (this._vertexAttribArraysEnabled) {
                for (var i = 0, ul = this._vertexAttribArraysEnabled.length; i < ul; i++) {
                    if (i > this._gl.VERTEX_ATTRIB_ARRAY_ENABLED || !this._vertexAttribArraysEnabled[i]) {
                        continue;
                    }
                    this._gl.disableVertexAttribArray(i);
                }
            }
            this._gl = null;
            // Events
            window.removeEventListener("blur", this._onBlur);
            window.removeEventListener("focus", this._onFocus);
            document.removeEventListener("fullscreenchange", this._onFullscreenChange);
            document.removeEventListener("mozfullscreenchange", this._onFullscreenChange);
            document.removeEventListener("webkitfullscreenchange", this._onFullscreenChange);
            document.removeEventListener("msfullscreenchange", this._onFullscreenChange);
            document.removeEventListener("pointerlockchange", this._onPointerLockChange);
            document.removeEventListener("mspointerlockchange", this._onPointerLockChange);
            document.removeEventListener("mozpointerlockchange", this._onPointerLockChange);
            document.removeEventListener("webkitpointerlockchange", this._onPointerLockChange);
        };
        // Loading screen
        Engine.prototype.displayLoadingUI = function () {
            this._loadingScreen.displayLoadingUI();
        };
        Engine.prototype.hideLoadingUI = function () {
            this._loadingScreen.hideLoadingUI();
        };
        Object.defineProperty(Engine.prototype, "loadingScreen", {
            get: function () {
                return this._loadingScreen;
            },
            set: function (loadingScreen) {
                this._loadingScreen = loadingScreen;
            },
            enumerable: true,
            configurable: true
        });
        Object.defineProperty(Engine.prototype, "loadingUIText", {
            set: function (text) {
                this._loadingScreen.loadingUIText = text;
            },
            enumerable: true,
            configurable: true
        });
        Object.defineProperty(Engine.prototype, "loadingUIBackgroundColor", {
            set: function (color) {
                this._loadingScreen.loadingUIBackgroundColor = color;
            },
            enumerable: true,
            configurable: true
        });
        // FPS
        Engine.prototype.getFps = function () {
            return this.fps;
        };
        Engine.prototype.getDeltaTime = function () {
            return this.deltaTime;
        };
        Engine.prototype._measureFps = function () {
            this.previousFramesDuration.push(BABYLON.Tools.Now);
            var length = this.previousFramesDuration.length;
            if (length >= 2) {
                this.deltaTime = this.previousFramesDuration[length - 1] - this.previousFramesDuration[length - 2];
            }
            if (length >= this.fpsRange) {
                if (length > this.fpsRange) {
                    this.previousFramesDuration.splice(0, 1);
                    length = this.previousFramesDuration.length;
                }
                var sum = 0;
                for (var id = 0; id < length - 1; id++) {
                    sum += this.previousFramesDuration[id + 1] - this.previousFramesDuration[id];
                }
                this.fps = 1000.0 / (sum / (length - 1));
            }
        };
        // Statics
        Engine.isSupported = function () {
            try {
                // Avoid creating an unsized context for CocoonJS, since size determined on first creation.  Is not resizable
                if (navigator.isCocoonJS) {
                    return true;
                }
                var tempcanvas = document.createElement("canvas");
                var gl = tempcanvas.getContext("webgl") || tempcanvas.getContext("experimental-webgl");
                return gl != null && !!window.WebGLRenderingContext;
            }
            catch (e) {
                return false;
            }
        };
        // Const statics
        Engine._ALPHA_DISABLE = 0;
        Engine._ALPHA_ADD = 1;
        Engine._ALPHA_COMBINE = 2;
        Engine._ALPHA_SUBTRACT = 3;
        Engine._ALPHA_MULTIPLY = 4;
        Engine._ALPHA_MAXIMIZED = 5;
        Engine._ALPHA_ONEONE = 6;
        Engine._DELAYLOADSTATE_NONE = 0;
        Engine._DELAYLOADSTATE_LOADED = 1;
        Engine._DELAYLOADSTATE_LOADING = 2;
        Engine._DELAYLOADSTATE_NOTLOADED = 4;
        Engine._TEXTUREFORMAT_ALPHA = 0;
        Engine._TEXTUREFORMAT_LUMINANCE = 1;
        Engine._TEXTUREFORMAT_LUMINANCE_ALPHA = 2;
        Engine._TEXTUREFORMAT_RGB = 4;
        Engine._TEXTUREFORMAT_RGBA = 5;
        Engine._TEXTURETYPE_UNSIGNED_INT = 0;
        Engine._TEXTURETYPE_FLOAT = 1;
        // Updatable statics so stick with vars here
        Engine.CollisionsEpsilon = 0.001;
        Engine.CodeRepository = "src/";
        Engine.ShadersRepository = "src/Shaders/";
        return Engine;
    })();
    BABYLON.Engine = Engine;
})(BABYLON || (BABYLON = {}));
>>>>>>> 389d9c52
<|MERGE_RESOLUTION|>--- conflicted
+++ resolved
@@ -1,2117 +1,3 @@
-<<<<<<< HEAD
-var BABYLON;
-(function (BABYLON) {
-    var compileShader = function (gl, source, type, defines) {
-        var shader = gl.createShader(type === "vertex" ? gl.VERTEX_SHADER : gl.FRAGMENT_SHADER);
-        gl.shaderSource(shader, (defines ? defines + "\n" : "") + source);
-        gl.compileShader(shader);
-        if (!gl.getShaderParameter(shader, gl.COMPILE_STATUS)) {
-            throw new Error(gl.getShaderInfoLog(shader));
-        }
-        return shader;
-    };
-    var getWebGLTextureType = function (gl, type) {
-        var textureType = gl.UNSIGNED_BYTE;
-        if (type === Engine.TEXTURETYPE_FLOAT)
-            textureType = gl.FLOAT;
-        return textureType;
-    };
-    var getSamplingParameters = function (samplingMode, generateMipMaps, gl) {
-        var magFilter = gl.NEAREST;
-        var minFilter = gl.NEAREST;
-        if (samplingMode === BABYLON.Texture.BILINEAR_SAMPLINGMODE) {
-            magFilter = gl.LINEAR;
-            if (generateMipMaps) {
-                minFilter = gl.LINEAR_MIPMAP_NEAREST;
-            }
-            else {
-                minFilter = gl.LINEAR;
-            }
-        }
-        else if (samplingMode === BABYLON.Texture.TRILINEAR_SAMPLINGMODE) {
-            magFilter = gl.LINEAR;
-            if (generateMipMaps) {
-                minFilter = gl.LINEAR_MIPMAP_LINEAR;
-            }
-            else {
-                minFilter = gl.LINEAR;
-            }
-        }
-        else if (samplingMode === BABYLON.Texture.NEAREST_SAMPLINGMODE) {
-            magFilter = gl.NEAREST;
-            if (generateMipMaps) {
-                minFilter = gl.NEAREST_MIPMAP_LINEAR;
-            }
-            else {
-                minFilter = gl.NEAREST;
-            }
-        }
-        return {
-            min: minFilter,
-            mag: magFilter
-        };
-    };
-    var prepareWebGLTexture = function (texture, gl, scene, width, height, invertY, noMipmap, isCompressed, processFunction, onLoad, samplingMode) {
-        if (samplingMode === void 0) { samplingMode = BABYLON.Texture.TRILINEAR_SAMPLINGMODE; }
-        var engine = scene.getEngine();
-        var potWidth = BABYLON.Tools.GetExponentOfTwo(width, engine.getCaps().maxTextureSize);
-        var potHeight = BABYLON.Tools.GetExponentOfTwo(height, engine.getCaps().maxTextureSize);
-        gl.bindTexture(gl.TEXTURE_2D, texture);
-        gl.pixelStorei(gl.UNPACK_FLIP_Y_WEBGL, invertY === undefined ? 1 : (invertY ? 1 : 0));
-        texture._baseWidth = width;
-        texture._baseHeight = height;
-        texture._width = potWidth;
-        texture._height = potHeight;
-        texture.isReady = true;
-        processFunction(potWidth, potHeight);
-        var filters = getSamplingParameters(samplingMode, !noMipmap, gl);
-        gl.texParameteri(gl.TEXTURE_2D, gl.TEXTURE_MAG_FILTER, filters.mag);
-        gl.texParameteri(gl.TEXTURE_2D, gl.TEXTURE_MIN_FILTER, filters.min);
-        if (!noMipmap && !isCompressed) {
-            gl.generateMipmap(gl.TEXTURE_2D);
-        }
-        gl.bindTexture(gl.TEXTURE_2D, null);
-        engine.resetTextureCache();
-        scene._removePendingData(texture);
-        if (onLoad) {
-            onLoad();
-        }
-    };
-    var partialLoad = function (url, index, loadedImages, scene, onfinish) {
-        var img;
-        var onload = function () {
-            loadedImages[index] = img;
-            loadedImages._internalCount++;
-            scene._removePendingData(img);
-            if (loadedImages._internalCount === 6) {
-                onfinish(loadedImages);
-            }
-        };
-        var onerror = function () {
-            scene._removePendingData(img);
-        };
-        img = BABYLON.Tools.LoadImage(url, onload, onerror, scene.database);
-        scene._addPendingData(img);
-    };
-    var cascadeLoad = function (rootUrl, scene, onfinish, files) {
-        var loadedImages = [];
-        loadedImages._internalCount = 0;
-        for (var index = 0; index < 6; index++) {
-            partialLoad(files[index], index, loadedImages, scene, onfinish);
-        }
-    };
-    var InstancingAttributeInfo = (function () {
-        function InstancingAttributeInfo() {
-        }
-        return InstancingAttributeInfo;
-    }());
-    BABYLON.InstancingAttributeInfo = InstancingAttributeInfo;
-    var EngineCapabilities = (function () {
-        function EngineCapabilities() {
-        }
-        return EngineCapabilities;
-    }());
-    BABYLON.EngineCapabilities = EngineCapabilities;
-    /**
-     * The engine class is responsible for interfacing with all lower-level APIs such as WebGL and Audio.
-     */
-    var Engine = (function () {
-        /**
-         * @constructor
-         * @param {HTMLCanvasElement} canvas - the canvas to be used for rendering
-         * @param {boolean} [antialias] - enable antialias
-         * @param options - further options to be sent to the getContext function
-         */
-        function Engine(canvas, antialias, options, adaptToDeviceRatio) {
-            var _this = this;
-            if (adaptToDeviceRatio === void 0) { adaptToDeviceRatio = true; }
-            // Public members
-            this.isFullscreen = false;
-            this.isPointerLock = false;
-            this.cullBackFaces = true;
-            this.renderEvenInBackground = true;
-            // To enable/disable IDB support and avoid XHR on .manifest
-            this.enableOfflineSupport = true;
-            this.scenes = new Array();
-            this._windowIsBackground = false;
-            this._webGLVersion = "1.0";
-            this._drawCalls = 0;
-            this._renderingQueueLaunched = false;
-            this._activeRenderLoops = [];
-            // FPS
-            this.fpsRange = 60;
-            this.previousFramesDuration = [];
-            this.fps = 60;
-            this.deltaTime = 0;
-            // States
-            this._depthCullingState = new BABYLON.Internals._DepthCullingState();
-            this._alphaState = new BABYLON.Internals._AlphaState();
-            this._alphaMode = Engine.ALPHA_DISABLE;
-            // Cache
-            this._loadedTexturesCache = new Array();
-            this._maxTextureChannels = 16;
-            this._activeTexturesCache = new Array(this._maxTextureChannels);
-            this._compiledEffects = {};
-            this._uintIndicesCurrentlySet = false;
-            this._currentBoundBuffer = new Array();
-            this._currentInstanceLocations = new Array();
-            this._currentInstanceBuffers = new Array();
-            this._renderingCanvas = canvas;
-            this._externalData = new BABYLON.StringDictionary();
-            options = options || {};
-            options.antialias = antialias;
-            if (options.preserveDrawingBuffer === undefined) {
-                options.preserveDrawingBuffer = false;
-            }
-            // GL
-            //try {
-            //    this._gl = <WebGLRenderingContext>(canvas.getContext("webgl2", options) || canvas.getContext("experimental-webgl2", options));
-            //    if (this._gl) {
-            //        this._webGLVersion = "2.0";
-            //    }
-            //} catch (e) {
-            //    // Do nothing
-            //}
-            if (!this._gl) {
-                try {
-                    this._gl = (canvas.getContext("webgl", options) || canvas.getContext("experimental-webgl", options));
-                }
-                catch (e) {
-                    throw new Error("WebGL not supported");
-                }
-            }
-            if (!this._gl) {
-                throw new Error("WebGL not supported");
-            }
-            this._onBlur = function () {
-                _this._windowIsBackground = true;
-            };
-            this._onFocus = function () {
-                _this._windowIsBackground = false;
-            };
-            window.addEventListener("blur", this._onBlur);
-            window.addEventListener("focus", this._onFocus);
-            // Viewport
-            var limitDeviceRatio = options.limitDeviceRatio || window.devicePixelRatio || 1.0;
-            this._hardwareScalingLevel = adaptToDeviceRatio ? 1.0 / Math.min(limitDeviceRatio, window.devicePixelRatio || 1.0) : 1.0;
-            this.resize();
-            // Caps
-            this._caps = new EngineCapabilities();
-            this._caps.maxTexturesImageUnits = this._gl.getParameter(this._gl.MAX_TEXTURE_IMAGE_UNITS);
-            this._caps.maxTextureSize = this._gl.getParameter(this._gl.MAX_TEXTURE_SIZE);
-            this._caps.maxCubemapTextureSize = this._gl.getParameter(this._gl.MAX_CUBE_MAP_TEXTURE_SIZE);
-            this._caps.maxRenderTextureSize = this._gl.getParameter(this._gl.MAX_RENDERBUFFER_SIZE);
-            // Infos
-            this._glVersion = this._gl.getParameter(this._gl.VERSION);
-            var rendererInfo = this._gl.getExtension("WEBGL_debug_renderer_info");
-            if (rendererInfo != null) {
-                this._glRenderer = this._gl.getParameter(rendererInfo.UNMASKED_RENDERER_WEBGL);
-                this._glVendor = this._gl.getParameter(rendererInfo.UNMASKED_VENDOR_WEBGL);
-            }
-            if (!this._glVendor) {
-                this._glVendor = "Unknown vendor";
-            }
-            if (!this._glRenderer) {
-                this._glRenderer = "Unknown renderer";
-            }
-            // Extensions
-            this._caps.standardDerivatives = (this._gl.getExtension('OES_standard_derivatives') !== null);
-            this._caps.s3tc = this._gl.getExtension('WEBGL_compressed_texture_s3tc');
-            this._caps.textureFloat = (this._gl.getExtension('OES_texture_float') !== null);
-            this._caps.textureAnisotropicFilterExtension = this._gl.getExtension('EXT_texture_filter_anisotropic') || this._gl.getExtension('WEBKIT_EXT_texture_filter_anisotropic') || this._gl.getExtension('MOZ_EXT_texture_filter_anisotropic');
-            this._caps.maxAnisotropy = this._caps.textureAnisotropicFilterExtension ? this._gl.getParameter(this._caps.textureAnisotropicFilterExtension.MAX_TEXTURE_MAX_ANISOTROPY_EXT) : 0;
-            this._caps.instancedArrays = this._gl.getExtension('ANGLE_instanced_arrays');
-            this._caps.uintIndices = this._gl.getExtension('OES_element_index_uint') !== null;
-            this._caps.fragmentDepthSupported = this._gl.getExtension('EXT_frag_depth') !== null;
-            this._caps.highPrecisionShaderSupported = true;
-            this._caps.drawBuffersExtension = this._gl.getExtension('WEBGL_draw_buffers');
-            this._caps.textureFloatLinearFiltering = this._gl.getExtension('OES_texture_float_linear');
-            this._caps.textureLOD = this._gl.getExtension('EXT_shader_texture_lod');
-            if (this._gl.getShaderPrecisionFormat) {
-                var highp = this._gl.getShaderPrecisionFormat(this._gl.FRAGMENT_SHADER, this._gl.HIGH_FLOAT);
-                this._caps.highPrecisionShaderSupported = highp.precision !== 0;
-            }
-            // Depth buffer
-            this.setDepthBuffer(true);
-            this.setDepthFunctionToLessOrEqual();
-            this.setDepthWrite(true);
-            // Fullscreen
-            this._onFullscreenChange = function () {
-                if (document.fullscreen !== undefined) {
-                    _this.isFullscreen = document.fullscreen;
-                }
-                else if (document.mozFullScreen !== undefined) {
-                    _this.isFullscreen = document.mozFullScreen;
-                }
-                else if (document.webkitIsFullScreen !== undefined) {
-                    _this.isFullscreen = document.webkitIsFullScreen;
-                }
-                else if (document.msIsFullScreen !== undefined) {
-                    _this.isFullscreen = document.msIsFullScreen;
-                }
-                // Pointer lock
-                if (_this.isFullscreen && _this._pointerLockRequested) {
-                    canvas.requestPointerLock = canvas.requestPointerLock ||
-                        canvas.msRequestPointerLock ||
-                        canvas.mozRequestPointerLock ||
-                        canvas.webkitRequestPointerLock;
-                    if (canvas.requestPointerLock) {
-                        canvas.requestPointerLock();
-                    }
-                }
-            };
-            document.addEventListener("fullscreenchange", this._onFullscreenChange, false);
-            document.addEventListener("mozfullscreenchange", this._onFullscreenChange, false);
-            document.addEventListener("webkitfullscreenchange", this._onFullscreenChange, false);
-            document.addEventListener("msfullscreenchange", this._onFullscreenChange, false);
-            // Pointer lock
-            this._onPointerLockChange = function () {
-                _this.isPointerLock = (document.mozPointerLockElement === canvas ||
-                    document.webkitPointerLockElement === canvas ||
-                    document.msPointerLockElement === canvas ||
-                    document.pointerLockElement === canvas);
-            };
-            document.addEventListener("pointerlockchange", this._onPointerLockChange, false);
-            document.addEventListener("mspointerlockchange", this._onPointerLockChange, false);
-            document.addEventListener("mozpointerlockchange", this._onPointerLockChange, false);
-            document.addEventListener("webkitpointerlockchange", this._onPointerLockChange, false);
-            if (BABYLON.AudioEngine && !Engine.audioEngine) {
-                Engine.audioEngine = new BABYLON.AudioEngine();
-            }
-            //default loading screen
-            this._loadingScreen = new BABYLON.DefaultLoadingScreen(this._renderingCanvas);
-            BABYLON.Tools.Log("Babylon.js engine (v" + Engine.Version + ") launched");
-        }
-        Object.defineProperty(Engine, "ALPHA_DISABLE", {
-            get: function () {
-                return Engine._ALPHA_DISABLE;
-            },
-            enumerable: true,
-            configurable: true
-        });
-        Object.defineProperty(Engine, "ALPHA_ONEONE", {
-            get: function () {
-                return Engine._ALPHA_ONEONE;
-            },
-            enumerable: true,
-            configurable: true
-        });
-        Object.defineProperty(Engine, "ALPHA_ADD", {
-            get: function () {
-                return Engine._ALPHA_ADD;
-            },
-            enumerable: true,
-            configurable: true
-        });
-        Object.defineProperty(Engine, "ALPHA_COMBINE", {
-            get: function () {
-                return Engine._ALPHA_COMBINE;
-            },
-            enumerable: true,
-            configurable: true
-        });
-        Object.defineProperty(Engine, "ALPHA_SUBTRACT", {
-            get: function () {
-                return Engine._ALPHA_SUBTRACT;
-            },
-            enumerable: true,
-            configurable: true
-        });
-        Object.defineProperty(Engine, "ALPHA_MULTIPLY", {
-            get: function () {
-                return Engine._ALPHA_MULTIPLY;
-            },
-            enumerable: true,
-            configurable: true
-        });
-        Object.defineProperty(Engine, "ALPHA_MAXIMIZED", {
-            get: function () {
-                return Engine._ALPHA_MAXIMIZED;
-            },
-            enumerable: true,
-            configurable: true
-        });
-        Object.defineProperty(Engine, "DELAYLOADSTATE_NONE", {
-            get: function () {
-                return Engine._DELAYLOADSTATE_NONE;
-            },
-            enumerable: true,
-            configurable: true
-        });
-        Object.defineProperty(Engine, "DELAYLOADSTATE_LOADED", {
-            get: function () {
-                return Engine._DELAYLOADSTATE_LOADED;
-            },
-            enumerable: true,
-            configurable: true
-        });
-        Object.defineProperty(Engine, "DELAYLOADSTATE_LOADING", {
-            get: function () {
-                return Engine._DELAYLOADSTATE_LOADING;
-            },
-            enumerable: true,
-            configurable: true
-        });
-        Object.defineProperty(Engine, "DELAYLOADSTATE_NOTLOADED", {
-            get: function () {
-                return Engine._DELAYLOADSTATE_NOTLOADED;
-            },
-            enumerable: true,
-            configurable: true
-        });
-        Object.defineProperty(Engine, "TEXTUREFORMAT_ALPHA", {
-            get: function () {
-                return Engine._TEXTUREFORMAT_ALPHA;
-            },
-            enumerable: true,
-            configurable: true
-        });
-        Object.defineProperty(Engine, "TEXTUREFORMAT_LUMINANCE", {
-            get: function () {
-                return Engine._TEXTUREFORMAT_LUMINANCE;
-            },
-            enumerable: true,
-            configurable: true
-        });
-        Object.defineProperty(Engine, "TEXTUREFORMAT_LUMINANCE_ALPHA", {
-            get: function () {
-                return Engine._TEXTUREFORMAT_LUMINANCE_ALPHA;
-            },
-            enumerable: true,
-            configurable: true
-        });
-        Object.defineProperty(Engine, "TEXTUREFORMAT_RGB", {
-            get: function () {
-                return Engine._TEXTUREFORMAT_RGB;
-            },
-            enumerable: true,
-            configurable: true
-        });
-        Object.defineProperty(Engine, "TEXTUREFORMAT_RGBA", {
-            get: function () {
-                return Engine._TEXTUREFORMAT_RGBA;
-            },
-            enumerable: true,
-            configurable: true
-        });
-        Object.defineProperty(Engine, "TEXTURETYPE_UNSIGNED_INT", {
-            get: function () {
-                return Engine._TEXTURETYPE_UNSIGNED_INT;
-            },
-            enumerable: true,
-            configurable: true
-        });
-        Object.defineProperty(Engine, "TEXTURETYPE_FLOAT", {
-            get: function () {
-                return Engine._TEXTURETYPE_FLOAT;
-            },
-            enumerable: true,
-            configurable: true
-        });
-        Object.defineProperty(Engine, "Version", {
-            get: function () {
-                return "2.4.0-beta";
-            },
-            enumerable: true,
-            configurable: true
-        });
-        Object.defineProperty(Engine.prototype, "webGLVersion", {
-            get: function () {
-                return this._webGLVersion;
-            },
-            enumerable: true,
-            configurable: true
-        });
-        Engine.prototype._prepareWorkingCanvas = function () {
-            if (this._workingCanvas) {
-                return;
-            }
-            this._workingCanvas = document.createElement("canvas");
-            this._workingContext = this._workingCanvas.getContext("2d");
-        };
-        Engine.prototype.resetTextureCache = function () {
-            for (var index = 0; index < this._maxTextureChannels; index++) {
-                this._activeTexturesCache[index] = null;
-            }
-        };
-        Engine.prototype.getGlInfo = function () {
-            return {
-                vendor: this._glVendor,
-                renderer: this._glRenderer,
-                version: this._glVersion
-            };
-        };
-        Engine.prototype.getAspectRatio = function (camera, useScreen) {
-            if (useScreen === void 0) { useScreen = false; }
-            var viewport = camera.viewport;
-            return (this.getRenderWidth(useScreen) * viewport.width) / (this.getRenderHeight(useScreen) * viewport.height);
-        };
-        Engine.prototype.getRenderWidth = function (useScreen) {
-            if (useScreen === void 0) { useScreen = false; }
-            if (!useScreen && this._currentRenderTarget) {
-                return this._currentRenderTarget._width;
-            }
-            return this._renderingCanvas.width;
-        };
-        Engine.prototype.getRenderHeight = function (useScreen) {
-            if (useScreen === void 0) { useScreen = false; }
-            if (!useScreen && this._currentRenderTarget) {
-                return this._currentRenderTarget._height;
-            }
-            return this._renderingCanvas.height;
-        };
-        Engine.prototype.getRenderingCanvas = function () {
-            return this._renderingCanvas;
-        };
-        Engine.prototype.getRenderingCanvasClientRect = function () {
-            return this._renderingCanvas.getBoundingClientRect();
-        };
-        Engine.prototype.setHardwareScalingLevel = function (level) {
-            this._hardwareScalingLevel = level;
-            this.resize();
-        };
-        Engine.prototype.getHardwareScalingLevel = function () {
-            return this._hardwareScalingLevel;
-        };
-        Engine.prototype.getLoadedTexturesCache = function () {
-            return this._loadedTexturesCache;
-        };
-        Engine.prototype.getCaps = function () {
-            return this._caps;
-        };
-        Object.defineProperty(Engine.prototype, "drawCalls", {
-            get: function () {
-                return this._drawCalls;
-            },
-            enumerable: true,
-            configurable: true
-        });
-        // Methods
-        Engine.prototype.resetDrawCalls = function () {
-            this._drawCalls = 0;
-        };
-        Engine.prototype.getDepthFunction = function () {
-            return this._depthCullingState.depthFunc;
-        };
-        Engine.prototype.setDepthFunction = function (depthFunc) {
-            this._depthCullingState.depthFunc = depthFunc;
-        };
-        Engine.prototype.setDepthFunctionToGreater = function () {
-            this._depthCullingState.depthFunc = this._gl.GREATER;
-        };
-        Engine.prototype.setDepthFunctionToGreaterOrEqual = function () {
-            this._depthCullingState.depthFunc = this._gl.GEQUAL;
-        };
-        Engine.prototype.setDepthFunctionToLess = function () {
-            this._depthCullingState.depthFunc = this._gl.LESS;
-        };
-        Engine.prototype.setDepthFunctionToLessOrEqual = function () {
-            this._depthCullingState.depthFunc = this._gl.LEQUAL;
-        };
-        /**
-         * stop executing a render loop function and remove it from the execution array
-         * @param {Function} [renderFunction] the function to be removed. If not provided all functions will be removed.
-         */
-        Engine.prototype.stopRenderLoop = function (renderFunction) {
-            if (!renderFunction) {
-                this._activeRenderLoops = [];
-                return;
-            }
-            var index = this._activeRenderLoops.indexOf(renderFunction);
-            if (index >= 0) {
-                this._activeRenderLoops.splice(index, 1);
-            }
-        };
-        Engine.prototype._renderLoop = function () {
-            var shouldRender = true;
-            if (!this.renderEvenInBackground && this._windowIsBackground) {
-                shouldRender = false;
-            }
-            if (shouldRender) {
-                // Start new frame
-                this.beginFrame();
-                for (var index = 0; index < this._activeRenderLoops.length; index++) {
-                    var renderFunction = this._activeRenderLoops[index];
-                    renderFunction();
-                }
-                // Present
-                this.endFrame();
-            }
-            if (this._activeRenderLoops.length > 0) {
-                // Register new frame
-                BABYLON.Tools.QueueNewFrame(this._bindedRenderFunction);
-            }
-            else {
-                this._renderingQueueLaunched = false;
-            }
-        };
-        /**
-         * Register and execute a render loop. The engine can have more than one render function.
-         * @param {Function} renderFunction - the function to continuously execute starting the next render loop.
-         * @example
-         * engine.runRenderLoop(function () {
-         *      scene.render()
-         * })
-         */
-        Engine.prototype.runRenderLoop = function (renderFunction) {
-            if (this._activeRenderLoops.indexOf(renderFunction) !== -1) {
-                return;
-            }
-            this._activeRenderLoops.push(renderFunction);
-            if (!this._renderingQueueLaunched) {
-                this._renderingQueueLaunched = true;
-                this._bindedRenderFunction = this._renderLoop.bind(this);
-                BABYLON.Tools.QueueNewFrame(this._bindedRenderFunction);
-            }
-        };
-        /**
-         * Toggle full screen mode.
-         * @param {boolean} requestPointerLock - should a pointer lock be requested from the user
-         * @param {any} options - an options object to be sent to the requestFullscreen function
-         */
-        Engine.prototype.switchFullscreen = function (requestPointerLock, options) {
-            if (this.isFullscreen) {
-                BABYLON.Tools.ExitFullscreen();
-            }
-            else {
-                this._pointerLockRequested = requestPointerLock;
-                BABYLON.Tools.RequestFullscreen(this._renderingCanvas, options);
-            }
-        };
-        Engine.prototype.clear = function (color, backBuffer, depthStencil) {
-            this.applyStates();
-            if (backBuffer) {
-                this._gl.clearColor(color.r, color.g, color.b, color.a !== undefined ? color.a : 1.0);
-            }
-            if (depthStencil && this._depthCullingState.depthMask) {
-                this._gl.clearDepth(1.0);
-            }
-            var mode = 0;
-            if (backBuffer) {
-                mode |= this._gl.COLOR_BUFFER_BIT;
-            }
-            if (depthStencil && this._depthCullingState.depthMask) {
-                mode |= this._gl.DEPTH_BUFFER_BIT;
-            }
-            this._gl.clear(mode);
-        };
-        Engine.prototype.scissorClear = function (x, y, width, height, clearColor) {
-            var gl = this._gl;
-            // Save state
-            var curScissor = gl.getParameter(gl.SCISSOR_TEST);
-            var curScissorBox = gl.getParameter(gl.SCISSOR_BOX);
-            // Change state
-            gl.enable(gl.SCISSOR_TEST);
-            gl.scissor(x, y, width, height);
-            // Clear
-            this.clear(clearColor, true, true);
-            // Restore state
-            gl.scissor(curScissorBox[0], curScissorBox[1], curScissorBox[2], curScissorBox[3]);
-            if (curScissor === true) {
-                gl.enable(gl.SCISSOR_TEST);
-            }
-            else {
-                gl.disable(gl.SCISSOR_TEST);
-            }
-        };
-        /**
-         * Set the WebGL's viewport
-         * @param {BABYLON.Viewport} viewport - the viewport element to be used.
-         * @param {number} [requiredWidth] - the width required for rendering. If not provided the rendering canvas' width is used.
-         * @param {number} [requiredHeight] - the height required for rendering. If not provided the rendering canvas' height is used.
-         */
-        Engine.prototype.setViewport = function (viewport, requiredWidth, requiredHeight) {
-            var width = requiredWidth || (navigator.isCocoonJS ? window.innerWidth : this._renderingCanvas.width);
-            var height = requiredHeight || (navigator.isCocoonJS ? window.innerHeight : this._renderingCanvas.height);
-            var x = viewport.x || 0;
-            var y = viewport.y || 0;
-            this._cachedViewport = viewport;
-            this._gl.viewport(x * width, y * height, width * viewport.width, height * viewport.height);
-        };
-        /**
-         * Directly set the WebGL Viewport
-         * The x, y, width & height are directly passed to the WebGL call
-         * @return the current viewport Object (if any) that is being replaced by this call. You can restore this viewport later on to go back to the original state.
-         */
-        Engine.prototype.setDirectViewport = function (x, y, width, height) {
-            var currentViewport = this._cachedViewport;
-            this._cachedViewport = null;
-            this._gl.viewport(x, y, width, height);
-            return currentViewport;
-        };
-        Engine.prototype.beginFrame = function () {
-            this._measureFps();
-        };
-        Engine.prototype.endFrame = function () {
-            //this.flushFramebuffer();
-        };
-        /**
-         * resize the view according to the canvas' size.
-         * @example
-         *   window.addEventListener("resize", function () {
-         *      engine.resize();
-         *   });
-         */
-        Engine.prototype.resize = function () {
-            var width = navigator.isCocoonJS ? window.innerWidth : this._renderingCanvas.clientWidth;
-            var height = navigator.isCocoonJS ? window.innerHeight : this._renderingCanvas.clientHeight;
-            this.setSize(width / this._hardwareScalingLevel, height / this._hardwareScalingLevel);
-            for (var index = 0; index < this.scenes.length; index++) {
-                var scene = this.scenes[index];
-                if (scene.debugLayer.isVisible()) {
-                    scene.debugLayer._syncPositions();
-                }
-            }
-        };
-        /**
-         * force a specific size of the canvas
-         * @param {number} width - the new canvas' width
-         * @param {number} height - the new canvas' height
-         */
-        Engine.prototype.setSize = function (width, height) {
-            this._renderingCanvas.width = width;
-            this._renderingCanvas.height = height;
-            for (var index = 0; index < this.scenes.length; index++) {
-                var scene = this.scenes[index];
-                for (var camIndex = 0; camIndex < scene.cameras.length; camIndex++) {
-                    var cam = scene.cameras[camIndex];
-                    cam._currentRenderId = 0;
-                }
-            }
-        };
-        Engine.prototype.bindFramebuffer = function (texture, faceIndex, requiredWidth, requiredHeight) {
-            this._currentRenderTarget = texture;
-            var gl = this._gl;
-            gl.bindFramebuffer(gl.FRAMEBUFFER, texture._framebuffer);
-            if (texture.isCube) {
-                gl.framebufferTexture2D(gl.FRAMEBUFFER, gl.COLOR_ATTACHMENT0, gl.TEXTURE_CUBE_MAP_POSITIVE_X + faceIndex, texture, 0);
-            }
-            else {
-                gl.framebufferTexture2D(gl.FRAMEBUFFER, gl.COLOR_ATTACHMENT0, gl.TEXTURE_2D, texture, 0);
-            }
-            this._gl.viewport(0, 0, requiredWidth || texture._width, requiredHeight || texture._height);
-            this.wipeCaches();
-        };
-        Engine.prototype.unBindFramebuffer = function (texture, disableGenerateMipMaps) {
-            if (disableGenerateMipMaps === void 0) { disableGenerateMipMaps = false; }
-            this._currentRenderTarget = null;
-            if (texture.generateMipMaps && !disableGenerateMipMaps) {
-                var gl = this._gl;
-                gl.bindTexture(gl.TEXTURE_2D, texture);
-                gl.generateMipmap(gl.TEXTURE_2D);
-                gl.bindTexture(gl.TEXTURE_2D, null);
-            }
-            this._gl.bindFramebuffer(this._gl.FRAMEBUFFER, null);
-        };
-        Engine.prototype.generateMipMapsForCubemap = function (texture) {
-            if (texture.generateMipMaps) {
-                var gl = this._gl;
-                gl.bindTexture(gl.TEXTURE_CUBE_MAP, texture);
-                gl.generateMipmap(gl.TEXTURE_CUBE_MAP);
-                gl.bindTexture(gl.TEXTURE_CUBE_MAP, null);
-            }
-        };
-        Engine.prototype.flushFramebuffer = function () {
-            this._gl.flush();
-        };
-        Engine.prototype.restoreDefaultFramebuffer = function () {
-            this._currentRenderTarget = null;
-            this._gl.bindFramebuffer(this._gl.FRAMEBUFFER, null);
-            this.setViewport(this._cachedViewport);
-            this.wipeCaches();
-        };
-        // VBOs
-        Engine.prototype._resetVertexBufferBinding = function () {
-            this.bindBuffer(null, this._gl.ARRAY_BUFFER);
-            this._cachedVertexBuffers = null;
-        };
-        Engine.prototype.createVertexBuffer = function (vertices) {
-            var vbo = this._gl.createBuffer();
-            this.bindBuffer(vbo, this._gl.ARRAY_BUFFER);
-            if (vertices instanceof Float32Array) {
-                this._gl.bufferData(this._gl.ARRAY_BUFFER, vertices, this._gl.STATIC_DRAW);
-            }
-            else {
-                this._gl.bufferData(this._gl.ARRAY_BUFFER, new Float32Array(vertices), this._gl.STATIC_DRAW);
-            }
-            this._resetVertexBufferBinding();
-            vbo.references = 1;
-            return vbo;
-        };
-        Engine.prototype.createDynamicVertexBuffer = function (vertices) {
-            var vbo = this._gl.createBuffer();
-            this.bindBuffer(vbo, this._gl.ARRAY_BUFFER);
-            if (vertices instanceof Float32Array) {
-                this._gl.bufferData(this._gl.ARRAY_BUFFER, vertices, this._gl.DYNAMIC_DRAW);
-            }
-            else {
-                this._gl.bufferData(this._gl.ARRAY_BUFFER, new Float32Array(vertices), this._gl.DYNAMIC_DRAW);
-            }
-            this._resetVertexBufferBinding();
-            vbo.references = 1;
-            return vbo;
-        };
-        Engine.prototype.updateDynamicVertexBuffer = function (vertexBuffer, vertices, offset, count) {
-            this.bindBuffer(vertexBuffer, this._gl.ARRAY_BUFFER);
-            if (offset === undefined) {
-                offset = 0;
-            }
-            if (count === undefined) {
-                if (vertices instanceof Float32Array) {
-                    this._gl.bufferSubData(this._gl.ARRAY_BUFFER, offset, vertices);
-                }
-                else {
-                    this._gl.bufferSubData(this._gl.ARRAY_BUFFER, offset, new Float32Array(vertices));
-                }
-            }
-            else {
-                if (vertices instanceof Float32Array) {
-                    this._gl.bufferSubData(this._gl.ARRAY_BUFFER, 0, vertices.subarray(offset, offset + count));
-                }
-                else {
-                    this._gl.bufferSubData(this._gl.ARRAY_BUFFER, 0, new Float32Array(vertices).subarray(offset, offset + count));
-                }
-            }
-            this._resetVertexBufferBinding();
-        };
-        Engine.prototype._resetIndexBufferBinding = function () {
-            this.bindBuffer(null, this._gl.ELEMENT_ARRAY_BUFFER);
-            this._cachedIndexBuffer = null;
-        };
-        Engine.prototype.createIndexBuffer = function (indices) {
-            var vbo = this._gl.createBuffer();
-            this.bindBuffer(vbo, this._gl.ELEMENT_ARRAY_BUFFER);
-            // Check for 32 bits indices
-            var arrayBuffer;
-            var need32Bits = false;
-            if (this._caps.uintIndices) {
-                for (var index = 0; index < indices.length; index++) {
-                    if (indices[index] > 65535) {
-                        need32Bits = true;
-                        break;
-                    }
-                }
-                arrayBuffer = need32Bits ? new Uint32Array(indices) : new Uint16Array(indices);
-            }
-            else {
-                arrayBuffer = new Uint16Array(indices);
-            }
-            this._gl.bufferData(this._gl.ELEMENT_ARRAY_BUFFER, arrayBuffer, this._gl.STATIC_DRAW);
-            this._resetIndexBufferBinding();
-            vbo.references = 1;
-            vbo.is32Bits = need32Bits;
-            return vbo;
-        };
-        Engine.prototype.bindArrayBuffer = function (buffer) {
-            this.bindBuffer(buffer, this._gl.ARRAY_BUFFER);
-        };
-        Engine.prototype.updateArrayBuffer = function (data) {
-            this._gl.bufferSubData(this._gl.ARRAY_BUFFER, 0, data);
-        };
-        Engine.prototype.bindBuffer = function (buffer, target) {
-            if (this._currentBoundBuffer[target] !== buffer) {
-                this._gl.bindBuffer(target, buffer);
-                this._currentBoundBuffer[target] = buffer;
-            }
-        };
-        Engine.prototype.bindBuffersDirectly = function (vertexBuffer, indexBuffer, vertexDeclaration, vertexStrideSize, effect) {
-            if (this._cachedVertexBuffers !== vertexBuffer || this._cachedEffectForVertexBuffers !== effect) {
-                this._cachedVertexBuffers = vertexBuffer;
-                this._cachedEffectForVertexBuffers = effect;
-                this.bindBuffer(vertexBuffer, this._gl.ARRAY_BUFFER);
-                var offset = 0;
-                for (var index = 0; index < vertexDeclaration.length; index++) {
-                    var order = effect.getAttributeLocation(index);
-                    if (order >= 0) {
-                        this._gl.vertexAttribPointer(order, vertexDeclaration[index], this._gl.FLOAT, false, vertexStrideSize, offset);
-                    }
-                    offset += vertexDeclaration[index] * 4;
-                }
-            }
-            if (this._cachedIndexBuffer !== indexBuffer) {
-                this._cachedIndexBuffer = indexBuffer;
-                this.bindBuffer(indexBuffer, this._gl.ELEMENT_ARRAY_BUFFER);
-                this._uintIndicesCurrentlySet = indexBuffer.is32Bits;
-            }
-        };
-        Engine.prototype.bindBuffers = function (vertexBuffers, indexBuffer, effect) {
-            if (this._cachedVertexBuffers !== vertexBuffers || this._cachedEffectForVertexBuffers !== effect) {
-                this._cachedVertexBuffers = vertexBuffers;
-                this._cachedEffectForVertexBuffers = effect;
-                var attributes = effect.getAttributesNames();
-                for (var index = 0; index < attributes.length; index++) {
-                    var order = effect.getAttributeLocation(index);
-                    if (order >= 0) {
-                        var vertexBuffer = vertexBuffers[attributes[index]];
-                        if (!vertexBuffer) {
-                            continue;
-                        }
-                        var buffer = vertexBuffer.getBuffer();
-                        this.bindBuffer(buffer, this._gl.ARRAY_BUFFER);
-                        this._gl.vertexAttribPointer(order, vertexBuffer.getSize(), this._gl.FLOAT, false, vertexBuffer.getStrideSize() * 4, vertexBuffer.getOffset() * 4);
-                        if (vertexBuffer.getIsInstanced()) {
-                            this._caps.instancedArrays.vertexAttribDivisorANGLE(order, 1);
-                            this._currentInstanceLocations.push(order);
-                            this._currentInstanceBuffers.push(buffer);
-                        }
-                    }
-                }
-            }
-            if (indexBuffer != null && this._cachedIndexBuffer !== indexBuffer) {
-                this._cachedIndexBuffer = indexBuffer;
-                this.bindBuffer(indexBuffer, this._gl.ELEMENT_ARRAY_BUFFER);
-                this._uintIndicesCurrentlySet = indexBuffer.is32Bits;
-            }
-        };
-        Engine.prototype.unbindInstanceAttributes = function () {
-            var boundBuffer;
-            for (var i = 0, ul = this._currentInstanceLocations.length; i < ul; i++) {
-                var instancesBuffer = this._currentInstanceBuffers[i];
-                if (boundBuffer != instancesBuffer) {
-                    boundBuffer = instancesBuffer;
-                    this.bindBuffer(instancesBuffer, this._gl.ARRAY_BUFFER);
-                }
-                var offsetLocation = this._currentInstanceLocations[i];
-                this._caps.instancedArrays.vertexAttribDivisorANGLE(offsetLocation, 0);
-            }
-            this._currentInstanceBuffers.length = 0;
-            this._currentInstanceLocations.length = 0;
-        };
-        Engine.prototype._releaseBuffer = function (buffer) {
-            buffer.references--;
-            if (buffer.references === 0) {
-                this._gl.deleteBuffer(buffer);
-                return true;
-            }
-            return false;
-        };
-        Engine.prototype.createInstancesBuffer = function (capacity) {
-            var buffer = this._gl.createBuffer();
-            buffer.capacity = capacity;
-            this.bindBuffer(buffer, this._gl.ARRAY_BUFFER);
-            this._gl.bufferData(this._gl.ARRAY_BUFFER, capacity, this._gl.DYNAMIC_DRAW);
-            return buffer;
-        };
-        Engine.prototype.deleteInstancesBuffer = function (buffer) {
-            this._gl.deleteBuffer(buffer);
-        };
-        Engine.prototype.updateAndBindInstancesBuffer = function (instancesBuffer, data, offsetLocations) {
-            this.bindBuffer(instancesBuffer, this._gl.ARRAY_BUFFER);
-            if (data) {
-                this._gl.bufferSubData(this._gl.ARRAY_BUFFER, 0, data);
-            }
-            if (offsetLocations[0].index !== undefined) {
-                var stride = 0;
-                for (var i = 0; i < offsetLocations.length; i++) {
-                    var ai = offsetLocations[i];
-                    stride += ai.attributeSize * 4;
-                }
-                for (var i = 0; i < offsetLocations.length; i++) {
-                    var ai = offsetLocations[i];
-                    this._gl.enableVertexAttribArray(ai.index);
-                    this._gl.vertexAttribPointer(ai.index, ai.attributeSize, ai.attribyteType || this._gl.FLOAT, ai.normalized || false, stride, ai.offset);
-                    this._caps.instancedArrays.vertexAttribDivisorANGLE(ai.index, 1);
-                    this._currentInstanceLocations.push(ai.index);
-                    this._currentInstanceBuffers.push(instancesBuffer);
-                }
-            }
-            else {
-                for (var index = 0; index < 4; index++) {
-                    var offsetLocation = offsetLocations[index];
-                    this._gl.enableVertexAttribArray(offsetLocation);
-                    this._gl.vertexAttribPointer(offsetLocation, 4, this._gl.FLOAT, false, 64, index * 16);
-                    this._caps.instancedArrays.vertexAttribDivisorANGLE(offsetLocation, 1);
-                    this._currentInstanceLocations.push(offsetLocation);
-                    this._currentInstanceBuffers.push(instancesBuffer);
-                }
-            }
-        };
-        Engine.prototype.applyStates = function () {
-            this._depthCullingState.apply(this._gl);
-            this._alphaState.apply(this._gl);
-        };
-        Engine.prototype.draw = function (useTriangles, indexStart, indexCount, instancesCount) {
-            // Apply states
-            this.applyStates();
-            this._drawCalls++;
-            // Render
-            var indexFormat = this._uintIndicesCurrentlySet ? this._gl.UNSIGNED_INT : this._gl.UNSIGNED_SHORT;
-            var mult = this._uintIndicesCurrentlySet ? 4 : 2;
-            if (instancesCount) {
-                this._caps.instancedArrays.drawElementsInstancedANGLE(useTriangles ? this._gl.TRIANGLES : this._gl.LINES, indexCount, indexFormat, indexStart * mult, instancesCount);
-                return;
-            }
-            this._gl.drawElements(useTriangles ? this._gl.TRIANGLES : this._gl.LINES, indexCount, indexFormat, indexStart * mult);
-        };
-        Engine.prototype.drawPointClouds = function (verticesStart, verticesCount, instancesCount) {
-            // Apply states
-            this.applyStates();
-            this._drawCalls++;
-            if (instancesCount) {
-                this._caps.instancedArrays.drawArraysInstancedANGLE(this._gl.POINTS, verticesStart, verticesCount, instancesCount);
-                return;
-            }
-            this._gl.drawArrays(this._gl.POINTS, verticesStart, verticesCount);
-        };
-        Engine.prototype.drawUnIndexed = function (useTriangles, verticesStart, verticesCount, instancesCount) {
-            // Apply states
-            this.applyStates();
-            this._drawCalls++;
-            if (instancesCount) {
-                this._caps.instancedArrays.drawArraysInstancedANGLE(useTriangles ? this._gl.TRIANGLES : this._gl.LINES, verticesStart, verticesCount, instancesCount);
-                return;
-            }
-            this._gl.drawArrays(useTriangles ? this._gl.TRIANGLES : this._gl.LINES, verticesStart, verticesCount);
-        };
-        // Shaders
-        Engine.prototype._releaseEffect = function (effect) {
-            if (this._compiledEffects[effect._key]) {
-                delete this._compiledEffects[effect._key];
-                if (effect.getProgram()) {
-                    this._gl.deleteProgram(effect.getProgram());
-                }
-            }
-        };
-        Engine.prototype.createEffect = function (baseName, attributesNames, uniformsNames, samplers, defines, fallbacks, onCompiled, onError, indexParameters) {
-            var vertex = baseName.vertexElement || baseName.vertex || baseName;
-            var fragment = baseName.fragmentElement || baseName.fragment || baseName;
-            var name = vertex + "+" + fragment + "@" + defines;
-            if (this._compiledEffects[name]) {
-                return this._compiledEffects[name];
-            }
-            var effect = new BABYLON.Effect(baseName, attributesNames, uniformsNames, samplers, this, defines, fallbacks, onCompiled, onError, indexParameters);
-            effect._key = name;
-            this._compiledEffects[name] = effect;
-            return effect;
-        };
-        Engine.prototype.createEffectForParticles = function (fragmentName, uniformsNames, samplers, defines, fallbacks, onCompiled, onError) {
-            if (uniformsNames === void 0) { uniformsNames = []; }
-            if (samplers === void 0) { samplers = []; }
-            if (defines === void 0) { defines = ""; }
-            return this.createEffect({
-                vertex: "particles",
-                fragmentElement: fragmentName
-            }, ["position", "color", "options"], ["view", "projection"].concat(uniformsNames), ["diffuseSampler"].concat(samplers), defines, fallbacks, onCompiled, onError);
-        };
-        Engine.prototype.createShaderProgram = function (vertexCode, fragmentCode, defines) {
-            var vertexShader = compileShader(this._gl, vertexCode, "vertex", defines);
-            var fragmentShader = compileShader(this._gl, fragmentCode, "fragment", defines);
-            var shaderProgram = this._gl.createProgram();
-            this._gl.attachShader(shaderProgram, vertexShader);
-            this._gl.attachShader(shaderProgram, fragmentShader);
-            this._gl.linkProgram(shaderProgram);
-            var linked = this._gl.getProgramParameter(shaderProgram, this._gl.LINK_STATUS);
-            if (!linked) {
-                var error = this._gl.getProgramInfoLog(shaderProgram);
-                if (error) {
-                    throw new Error(error);
-                }
-            }
-            this._gl.deleteShader(vertexShader);
-            this._gl.deleteShader(fragmentShader);
-            return shaderProgram;
-        };
-        Engine.prototype.getUniforms = function (shaderProgram, uniformsNames) {
-            var results = [];
-            for (var index = 0; index < uniformsNames.length; index++) {
-                results.push(this._gl.getUniformLocation(shaderProgram, uniformsNames[index]));
-            }
-            return results;
-        };
-        Engine.prototype.getAttributes = function (shaderProgram, attributesNames) {
-            var results = [];
-            for (var index = 0; index < attributesNames.length; index++) {
-                try {
-                    results.push(this._gl.getAttribLocation(shaderProgram, attributesNames[index]));
-                }
-                catch (e) {
-                    results.push(-1);
-                }
-            }
-            return results;
-        };
-        Engine.prototype.enableEffect = function (effect) {
-            if (!effect || !effect.getAttributesCount() || this._currentEffect === effect) {
-                if (effect && effect.onBind) {
-                    effect.onBind(effect);
-                }
-                return;
-            }
-            this._vertexAttribArraysToUse = this._vertexAttribArraysToUse || [];
-            this._vertexAttribArraysEnabled = this._vertexAttribArraysEnabled || [];
-            // Use program
-            this._gl.useProgram(effect.getProgram());
-            var i, ul;
-            for (i = 0, ul = this._vertexAttribArraysToUse.length; i < ul; i++) {
-                this._vertexAttribArraysToUse[i] = false;
-            }
-            var attributesCount = effect.getAttributesCount();
-            for (i = 0; i < attributesCount; i++) {
-                // Attributes
-                var order = effect.getAttributeLocation(i);
-                if (order >= 0) {
-                    this._vertexAttribArraysToUse[order] = true;
-                }
-            }
-            for (i = 0, ul = this._vertexAttribArraysEnabled.length; i < ul; i++) {
-                if (i > this._gl.VERTEX_ATTRIB_ARRAY_ENABLED || !this._vertexAttribArraysEnabled[i] || this._vertexAttribArraysToUse[i]) {
-                    continue;
-                }
-                this._vertexAttribArraysEnabled[i] = false;
-                this._gl.disableVertexAttribArray(i);
-            }
-            for (i = 0, ul = this._vertexAttribArraysToUse.length; i < ul; i++) {
-                if (this._vertexAttribArraysToUse[i] && !this._vertexAttribArraysEnabled[i]) {
-                    this._vertexAttribArraysEnabled[i] = true;
-                    this._gl.enableVertexAttribArray(i);
-                }
-            }
-            this._currentEffect = effect;
-            if (effect.onBind) {
-                effect.onBind(effect);
-            }
-        };
-        Engine.prototype.setArray = function (uniform, array) {
-            if (!uniform)
-                return;
-            this._gl.uniform1fv(uniform, array);
-        };
-        Engine.prototype.setArray2 = function (uniform, array) {
-            if (!uniform || array.length % 2 !== 0)
-                return;
-            this._gl.uniform2fv(uniform, array);
-        };
-        Engine.prototype.setArray3 = function (uniform, array) {
-            if (!uniform || array.length % 3 !== 0)
-                return;
-            this._gl.uniform3fv(uniform, array);
-        };
-        Engine.prototype.setArray4 = function (uniform, array) {
-            if (!uniform || array.length % 4 !== 0)
-                return;
-            this._gl.uniform4fv(uniform, array);
-        };
-        Engine.prototype.setMatrices = function (uniform, matrices) {
-            if (!uniform)
-                return;
-            this._gl.uniformMatrix4fv(uniform, false, matrices);
-        };
-        Engine.prototype.setMatrix = function (uniform, matrix) {
-            if (!uniform)
-                return;
-            this._gl.uniformMatrix4fv(uniform, false, matrix.toArray());
-        };
-        Engine.prototype.setMatrix3x3 = function (uniform, matrix) {
-            if (!uniform)
-                return;
-            this._gl.uniformMatrix3fv(uniform, false, matrix);
-        };
-        Engine.prototype.setMatrix2x2 = function (uniform, matrix) {
-            if (!uniform)
-                return;
-            this._gl.uniformMatrix2fv(uniform, false, matrix);
-        };
-        Engine.prototype.setFloat = function (uniform, value) {
-            if (!uniform)
-                return;
-            this._gl.uniform1f(uniform, value);
-        };
-        Engine.prototype.setFloat2 = function (uniform, x, y) {
-            if (!uniform)
-                return;
-            this._gl.uniform2f(uniform, x, y);
-        };
-        Engine.prototype.setFloat3 = function (uniform, x, y, z) {
-            if (!uniform)
-                return;
-            this._gl.uniform3f(uniform, x, y, z);
-        };
-        Engine.prototype.setBool = function (uniform, bool) {
-            if (!uniform)
-                return;
-            this._gl.uniform1i(uniform, bool);
-        };
-        Engine.prototype.setFloat4 = function (uniform, x, y, z, w) {
-            if (!uniform)
-                return;
-            this._gl.uniform4f(uniform, x, y, z, w);
-        };
-        Engine.prototype.setColor3 = function (uniform, color3) {
-            if (!uniform)
-                return;
-            this._gl.uniform3f(uniform, color3.r, color3.g, color3.b);
-        };
-        Engine.prototype.setColor4 = function (uniform, color3, alpha) {
-            if (!uniform)
-                return;
-            this._gl.uniform4f(uniform, color3.r, color3.g, color3.b, alpha);
-        };
-        // States
-        Engine.prototype.setState = function (culling, zOffset, force, reverseSide) {
-            if (zOffset === void 0) { zOffset = 0; }
-            if (reverseSide === void 0) { reverseSide = false; }
-            // Culling        
-            var showSide = reverseSide ? this._gl.FRONT : this._gl.BACK;
-            var hideSide = reverseSide ? this._gl.BACK : this._gl.FRONT;
-            var cullFace = this.cullBackFaces ? showSide : hideSide;
-            if (this._depthCullingState.cull !== culling || force || this._depthCullingState.cullFace !== cullFace) {
-                if (culling) {
-                    this._depthCullingState.cullFace = cullFace;
-                    this._depthCullingState.cull = true;
-                }
-                else {
-                    this._depthCullingState.cull = false;
-                }
-            }
-            // Z offset
-            this._depthCullingState.zOffset = zOffset;
-        };
-        Engine.prototype.setDepthBuffer = function (enable) {
-            this._depthCullingState.depthTest = enable;
-        };
-        Engine.prototype.getDepthWrite = function () {
-            return this._depthCullingState.depthMask;
-        };
-        Engine.prototype.setDepthWrite = function (enable) {
-            this._depthCullingState.depthMask = enable;
-        };
-        Engine.prototype.setColorWrite = function (enable) {
-            this._gl.colorMask(enable, enable, enable, enable);
-        };
-        Engine.prototype.setAlphaMode = function (mode, noDepthWriteChange) {
-            if (noDepthWriteChange === void 0) { noDepthWriteChange = false; }
-            if (this._alphaMode === mode) {
-                return;
-            }
-            switch (mode) {
-                case Engine.ALPHA_DISABLE:
-                    this._alphaState.alphaBlend = false;
-                    break;
-                case Engine.ALPHA_COMBINE:
-                    this._alphaState.setAlphaBlendFunctionParameters(this._gl.SRC_ALPHA, this._gl.ONE_MINUS_SRC_ALPHA, this._gl.ONE, this._gl.ONE);
-                    this._alphaState.alphaBlend = true;
-                    break;
-                case Engine.ALPHA_ONEONE:
-                    this._alphaState.setAlphaBlendFunctionParameters(this._gl.ONE, this._gl.ONE, this._gl.ZERO, this._gl.ONE);
-                    this._alphaState.alphaBlend = true;
-                    break;
-                case Engine.ALPHA_ADD:
-                    this._alphaState.setAlphaBlendFunctionParameters(this._gl.SRC_ALPHA, this._gl.ONE, this._gl.ZERO, this._gl.ONE);
-                    this._alphaState.alphaBlend = true;
-                    break;
-                case Engine.ALPHA_SUBTRACT:
-                    this._alphaState.setAlphaBlendFunctionParameters(this._gl.ZERO, this._gl.ONE_MINUS_SRC_COLOR, this._gl.ONE, this._gl.ONE);
-                    this._alphaState.alphaBlend = true;
-                    break;
-                case Engine.ALPHA_MULTIPLY:
-                    this._alphaState.setAlphaBlendFunctionParameters(this._gl.DST_COLOR, this._gl.ZERO, this._gl.ONE, this._gl.ONE);
-                    this._alphaState.alphaBlend = true;
-                    break;
-                case Engine.ALPHA_MAXIMIZED:
-                    this._alphaState.setAlphaBlendFunctionParameters(this._gl.SRC_ALPHA, this._gl.ONE_MINUS_SRC_COLOR, this._gl.ONE, this._gl.ONE);
-                    this._alphaState.alphaBlend = true;
-                    break;
-            }
-            if (!noDepthWriteChange) {
-                this.setDepthWrite(mode === Engine.ALPHA_DISABLE);
-            }
-            this._alphaMode = mode;
-        };
-        Engine.prototype.getAlphaMode = function () {
-            return this._alphaMode;
-        };
-        Engine.prototype.setAlphaTesting = function (enable) {
-            this._alphaTest = enable;
-        };
-        Engine.prototype.getAlphaTesting = function () {
-            return this._alphaTest;
-        };
-        // Textures
-        Engine.prototype.wipeCaches = function () {
-            this.resetTextureCache();
-            this._currentEffect = null;
-            this._depthCullingState.reset();
-            this.setDepthFunctionToLessOrEqual();
-            this._alphaState.reset();
-            this._cachedVertexBuffers = null;
-            this._cachedIndexBuffer = null;
-            this._cachedEffectForVertexBuffers = null;
-        };
-        Engine.prototype.setSamplingMode = function (texture, samplingMode) {
-            var gl = this._gl;
-            gl.bindTexture(gl.TEXTURE_2D, texture);
-            var magFilter = gl.NEAREST;
-            var minFilter = gl.NEAREST;
-            if (samplingMode === BABYLON.Texture.BILINEAR_SAMPLINGMODE) {
-                magFilter = gl.LINEAR;
-                minFilter = gl.LINEAR;
-            }
-            else if (samplingMode === BABYLON.Texture.TRILINEAR_SAMPLINGMODE) {
-                magFilter = gl.LINEAR;
-                minFilter = gl.LINEAR_MIPMAP_LINEAR;
-            }
-            gl.texParameteri(gl.TEXTURE_2D, gl.TEXTURE_MAG_FILTER, magFilter);
-            gl.texParameteri(gl.TEXTURE_2D, gl.TEXTURE_MIN_FILTER, minFilter);
-            gl.bindTexture(gl.TEXTURE_2D, null);
-            texture.samplingMode = samplingMode;
-        };
-        Engine.prototype.createTexture = function (url, noMipmap, invertY, scene, samplingMode, onLoad, onError, buffer) {
-            var _this = this;
-            if (samplingMode === void 0) { samplingMode = BABYLON.Texture.TRILINEAR_SAMPLINGMODE; }
-            if (onLoad === void 0) { onLoad = null; }
-            if (onError === void 0) { onError = null; }
-            if (buffer === void 0) { buffer = null; }
-            var texture = this._gl.createTexture();
-            var extension;
-            var fromData = false;
-            if (url.substr(0, 5) === "data:") {
-                fromData = true;
-            }
-            if (!fromData)
-                extension = url.substr(url.length - 4, 4).toLowerCase();
-            else {
-                var oldUrl = url;
-                fromData = oldUrl.split(':');
-                url = oldUrl;
-                extension = fromData[1].substr(fromData[1].length - 4, 4).toLowerCase();
-            }
-            var isDDS = this.getCaps().s3tc && (extension === ".dds");
-            var isTGA = (extension === ".tga");
-            scene._addPendingData(texture);
-            texture.url = url;
-            texture.noMipmap = noMipmap;
-            texture.references = 1;
-            texture.samplingMode = samplingMode;
-            this._loadedTexturesCache.push(texture);
-            var onerror = function () {
-                scene._removePendingData(texture);
-                if (onError) {
-                    onError();
-                }
-            };
-            var callback;
-            if (isTGA) {
-                callback = function (arrayBuffer) {
-                    var data = new Uint8Array(arrayBuffer);
-                    var header = BABYLON.Internals.TGATools.GetTGAHeader(data);
-                    prepareWebGLTexture(texture, _this._gl, scene, header.width, header.height, invertY, noMipmap, false, function () {
-                        BABYLON.Internals.TGATools.UploadContent(_this._gl, data);
-                    }, onLoad, samplingMode);
-                };
-                if (!(fromData instanceof Array))
-                    BABYLON.Tools.LoadFile(url, function (arrayBuffer) {
-                        callback(arrayBuffer);
-                    }, onerror, scene.database, true);
-                else
-                    callback(buffer);
-            }
-            else if (isDDS) {
-                callback = function (data) {
-                    var info = BABYLON.Internals.DDSTools.GetDDSInfo(data);
-                    var loadMipmap = (info.isRGB || info.isLuminance || info.mipmapCount > 1) && !noMipmap && ((info.width >> (info.mipmapCount - 1)) === 1);
-                    prepareWebGLTexture(texture, _this._gl, scene, info.width, info.height, invertY, !loadMipmap, info.isFourCC, function () {
-                        BABYLON.Internals.DDSTools.UploadDDSLevels(_this._gl, _this.getCaps().s3tc, data, info, loadMipmap, 1);
-                    }, onLoad, samplingMode);
-                };
-                if (!(fromData instanceof Array))
-                    BABYLON.Tools.LoadFile(url, function (data) {
-                        callback(data);
-                    }, onerror, scene.database, true);
-                else
-                    callback(buffer);
-            }
-            else {
-                var onload = function (img) {
-                    prepareWebGLTexture(texture, _this._gl, scene, img.width, img.height, invertY, noMipmap, false, function (potWidth, potHeight) {
-                        var isPot = (img.width === potWidth && img.height === potHeight);
-                        if (!isPot) {
-                            _this._prepareWorkingCanvas();
-                            _this._workingCanvas.width = potWidth;
-                            _this._workingCanvas.height = potHeight;
-                            if (samplingMode === BABYLON.Texture.NEAREST_SAMPLINGMODE) {
-                                _this._workingContext.imageSmoothingEnabled = false;
-                                _this._workingContext.mozImageSmoothingEnabled = false;
-                                _this._workingContext.oImageSmoothingEnabled = false;
-                                _this._workingContext.webkitImageSmoothingEnabled = false;
-                                _this._workingContext.msImageSmoothingEnabled = false;
-                            }
-                            _this._workingContext.drawImage(img, 0, 0, img.width, img.height, 0, 0, potWidth, potHeight);
-                            if (samplingMode === BABYLON.Texture.NEAREST_SAMPLINGMODE) {
-                                _this._workingContext.imageSmoothingEnabled = true;
-                                _this._workingContext.mozImageSmoothingEnabled = true;
-                                _this._workingContext.oImageSmoothingEnabled = true;
-                                _this._workingContext.webkitImageSmoothingEnabled = true;
-                                _this._workingContext.msImageSmoothingEnabled = true;
-                            }
-                        }
-                        _this._gl.texImage2D(_this._gl.TEXTURE_2D, 0, _this._gl.RGBA, _this._gl.RGBA, _this._gl.UNSIGNED_BYTE, isPot ? img : _this._workingCanvas);
-                    }, onLoad, samplingMode);
-                };
-                if (!(fromData instanceof Array))
-                    BABYLON.Tools.LoadImage(url, onload, onerror, scene.database);
-                else
-                    BABYLON.Tools.LoadImage(buffer, onload, onerror, scene.database);
-            }
-            return texture;
-        };
-        Engine.prototype._getInternalFormat = function (format) {
-            var internalFormat = this._gl.RGBA;
-            switch (format) {
-                case Engine.TEXTUREFORMAT_ALPHA:
-                    internalFormat = this._gl.ALPHA;
-                    break;
-                case Engine.TEXTUREFORMAT_LUMINANCE:
-                    internalFormat = this._gl.LUMINANCE;
-                    break;
-                case Engine.TEXTUREFORMAT_LUMINANCE_ALPHA:
-                    internalFormat = this._gl.LUMINANCE_ALPHA;
-                    break;
-                case Engine.TEXTUREFORMAT_RGB:
-                    internalFormat = this._gl.RGB;
-                    break;
-                case Engine.TEXTUREFORMAT_RGBA:
-                    internalFormat = this._gl.RGBA;
-                    break;
-            }
-            return internalFormat;
-        };
-        Engine.prototype.updateRawTexture = function (texture, data, format, invertY, compression) {
-            if (compression === void 0) { compression = null; }
-            var internalFormat = this._getInternalFormat(format);
-            this._gl.bindTexture(this._gl.TEXTURE_2D, texture);
-            this._gl.pixelStorei(this._gl.UNPACK_FLIP_Y_WEBGL, invertY === undefined ? 1 : (invertY ? 1 : 0));
-            if (texture._width % 4 !== 0) {
-                this._gl.pixelStorei(this._gl.UNPACK_ALIGNMENT, 1);
-            }
-            if (compression) {
-                this._gl.compressedTexImage2D(this._gl.TEXTURE_2D, 0, this.getCaps().s3tc[compression], texture._width, texture._height, 0, data);
-            }
-            else {
-                this._gl.texImage2D(this._gl.TEXTURE_2D, 0, internalFormat, texture._width, texture._height, 0, internalFormat, this._gl.UNSIGNED_BYTE, data);
-            }
-            if (texture.generateMipMaps) {
-                this._gl.generateMipmap(this._gl.TEXTURE_2D);
-            }
-            this._gl.bindTexture(this._gl.TEXTURE_2D, null);
-            this.resetTextureCache();
-            texture.isReady = true;
-        };
-        Engine.prototype.createRawTexture = function (data, width, height, format, generateMipMaps, invertY, samplingMode, compression) {
-            if (compression === void 0) { compression = null; }
-            var texture = this._gl.createTexture();
-            texture._baseWidth = width;
-            texture._baseHeight = height;
-            texture._width = width;
-            texture._height = height;
-            texture.references = 1;
-            this.updateRawTexture(texture, data, format, invertY, compression);
-            this._gl.bindTexture(this._gl.TEXTURE_2D, texture);
-            // Filters
-            var filters = getSamplingParameters(samplingMode, generateMipMaps, this._gl);
-            this._gl.texParameteri(this._gl.TEXTURE_2D, this._gl.TEXTURE_MAG_FILTER, filters.mag);
-            this._gl.texParameteri(this._gl.TEXTURE_2D, this._gl.TEXTURE_MIN_FILTER, filters.min);
-            this._gl.bindTexture(this._gl.TEXTURE_2D, null);
-            texture.samplingMode = samplingMode;
-            this._loadedTexturesCache.push(texture);
-            return texture;
-        };
-        Engine.prototype.createDynamicTexture = function (width, height, generateMipMaps, samplingMode, forceExponantOfTwo) {
-            if (forceExponantOfTwo === void 0) { forceExponantOfTwo = true; }
-            var texture = this._gl.createTexture();
-            texture._baseWidth = width;
-            texture._baseHeight = height;
-            if (forceExponantOfTwo) {
-                width = BABYLON.Tools.GetExponentOfTwo(width, this._caps.maxTextureSize);
-                height = BABYLON.Tools.GetExponentOfTwo(height, this._caps.maxTextureSize);
-            }
-            this.resetTextureCache();
-            texture._width = width;
-            texture._height = height;
-            texture.isReady = false;
-            texture.generateMipMaps = generateMipMaps;
-            texture.references = 1;
-            texture.samplingMode = samplingMode;
-            this.updateTextureSamplingMode(samplingMode, texture);
-            this._loadedTexturesCache.push(texture);
-            return texture;
-        };
-        Engine.prototype.updateTextureSamplingMode = function (samplingMode, texture) {
-            var filters = getSamplingParameters(samplingMode, texture.generateMipMaps, this._gl);
-            if (texture.isCube) {
-                this._gl.bindTexture(this._gl.TEXTURE_CUBE_MAP, texture);
-                this._gl.texParameteri(this._gl.TEXTURE_CUBE_MAP, this._gl.TEXTURE_MAG_FILTER, filters.mag);
-                this._gl.texParameteri(this._gl.TEXTURE_CUBE_MAP, this._gl.TEXTURE_MIN_FILTER, filters.min);
-                this._gl.bindTexture(this._gl.TEXTURE_CUBE_MAP, null);
-            }
-            else {
-                this._gl.bindTexture(this._gl.TEXTURE_2D, texture);
-                this._gl.texParameteri(this._gl.TEXTURE_2D, this._gl.TEXTURE_MAG_FILTER, filters.mag);
-                this._gl.texParameteri(this._gl.TEXTURE_2D, this._gl.TEXTURE_MIN_FILTER, filters.min);
-                this._gl.bindTexture(this._gl.TEXTURE_2D, null);
-            }
-        };
-        Engine.prototype.updateDynamicTexture = function (texture, canvas, invertY, premulAlpha) {
-            if (premulAlpha === void 0) { premulAlpha = false; }
-            this._gl.bindTexture(this._gl.TEXTURE_2D, texture);
-            this._gl.pixelStorei(this._gl.UNPACK_FLIP_Y_WEBGL, invertY ? 1 : 0);
-            if (premulAlpha) {
-                this._gl.pixelStorei(this._gl.UNPACK_PREMULTIPLY_ALPHA_WEBGL, 1);
-            }
-            this._gl.texImage2D(this._gl.TEXTURE_2D, 0, this._gl.RGBA, this._gl.RGBA, this._gl.UNSIGNED_BYTE, canvas);
-            if (texture.generateMipMaps) {
-                this._gl.generateMipmap(this._gl.TEXTURE_2D);
-            }
-            this._gl.bindTexture(this._gl.TEXTURE_2D, null);
-            this.resetTextureCache();
-            texture.isReady = true;
-        };
-        Engine.prototype.updateVideoTexture = function (texture, video, invertY) {
-            if (texture._isDisabled) {
-                return;
-            }
-            this._gl.bindTexture(this._gl.TEXTURE_2D, texture);
-            this._gl.pixelStorei(this._gl.UNPACK_FLIP_Y_WEBGL, invertY ? 0 : 1); // Video are upside down by default
-            try {
-                // Testing video texture support
-                if (this._videoTextureSupported === undefined) {
-                    this._gl.texImage2D(this._gl.TEXTURE_2D, 0, this._gl.RGBA, this._gl.RGBA, this._gl.UNSIGNED_BYTE, video);
-                    if (this._gl.getError() !== 0) {
-                        this._videoTextureSupported = false;
-                    }
-                    else {
-                        this._videoTextureSupported = true;
-                    }
-                }
-                // Copy video through the current working canvas if video texture is not supported
-                if (!this._videoTextureSupported) {
-                    if (!texture._workingCanvas) {
-                        texture._workingCanvas = document.createElement("canvas");
-                        texture._workingContext = texture._workingCanvas.getContext("2d");
-                        texture._workingCanvas.width = texture._width;
-                        texture._workingCanvas.height = texture._height;
-                    }
-                    texture._workingContext.drawImage(video, 0, 0, video.videoWidth, video.videoHeight, 0, 0, texture._width, texture._height);
-                    this._gl.texImage2D(this._gl.TEXTURE_2D, 0, this._gl.RGBA, this._gl.RGBA, this._gl.UNSIGNED_BYTE, texture._workingCanvas);
-                }
-                else {
-                    this._gl.texImage2D(this._gl.TEXTURE_2D, 0, this._gl.RGBA, this._gl.RGBA, this._gl.UNSIGNED_BYTE, video);
-                }
-                if (texture.generateMipMaps) {
-                    this._gl.generateMipmap(this._gl.TEXTURE_2D);
-                }
-                this._gl.bindTexture(this._gl.TEXTURE_2D, null);
-                this.resetTextureCache();
-                texture.isReady = true;
-            }
-            catch (ex) {
-                // Something unexpected
-                // Let's disable the texture
-                texture._isDisabled = true;
-            }
-        };
-        Engine.prototype.createRenderTargetTexture = function (size, options) {
-            // old version had a "generateMipMaps" arg instead of options.
-            // if options.generateMipMaps is undefined, consider that options itself if the generateMipmaps value
-            // in the same way, generateDepthBuffer is defaulted to true
-            var generateMipMaps = false;
-            var generateDepthBuffer = true;
-            var type = Engine.TEXTURETYPE_UNSIGNED_INT;
-            var samplingMode = BABYLON.Texture.TRILINEAR_SAMPLINGMODE;
-            if (options !== undefined) {
-                generateMipMaps = options.generateMipMaps === undefined ? options : options.generateMipMaps;
-                generateDepthBuffer = options.generateDepthBuffer === undefined ? true : options.generateDepthBuffer;
-                type = options.type === undefined ? type : options.type;
-                if (options.samplingMode !== undefined) {
-                    samplingMode = options.samplingMode;
-                }
-                if (type === Engine.TEXTURETYPE_FLOAT) {
-                    // if floating point (gl.FLOAT) then force to NEAREST_SAMPLINGMODE
-                    samplingMode = BABYLON.Texture.NEAREST_SAMPLINGMODE;
-                }
-            }
-            var gl = this._gl;
-            var texture = gl.createTexture();
-            gl.bindTexture(gl.TEXTURE_2D, texture);
-            var width = size.width || size;
-            var height = size.height || size;
-            var filters = getSamplingParameters(samplingMode, generateMipMaps, gl);
-            if (type === Engine.TEXTURETYPE_FLOAT && !this._caps.textureFloat) {
-                type = Engine.TEXTURETYPE_UNSIGNED_INT;
-                BABYLON.Tools.Warn("Float textures are not supported. Render target forced to TEXTURETYPE_UNSIGNED_BYTE type");
-            }
-            gl.texParameteri(gl.TEXTURE_2D, gl.TEXTURE_MAG_FILTER, gl.LINEAR); //filters.mag);
-            gl.texParameteri(gl.TEXTURE_2D, gl.TEXTURE_MIN_FILTER, gl.LINEAR); //filters.min);
-            gl.texParameteri(gl.TEXTURE_2D, gl.TEXTURE_WRAP_S, gl.CLAMP_TO_EDGE);
-            gl.texParameteri(gl.TEXTURE_2D, gl.TEXTURE_WRAP_T, gl.CLAMP_TO_EDGE);
-            gl.texImage2D(gl.TEXTURE_2D, 0, gl.RGBA, width, height, 0, gl.RGBA, getWebGLTextureType(gl, type), null);
-            var depthBuffer;
-            // Create the depth buffer
-            if (generateDepthBuffer) {
-                depthBuffer = gl.createRenderbuffer();
-                gl.bindRenderbuffer(gl.RENDERBUFFER, depthBuffer);
-                gl.renderbufferStorage(gl.RENDERBUFFER, gl.DEPTH_COMPONENT16, width, height);
-            }
-            // Create the framebuffer
-            var framebuffer = gl.createFramebuffer();
-            gl.bindFramebuffer(gl.FRAMEBUFFER, framebuffer);
-            if (generateDepthBuffer) {
-                gl.framebufferRenderbuffer(gl.FRAMEBUFFER, gl.DEPTH_ATTACHMENT, gl.RENDERBUFFER, depthBuffer);
-            }
-            if (generateMipMaps) {
-                this._gl.generateMipmap(this._gl.TEXTURE_2D);
-            }
-            // Unbind
-            gl.bindTexture(gl.TEXTURE_2D, null);
-            gl.bindRenderbuffer(gl.RENDERBUFFER, null);
-            gl.bindFramebuffer(gl.FRAMEBUFFER, null);
-            texture._framebuffer = framebuffer;
-            if (generateDepthBuffer) {
-                texture._depthBuffer = depthBuffer;
-            }
-            texture._baseWidth = width;
-            texture._baseHeight = height;
-            texture._width = width;
-            texture._height = height;
-            texture.isReady = true;
-            texture.generateMipMaps = generateMipMaps;
-            texture.references = 1;
-            texture.samplingMode = samplingMode;
-            this.resetTextureCache();
-            this._loadedTexturesCache.push(texture);
-            return texture;
-        };
-        Engine.prototype.createRenderTargetCubeTexture = function (size, options) {
-            var gl = this._gl;
-            var texture = gl.createTexture();
-            var generateMipMaps = true;
-            var samplingMode = BABYLON.Texture.TRILINEAR_SAMPLINGMODE;
-            if (options !== undefined) {
-                generateMipMaps = options.generateMipMaps === undefined ? options : options.generateMipMaps;
-                if (options.samplingMode !== undefined) {
-                    samplingMode = options.samplingMode;
-                }
-            }
-            texture.isCube = true;
-            texture.references = 1;
-            texture.generateMipMaps = generateMipMaps;
-            texture.references = 1;
-            texture.samplingMode = samplingMode;
-            var filters = getSamplingParameters(samplingMode, generateMipMaps, gl);
-            gl.bindTexture(gl.TEXTURE_CUBE_MAP, texture);
-            for (var face = 0; face < 6; face++) {
-                gl.texImage2D((gl.TEXTURE_CUBE_MAP_POSITIVE_X + face), 0, gl.RGBA, size, size, 0, gl.RGBA, gl.UNSIGNED_BYTE, null);
-            }
-            gl.texParameteri(gl.TEXTURE_CUBE_MAP, gl.TEXTURE_MAG_FILTER, filters.mag);
-            gl.texParameteri(gl.TEXTURE_CUBE_MAP, gl.TEXTURE_MIN_FILTER, filters.min);
-            gl.texParameteri(gl.TEXTURE_CUBE_MAP, gl.TEXTURE_WRAP_S, gl.CLAMP_TO_EDGE);
-            gl.texParameteri(gl.TEXTURE_CUBE_MAP, gl.TEXTURE_WRAP_T, gl.CLAMP_TO_EDGE);
-            // Create the depth buffer
-            var depthBuffer = gl.createRenderbuffer();
-            gl.bindRenderbuffer(gl.RENDERBUFFER, depthBuffer);
-            gl.renderbufferStorage(gl.RENDERBUFFER, gl.DEPTH_COMPONENT16, size, size);
-            // Create the framebuffer
-            var framebuffer = gl.createFramebuffer();
-            gl.bindFramebuffer(gl.FRAMEBUFFER, framebuffer);
-            gl.framebufferRenderbuffer(gl.FRAMEBUFFER, gl.DEPTH_ATTACHMENT, gl.RENDERBUFFER, depthBuffer);
-            // Mipmaps
-            if (texture.generateMipMaps) {
-                gl.bindTexture(gl.TEXTURE_CUBE_MAP, texture);
-                gl.generateMipmap(gl.TEXTURE_CUBE_MAP);
-            }
-            // Unbind
-            gl.bindTexture(gl.TEXTURE_CUBE_MAP, null);
-            gl.bindRenderbuffer(gl.RENDERBUFFER, null);
-            gl.bindFramebuffer(gl.FRAMEBUFFER, null);
-            texture._framebuffer = framebuffer;
-            texture._depthBuffer = depthBuffer;
-            this.resetTextureCache();
-            texture._width = size;
-            texture._height = size;
-            texture.isReady = true;
-            return texture;
-        };
-        Engine.prototype.createCubeTexture = function (rootUrl, scene, files, noMipmap) {
-            var _this = this;
-            var gl = this._gl;
-            var texture = gl.createTexture();
-            texture.isCube = true;
-            texture.url = rootUrl;
-            texture.references = 1;
-            var extension = rootUrl.substr(rootUrl.length - 4, 4).toLowerCase();
-            var isDDS = this.getCaps().s3tc && (extension === ".dds");
-            if (isDDS) {
-                BABYLON.Tools.LoadFile(rootUrl, function (data) {
-                    var info = BABYLON.Internals.DDSTools.GetDDSInfo(data);
-                    var loadMipmap = (info.isRGB || info.isLuminance || info.mipmapCount > 1) && !noMipmap;
-                    gl.bindTexture(gl.TEXTURE_CUBE_MAP, texture);
-                    gl.pixelStorei(gl.UNPACK_FLIP_Y_WEBGL, 1);
-                    BABYLON.Internals.DDSTools.UploadDDSLevels(_this._gl, _this.getCaps().s3tc, data, info, loadMipmap, 6);
-                    if (!noMipmap && !info.isFourCC && info.mipmapCount === 1) {
-                        gl.generateMipmap(gl.TEXTURE_CUBE_MAP);
-                    }
-                    gl.texParameteri(gl.TEXTURE_CUBE_MAP, gl.TEXTURE_MAG_FILTER, gl.LINEAR);
-                    gl.texParameteri(gl.TEXTURE_CUBE_MAP, gl.TEXTURE_MIN_FILTER, loadMipmap ? gl.LINEAR_MIPMAP_LINEAR : gl.LINEAR);
-                    gl.texParameteri(gl.TEXTURE_CUBE_MAP, gl.TEXTURE_WRAP_S, gl.CLAMP_TO_EDGE);
-                    gl.texParameteri(gl.TEXTURE_CUBE_MAP, gl.TEXTURE_WRAP_T, gl.CLAMP_TO_EDGE);
-                    gl.bindTexture(gl.TEXTURE_CUBE_MAP, null);
-                    _this.resetTextureCache();
-                    texture._width = info.width;
-                    texture._height = info.height;
-                    texture.isReady = true;
-                }, null, null, true);
-            }
-            else {
-                cascadeLoad(rootUrl, scene, function (imgs) {
-                    var width = BABYLON.Tools.GetExponentOfTwo(imgs[0].width, _this._caps.maxCubemapTextureSize);
-                    var height = width;
-                    _this._prepareWorkingCanvas();
-                    _this._workingCanvas.width = width;
-                    _this._workingCanvas.height = height;
-                    var faces = [
-                        gl.TEXTURE_CUBE_MAP_POSITIVE_X, gl.TEXTURE_CUBE_MAP_POSITIVE_Y, gl.TEXTURE_CUBE_MAP_POSITIVE_Z,
-                        gl.TEXTURE_CUBE_MAP_NEGATIVE_X, gl.TEXTURE_CUBE_MAP_NEGATIVE_Y, gl.TEXTURE_CUBE_MAP_NEGATIVE_Z
-                    ];
-                    gl.bindTexture(gl.TEXTURE_CUBE_MAP, texture);
-                    gl.pixelStorei(gl.UNPACK_FLIP_Y_WEBGL, 0);
-                    for (var index = 0; index < faces.length; index++) {
-                        _this._workingContext.drawImage(imgs[index], 0, 0, imgs[index].width, imgs[index].height, 0, 0, width, height);
-                        gl.texImage2D(faces[index], 0, gl.RGBA, gl.RGBA, gl.UNSIGNED_BYTE, _this._workingCanvas);
-                    }
-                    if (!noMipmap) {
-                        gl.generateMipmap(gl.TEXTURE_CUBE_MAP);
-                    }
-                    gl.texParameteri(gl.TEXTURE_CUBE_MAP, gl.TEXTURE_MAG_FILTER, gl.LINEAR);
-                    gl.texParameteri(gl.TEXTURE_CUBE_MAP, gl.TEXTURE_MIN_FILTER, noMipmap ? gl.LINEAR : gl.LINEAR_MIPMAP_LINEAR);
-                    gl.texParameteri(gl.TEXTURE_CUBE_MAP, gl.TEXTURE_WRAP_S, gl.CLAMP_TO_EDGE);
-                    gl.texParameteri(gl.TEXTURE_CUBE_MAP, gl.TEXTURE_WRAP_T, gl.CLAMP_TO_EDGE);
-                    gl.bindTexture(gl.TEXTURE_CUBE_MAP, null);
-                    _this.resetTextureCache();
-                    texture._width = width;
-                    texture._height = height;
-                    texture.isReady = true;
-                }, files);
-            }
-            return texture;
-        };
-        Engine.prototype.updateTextureSize = function (texture, width, height) {
-            texture._width = width;
-            texture._height = height;
-            texture._size = width * height;
-            texture._baseWidth = width;
-            texture._baseHeight = height;
-        };
-        Engine.prototype.createRawCubeTexture = function (url, scene, size, format, type, noMipmap, callback, mipmmapGenerator) {
-            var _this = this;
-            var gl = this._gl;
-            var texture = gl.createTexture();
-            scene._addPendingData(texture);
-            texture.isCube = true;
-            texture.references = 1;
-            texture.url = url;
-            var internalFormat = this._getInternalFormat(format);
-            var textureType = gl.UNSIGNED_BYTE;
-            if (type === Engine.TEXTURETYPE_FLOAT) {
-                textureType = gl.FLOAT;
-            }
-            var width = size;
-            var height = width;
-            var isPot = (BABYLON.Tools.IsExponentOfTwo(width) && BABYLON.Tools.IsExponentOfTwo(height));
-            texture._width = width;
-            texture._height = height;
-            var onerror = function () {
-                scene._removePendingData(texture);
-            };
-            var internalCallback = function (data) {
-                var rgbeDataArrays = callback(data);
-                var facesIndex = [
-                    gl.TEXTURE_CUBE_MAP_POSITIVE_X, gl.TEXTURE_CUBE_MAP_POSITIVE_Y, gl.TEXTURE_CUBE_MAP_POSITIVE_Z,
-                    gl.TEXTURE_CUBE_MAP_NEGATIVE_X, gl.TEXTURE_CUBE_MAP_NEGATIVE_Y, gl.TEXTURE_CUBE_MAP_NEGATIVE_Z
-                ];
-                width = texture._width;
-                height = texture._height;
-                isPot = (BABYLON.Tools.IsExponentOfTwo(width) && BABYLON.Tools.IsExponentOfTwo(height));
-                gl.bindTexture(gl.TEXTURE_CUBE_MAP, texture);
-                gl.pixelStorei(gl.UNPACK_FLIP_Y_WEBGL, 0);
-                if (!noMipmap && isPot) {
-                    if (mipmmapGenerator) {
-                        var arrayTemp = [];
-                        // Data are known to be in +X +Y +Z -X -Y -Z
-                        // mipmmapGenerator data is expected to be order in +X -X +Y -Y +Z -Z
-                        arrayTemp.push(rgbeDataArrays[0]); // +X
-                        arrayTemp.push(rgbeDataArrays[3]); // -X
-                        arrayTemp.push(rgbeDataArrays[1]); // +Y
-                        arrayTemp.push(rgbeDataArrays[4]); // -Y
-                        arrayTemp.push(rgbeDataArrays[2]); // +Z
-                        arrayTemp.push(rgbeDataArrays[5]); // -Z
-                        var mipData = mipmmapGenerator(arrayTemp);
-                        for (var level = 0; level < mipData.length; level++) {
-                            var mipSize = width >> level;
-                            // mipData is order in +X -X +Y -Y +Z -Z
-                            gl.texImage2D(facesIndex[0], level, internalFormat, mipSize, mipSize, 0, internalFormat, textureType, mipData[level][0]);
-                            gl.texImage2D(facesIndex[1], level, internalFormat, mipSize, mipSize, 0, internalFormat, textureType, mipData[level][2]);
-                            gl.texImage2D(facesIndex[2], level, internalFormat, mipSize, mipSize, 0, internalFormat, textureType, mipData[level][4]);
-                            gl.texImage2D(facesIndex[3], level, internalFormat, mipSize, mipSize, 0, internalFormat, textureType, mipData[level][1]);
-                            gl.texImage2D(facesIndex[4], level, internalFormat, mipSize, mipSize, 0, internalFormat, textureType, mipData[level][3]);
-                            gl.texImage2D(facesIndex[5], level, internalFormat, mipSize, mipSize, 0, internalFormat, textureType, mipData[level][5]);
-                        }
-                    }
-                    else {
-                        // Data are known to be in +X +Y +Z -X -Y -Z
-                        for (var index = 0; index < facesIndex.length; index++) {
-                            var faceData = rgbeDataArrays[index];
-                            gl.texImage2D(facesIndex[index], 0, internalFormat, width, height, 0, internalFormat, textureType, faceData);
-                        }
-                        gl.generateMipmap(gl.TEXTURE_CUBE_MAP);
-                    }
-                }
-                else {
-                    noMipmap = true;
-                }
-                if (textureType === gl.FLOAT && !_this._caps.textureFloatLinearFiltering) {
-                    gl.texParameteri(gl.TEXTURE_CUBE_MAP, gl.TEXTURE_MAG_FILTER, gl.NEAREST);
-                    gl.texParameteri(gl.TEXTURE_CUBE_MAP, gl.TEXTURE_MIN_FILTER, gl.NEAREST);
-                }
-                else {
-                    gl.texParameteri(gl.TEXTURE_CUBE_MAP, gl.TEXTURE_MAG_FILTER, gl.LINEAR);
-                    gl.texParameteri(gl.TEXTURE_CUBE_MAP, gl.TEXTURE_MIN_FILTER, noMipmap ? gl.LINEAR : gl.LINEAR_MIPMAP_LINEAR);
-                }
-                gl.texParameteri(gl.TEXTURE_CUBE_MAP, gl.TEXTURE_WRAP_S, gl.CLAMP_TO_EDGE);
-                gl.texParameteri(gl.TEXTURE_CUBE_MAP, gl.TEXTURE_WRAP_T, gl.CLAMP_TO_EDGE);
-                gl.bindTexture(gl.TEXTURE_CUBE_MAP, null);
-                texture.isReady = true;
-                _this.resetTextureCache();
-                scene._removePendingData(texture);
-            };
-            BABYLON.Tools.LoadFile(url, function (data) {
-                internalCallback(data);
-            }, onerror, scene.database, true);
-            return texture;
-        };
-        ;
-        Engine.prototype._releaseTexture = function (texture) {
-            var gl = this._gl;
-            if (texture._framebuffer) {
-                gl.deleteFramebuffer(texture._framebuffer);
-            }
-            if (texture._depthBuffer) {
-                gl.deleteRenderbuffer(texture._depthBuffer);
-            }
-            gl.deleteTexture(texture);
-            // Unbind channels
-            this.unbindAllTextures();
-            var index = this._loadedTexturesCache.indexOf(texture);
-            if (index !== -1) {
-                this._loadedTexturesCache.splice(index, 1);
-            }
-        };
-        Engine.prototype.bindSamplers = function (effect) {
-            this._gl.useProgram(effect.getProgram());
-            var samplers = effect.getSamplers();
-            for (var index = 0; index < samplers.length; index++) {
-                var uniform = effect.getUniform(samplers[index]);
-                this._gl.uniform1i(uniform, index);
-            }
-            this._currentEffect = null;
-        };
-        Engine.prototype._bindTexture = function (channel, texture) {
-            if (channel < 0) {
-                return;
-            }
-            this._gl.activeTexture(this._gl["TEXTURE" + channel]);
-            this._gl.bindTexture(this._gl.TEXTURE_2D, texture);
-            this._activeTexturesCache[channel] = null;
-        };
-        Engine.prototype.setTextureFromPostProcess = function (channel, postProcess) {
-            this._bindTexture(channel, postProcess._textures.data[postProcess._currentRenderTextureInd]);
-        };
-        Engine.prototype.unbindAllTextures = function () {
-            for (var channel = 0; channel < this._caps.maxTexturesImageUnits; channel++) {
-                this._gl.activeTexture(this._gl["TEXTURE" + channel]);
-                this._gl.bindTexture(this._gl.TEXTURE_2D, null);
-                this._gl.bindTexture(this._gl.TEXTURE_CUBE_MAP, null);
-                this._activeTexturesCache[channel] = null;
-            }
-        };
-        Engine.prototype.setTexture = function (channel, texture) {
-            if (channel < 0) {
-                return;
-            }
-            // Not ready?
-            if (!texture || !texture.isReady()) {
-                if (this._activeTexturesCache[channel] != null) {
-                    this._gl.activeTexture(this._gl["TEXTURE" + channel]);
-                    this._gl.bindTexture(this._gl.TEXTURE_2D, null);
-                    this._gl.bindTexture(this._gl.TEXTURE_CUBE_MAP, null);
-                    this._activeTexturesCache[channel] = null;
-                }
-                return;
-            }
-            // Video
-            var alreadyActivated = false;
-            if (texture instanceof BABYLON.VideoTexture) {
-                this._gl.activeTexture(this._gl["TEXTURE" + channel]);
-                alreadyActivated = true;
-                texture.update();
-            }
-            else if (texture.delayLoadState === Engine.DELAYLOADSTATE_NOTLOADED) {
-                texture.delayLoad();
-                return;
-            }
-            if (this._activeTexturesCache[channel] === texture) {
-                return;
-            }
-            this._activeTexturesCache[channel] = texture;
-            var internalTexture = texture.getInternalTexture();
-            if (!alreadyActivated) {
-                this._gl.activeTexture(this._gl["TEXTURE" + channel]);
-            }
-            if (internalTexture.isCube) {
-                this._gl.bindTexture(this._gl.TEXTURE_CUBE_MAP, internalTexture);
-                if (internalTexture._cachedCoordinatesMode !== texture.coordinatesMode) {
-                    internalTexture._cachedCoordinatesMode = texture.coordinatesMode;
-                    // CUBIC_MODE and SKYBOX_MODE both require CLAMP_TO_EDGE.  All other modes use REPEAT.
-                    var textureWrapMode = (texture.coordinatesMode !== BABYLON.Texture.CUBIC_MODE && texture.coordinatesMode !== BABYLON.Texture.SKYBOX_MODE) ? this._gl.REPEAT : this._gl.CLAMP_TO_EDGE;
-                    this._gl.texParameteri(this._gl.TEXTURE_CUBE_MAP, this._gl.TEXTURE_WRAP_S, textureWrapMode);
-                    this._gl.texParameteri(this._gl.TEXTURE_CUBE_MAP, this._gl.TEXTURE_WRAP_T, textureWrapMode);
-                }
-                this._setAnisotropicLevel(this._gl.TEXTURE_CUBE_MAP, texture);
-            }
-            else {
-                this._gl.bindTexture(this._gl.TEXTURE_2D, internalTexture);
-                if (internalTexture._cachedWrapU !== texture.wrapU) {
-                    internalTexture._cachedWrapU = texture.wrapU;
-                    switch (texture.wrapU) {
-                        case BABYLON.Texture.WRAP_ADDRESSMODE:
-                            this._gl.texParameteri(this._gl.TEXTURE_2D, this._gl.TEXTURE_WRAP_S, this._gl.REPEAT);
-                            break;
-                        case BABYLON.Texture.CLAMP_ADDRESSMODE:
-                            this._gl.texParameteri(this._gl.TEXTURE_2D, this._gl.TEXTURE_WRAP_S, this._gl.CLAMP_TO_EDGE);
-                            break;
-                        case BABYLON.Texture.MIRROR_ADDRESSMODE:
-                            this._gl.texParameteri(this._gl.TEXTURE_2D, this._gl.TEXTURE_WRAP_S, this._gl.MIRRORED_REPEAT);
-                            break;
-                    }
-                }
-                if (internalTexture._cachedWrapV !== texture.wrapV) {
-                    internalTexture._cachedWrapV = texture.wrapV;
-                    switch (texture.wrapV) {
-                        case BABYLON.Texture.WRAP_ADDRESSMODE:
-                            this._gl.texParameteri(this._gl.TEXTURE_2D, this._gl.TEXTURE_WRAP_T, this._gl.REPEAT);
-                            break;
-                        case BABYLON.Texture.CLAMP_ADDRESSMODE:
-                            this._gl.texParameteri(this._gl.TEXTURE_2D, this._gl.TEXTURE_WRAP_T, this._gl.CLAMP_TO_EDGE);
-                            break;
-                        case BABYLON.Texture.MIRROR_ADDRESSMODE:
-                            this._gl.texParameteri(this._gl.TEXTURE_2D, this._gl.TEXTURE_WRAP_T, this._gl.MIRRORED_REPEAT);
-                            break;
-                    }
-                }
-                this._setAnisotropicLevel(this._gl.TEXTURE_2D, texture);
-            }
-        };
-        Engine.prototype._setAnisotropicLevel = function (key, texture) {
-            var anisotropicFilterExtension = this._caps.textureAnisotropicFilterExtension;
-            var value = texture.anisotropicFilteringLevel;
-            if (texture.getInternalTexture().samplingMode === BABYLON.Texture.NEAREST_SAMPLINGMODE) {
-                value = 1;
-            }
-            if (anisotropicFilterExtension && texture._cachedAnisotropicFilteringLevel !== value) {
-                this._gl.texParameterf(key, anisotropicFilterExtension.TEXTURE_MAX_ANISOTROPY_EXT, Math.min(value, this._caps.maxAnisotropy));
-                texture._cachedAnisotropicFilteringLevel = value;
-            }
-        };
-        Engine.prototype.readPixels = function (x, y, width, height) {
-            var data = new Uint8Array(height * width * 4);
-            this._gl.readPixels(x, y, width, height, this._gl.RGBA, this._gl.UNSIGNED_BYTE, data);
-            return data;
-        };
-        /**
-         * Add an externaly attached data from its key.
-         * This method call will fail and return false, if such key already exists.
-         * If you don't care and just want to get the data no matter what, use the more convenient getOrAddExternalDataWithFactory() method.
-         * @param key the unique key that identifies the data
-         * @param data the data object to associate to the key for this Engine instance
-         * @return true if no such key were already present and the data was added successfully, false otherwise
-         */
-        Engine.prototype.addExternalData = function (key, data) {
-            return this._externalData.add(key, data);
-        };
-        /**
-         * Get an externaly attached data from its key
-         * @param key the unique key that identifies the data
-         * @return the associated data, if present (can be null), or undefined if not present
-         */
-        Engine.prototype.getExternalData = function (key) {
-            return this._externalData.get(key);
-        };
-        /**
-         * Get an externaly attached data from its key, create it using a factory if it's not already present
-         * @param key the unique key that identifies the data
-         * @param factory the factory that will be called to create the instance if and only if it doesn't exists
-         * @return the associated data, can be null if the factory returned null.
-         */
-        Engine.prototype.getOrAddExternalDataWithFactory = function (key, factory) {
-            return this._externalData.getOrAddWithFactory(key, factory);
-        };
-        /**
-         * Remove an externaly attached data from the Engine instance
-         * @param key the unique key that identifies the data
-         * @return true if the data was successfully removed, false if it doesn't exist
-         */
-        Engine.prototype.removeExternalData = function (key) {
-            return this._externalData.remove(key);
-        };
-        Engine.prototype.releaseInternalTexture = function (texture) {
-            if (!texture) {
-                return;
-            }
-            texture.references--;
-            // Final reference ?
-            if (texture.references === 0) {
-                var texturesCache = this.getLoadedTexturesCache();
-                var index = texturesCache.indexOf(texture);
-                if (index > -1) {
-                    texturesCache.splice(index, 1);
-                }
-                this._releaseTexture(texture);
-            }
-        };
-        // Dispose
-        Engine.prototype.dispose = function () {
-            this.hideLoadingUI();
-            this.stopRenderLoop();
-            // Release scenes
-            while (this.scenes.length) {
-                this.scenes[0].dispose();
-            }
-            // Release audio engine
-            Engine.audioEngine.dispose();
-            // Release effects
-            for (var name in this._compiledEffects) {
-                this._gl.deleteProgram(this._compiledEffects[name]._program);
-            }
-            // Unbind
-            if (this._vertexAttribArraysEnabled) {
-                for (var i = 0, ul = this._vertexAttribArraysEnabled.length; i < ul; i++) {
-                    if (i > this._gl.VERTEX_ATTRIB_ARRAY_ENABLED || !this._vertexAttribArraysEnabled[i]) {
-                        continue;
-                    }
-                    this._gl.disableVertexAttribArray(i);
-                }
-            }
-            this._gl = null;
-            // Events
-            window.removeEventListener("blur", this._onBlur);
-            window.removeEventListener("focus", this._onFocus);
-            document.removeEventListener("fullscreenchange", this._onFullscreenChange);
-            document.removeEventListener("mozfullscreenchange", this._onFullscreenChange);
-            document.removeEventListener("webkitfullscreenchange", this._onFullscreenChange);
-            document.removeEventListener("msfullscreenchange", this._onFullscreenChange);
-            document.removeEventListener("pointerlockchange", this._onPointerLockChange);
-            document.removeEventListener("mspointerlockchange", this._onPointerLockChange);
-            document.removeEventListener("mozpointerlockchange", this._onPointerLockChange);
-            document.removeEventListener("webkitpointerlockchange", this._onPointerLockChange);
-        };
-        // Loading screen
-        Engine.prototype.displayLoadingUI = function () {
-            this._loadingScreen.displayLoadingUI();
-        };
-        Engine.prototype.hideLoadingUI = function () {
-            this._loadingScreen.hideLoadingUI();
-        };
-        Object.defineProperty(Engine.prototype, "loadingScreen", {
-            get: function () {
-                return this._loadingScreen;
-            },
-            set: function (loadingScreen) {
-                this._loadingScreen = loadingScreen;
-            },
-            enumerable: true,
-            configurable: true
-        });
-        Object.defineProperty(Engine.prototype, "loadingUIText", {
-            set: function (text) {
-                this._loadingScreen.loadingUIText = text;
-            },
-            enumerable: true,
-            configurable: true
-        });
-        Object.defineProperty(Engine.prototype, "loadingUIBackgroundColor", {
-            set: function (color) {
-                this._loadingScreen.loadingUIBackgroundColor = color;
-            },
-            enumerable: true,
-            configurable: true
-        });
-        // FPS
-        Engine.prototype.getFps = function () {
-            return this.fps;
-        };
-        Engine.prototype.getDeltaTime = function () {
-            return this.deltaTime;
-        };
-        Engine.prototype._measureFps = function () {
-            this.previousFramesDuration.push(BABYLON.Tools.Now);
-            var length = this.previousFramesDuration.length;
-            if (length >= 2) {
-                this.deltaTime = this.previousFramesDuration[length - 1] - this.previousFramesDuration[length - 2];
-            }
-            if (length >= this.fpsRange) {
-                if (length > this.fpsRange) {
-                    this.previousFramesDuration.splice(0, 1);
-                    length = this.previousFramesDuration.length;
-                }
-                var sum = 0;
-                for (var id = 0; id < length - 1; id++) {
-                    sum += this.previousFramesDuration[id + 1] - this.previousFramesDuration[id];
-                }
-                this.fps = 1000.0 / (sum / (length - 1));
-            }
-        };
-        // Statics
-        Engine.isSupported = function () {
-            try {
-                // Avoid creating an unsized context for CocoonJS, since size determined on first creation.  Is not resizable
-                if (navigator.isCocoonJS) {
-                    return true;
-                }
-                var tempcanvas = document.createElement("canvas");
-                var gl = tempcanvas.getContext("webgl") || tempcanvas.getContext("experimental-webgl");
-                return gl != null && !!window.WebGLRenderingContext;
-            }
-            catch (e) {
-                return false;
-            }
-        };
-        // Const statics
-        Engine._ALPHA_DISABLE = 0;
-        Engine._ALPHA_ADD = 1;
-        Engine._ALPHA_COMBINE = 2;
-        Engine._ALPHA_SUBTRACT = 3;
-        Engine._ALPHA_MULTIPLY = 4;
-        Engine._ALPHA_MAXIMIZED = 5;
-        Engine._ALPHA_ONEONE = 6;
-        Engine._DELAYLOADSTATE_NONE = 0;
-        Engine._DELAYLOADSTATE_LOADED = 1;
-        Engine._DELAYLOADSTATE_LOADING = 2;
-        Engine._DELAYLOADSTATE_NOTLOADED = 4;
-        Engine._TEXTUREFORMAT_ALPHA = 0;
-        Engine._TEXTUREFORMAT_LUMINANCE = 1;
-        Engine._TEXTUREFORMAT_LUMINANCE_ALPHA = 2;
-        Engine._TEXTUREFORMAT_RGB = 4;
-        Engine._TEXTUREFORMAT_RGBA = 5;
-        Engine._TEXTURETYPE_UNSIGNED_INT = 0;
-        Engine._TEXTURETYPE_FLOAT = 1;
-        // Updatable statics so stick with vars here
-        Engine.CollisionsEpsilon = 0.001;
-        Engine.CodeRepository = "src/";
-        Engine.ShadersRepository = "src/Shaders/";
-        return Engine;
-    }());
-    BABYLON.Engine = Engine;
-})(BABYLON || (BABYLON = {}));
-//# sourceMappingURL=babylon.engine.js.map
-=======
 var BABYLON;
 (function (BABYLON) {
     var compileShader = function (gl, source, type, defines) {
@@ -4249,5 +2135,4 @@
         return Engine;
     })();
     BABYLON.Engine = Engine;
-})(BABYLON || (BABYLON = {}));
->>>>>>> 389d9c52
+})(BABYLON || (BABYLON = {}));